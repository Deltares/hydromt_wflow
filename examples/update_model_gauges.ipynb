{
 "cells": [
  {
   "cell_type": "markdown",
   "id": "0",
   "metadata": {},
   "source": [
    "## Update a Wflow model: gauging stations"
   ]
  },
  {
   "cell_type": "markdown",
   "id": "1",
   "metadata": {},
   "source": [
    "Once you have a **Wflow** model, you may want to update your model in order to use a new landuse map, change a parameter value, add sample locations, use different forcing data, create and run different scenarios etc.\n",
    "\n",
    "With HydroMT, you can easily read your model and update one or several components of your model using the **update** function of the command line interface (CLI). Here are the steps and some examples on how to **update/add gauging stations** to your model.\n",
    "\n",
    "All lines in this notebook which starts with ! are executed from the command line. Within the notebook environment the logging messages are shown after completion. You can also copy these lines and paste them in your shell to get more feedback."
   ]
  },
  {
   "cell_type": "markdown",
   "id": "2",
   "metadata": {},
   "source": [
    "### Import packages"
   ]
  },
  {
   "cell_type": "markdown",
   "id": "3",
   "metadata": {},
   "source": [
    "In this notebook, we will use some functions of HydroMT to plot the new gauging stations of the updated model. Here are the libraries to import to realize these steps."
   ]
  },
  {
   "cell_type": "code",
   "execution_count": null,
   "id": "4",
   "metadata": {},
   "outputs": [],
   "source": [
    "import numpy as np\n",
    "import hydromt"
   ]
  },
  {
   "cell_type": "code",
   "execution_count": null,
   "id": "5",
   "metadata": {},
   "outputs": [],
   "source": [
    "# for plotting\n",
    "import matplotlib.pyplot as plt\n",
    "import cartopy.io.img_tiles as cimgt\n",
    "import cartopy.crs as ccrs\n",
    "\n",
    "proj = ccrs.PlateCarree()  # plot projection"
   ]
  },
  {
   "cell_type": "markdown",
   "id": "6",
   "metadata": {},
   "source": [
    "### Locations of the gauging stations"
   ]
  },
  {
   "cell_type": "markdown",
   "id": "7",
   "metadata": {},
   "source": [
    "Adding gauging stations to your **Wflow** model can be quite useful. It allows you to directly extract model outputs at specific locations. For example for model validation, calibration, you can then directly compare model results to available observations.\n",
    "\n",
    "In our previous notebook, we built a wflow model in which the locations of the available [GRDC](https://grdc.bafg.de) stations are including. If you have other observation data available, you can easily add them to your model using HydroMT. One way to do it is to prepare a csv table containing the ID, latitude and longitude of the available stations. An example **test_stations.csv** has been prepared. Let's have a look at it. "
   ]
  },
  {
   "cell_type": "code",
   "execution_count": null,
   "id": "8",
   "metadata": {},
   "outputs": [],
   "source": [
    "fn_station = \"test_stations.csv\"\n",
    "with open(fn_station, \"r\", encoding=\"utf8\") as f:\n",
    "    txt = f.read()\n",
    "print(txt)"
   ]
  },
  {
   "cell_type": "markdown",
   "id": "9",
   "metadata": {},
   "source": [
    "Here we can see that we have defined three stations with an ID and the longitude (x) and latitude (y) coordinates, in the same EPSG system as our model (EPSG 4326). We can now add them to our model."
   ]
  },
  {
   "cell_type": "markdown",
   "id": "10",
   "metadata": {},
   "source": [
    "### HydroMT CLI update interface"
   ]
  },
  {
   "cell_type": "markdown",
   "id": "11",
   "metadata": {},
   "source": [
    "Using the **HydroMT build** API, we can update one or several components of an already existing Wflow model. Let's get an overview of the available options:"
   ]
  },
  {
   "cell_type": "code",
   "execution_count": null,
   "id": "12",
   "metadata": {},
   "outputs": [],
   "source": [
    "# Print the options available from the update command\n",
    "! hydromt update --help"
   ]
  },
  {
   "cell_type": "markdown",
   "id": "13",
   "metadata": {},
   "source": [
    "### Update Wflow gauging stations"
   ]
  },
  {
   "cell_type": "code",
   "execution_count": null,
   "id": "14",
   "metadata": {},
   "outputs": [],
   "source": [
    "# NOTE: copy this line (without !) to your shell for more direct feedback\n",
    "! hydromt update wflow_sbm wflow_piave_subbasin -o ./wflow_piave_gauges -c setup_gauges --opt gauges_fn=test_stations.csv --opt basename=test-flow -v"
   ]
  },
  {
   "cell_type": "markdown",
   "id": "15",
   "metadata": {},
   "source": [
    "The example above means the following: run **hydromt** with:\n",
    "\n",
    "- `update wflow`: i.e. update a wflow model\n",
    "- `wflow_piave_subbasin`: original model folder\n",
    "- `-o ./wflow_piave_gauges`: output updated model folder\n",
    "- `-c setup_gauges`: model component to update, here setup_gauges to add gauging stations\n",
    "- `--opt gauges_fn=test_stations.csv`: name in hydromt data catalog or path to a csv file containing the gauges locations\n",
    "- `--opt basename=test-flow`: name of the new gauges map in the staticmaps of Wflow\n",
    "- `v`: give some extra verbosity (2 * v) to display feedback on screen. Now debug messages are provided.\n",
    "\n",
<<<<<<< HEAD
    "Other available options are available in the [docs (setup gauges)](https://deltares.github.io/hydromt_wflow/latest/_generated/hydromt_wflow.WflowSbmModel.setup_gauges.html)."
=======
    "Other available options are available in the [docs (setup gauges)](https://deltares.github.io/hydromt_wflow/stable/_generated/hydromt_wflow.WflowModel.setup_gauges.html)."
>>>>>>> 8ba68147
   ]
  },
  {
   "cell_type": "markdown",
   "id": "16",
   "metadata": {},
   "source": [
    "### Update Wflow gauging stations without snapping"
   ]
  },
  {
   "cell_type": "markdown",
   "id": "17",
   "metadata": {},
   "source": [
    "By default, the **setup_gauges** of HydroMT Wflow will assume that gauges are for flow sampling and will therefore snap the gauges locations to the river. If your observations are used to compare rainfall data, then you do not want HydroMT to move the location of your gauges. This is done by setting `--opt snap_to_river=False`.\n",
    "\n",
    "By default, HydroMT Wflow will update the TOML in order to save both river discharge and precipitation at the new gauges locations. With our rainfall stations, we only need to save the precipitation. We can set this with hydroMT using the options:\n",
    "\n",
    "- `--opt gauge_toml_header=\"['P-station']\"`: set the column name in the outputcsv file of the Wflow run in the TOML configuration\n",
    "- `--opt gauge_toml_param=\"['vertical.precipitation']\"`: set the Wflow variable to save in the corresponding outputcsv file column of Wflow run in the TOML configuration "
   ]
  },
  {
   "cell_type": "code",
   "execution_count": null,
   "id": "18",
   "metadata": {},
   "outputs": [],
   "source": [
    "# NOTE: copy this line (without !) to your shell for more direct feedback\n",
    "! hydromt update wflow_sbm wflow_piave_gauges -c setup_gauges --opt gauges_fn=test_stations.csv --opt basename=test-rain --opt snap_to_river=False --opt gauge_toml_header=\"['P-station']\" --opt gauge_toml_param=\"['atmosphere_water__precipitation_volume_flux']\" -v"
   ]
  },
  {
   "cell_type": "markdown",
   "id": "19",
   "metadata": {},
   "source": [
    "The example above means the following: run **hydromt** with:\n",
    "\n",
    "- `update wflow`: i.e. update a wflow model\n",
    "- `wflow_piave_gauges`: model folder to update (here we save our updates in the same model folder)\n",
    "- `-c setup_gauges`: model component to update, here setup_gauges to add gauging stations\n",
    "- `--opt gauges_fn=test_stations.csv`: name in hydromt data catalog or path to a csv file containing the gauges locations\n",
    "- `--opt basename=test-rain`: name of the new gauges map in the staticmaps of Wflow\n",
    "- `--opt snap_to_river=False`\n",
    "- `--opt gauge_toml_header=\"['P-station']\"`: set the column name in the outputcsv file of the Wflow run in the TOML configuration\n",
    "- `--opt gauge_toml_param=\"['atmosphere_water__precipitation_volume_flux']\"`: set the Wflow variable to save in the corresponding outputcsv file column of Wflow run in the TOML configuration \n",
    "- `v`: give some extra verbosity (2 * v) to display feedback on screen. Now debug messages are provided.\n",
    "\n",
<<<<<<< HEAD
    "Other available options are available in the [docs (setup gauges)](https://deltares.github.io/hydromt_wflow/latest/_generated/hydromt_wflow.WflowSbmModel.setup_gauges.html).\n",
=======
    "Other available options are available in the [docs (setup gauges)](https://deltares.github.io/hydromt_wflow/stable/_generated/hydromt_wflow.WflowModel.setup_gauges.html).\n",
>>>>>>> 8ba68147
    "\n",
    "Note: when changing several options, the command line can get quite long. You can also create a HydroMT configuration file where you set all the different options and use it in your command line with the `-i` argument instead of `-c` and several `--opt`"
   ]
  },
  {
   "cell_type": "markdown",
   "id": "20",
   "metadata": {},
   "source": [
    "### Visualization of the gauges"
   ]
  },
  {
   "cell_type": "markdown",
   "id": "21",
   "metadata": {},
   "source": [
    "We can now plot our newly created gauges stations maps and check the differences between the flow and rain maps."
   ]
  },
  {
   "cell_type": "code",
   "execution_count": null,
   "id": "22",
   "metadata": {},
   "outputs": [],
   "source": [
    "# Load the updated model with hydromt\n",
    "from hydromt_wflow import WflowSbmModel\n",
    "\n",
    "mod = WflowSbmModel(root=\"wflow_piave_gauges\", mode=\"r\")"
   ]
  },
  {
   "cell_type": "code",
   "execution_count": null,
   "id": "23",
   "metadata": {},
   "outputs": [],
   "source": [
    "# read/derive river geometries\n",
    "gdf_riv = mod.rivers\n",
    "# read/derive model basin boundary\n",
    "gdf_bas = mod.basins"
   ]
  },
  {
   "cell_type": "code",
   "execution_count": null,
   "id": "24",
   "metadata": {},
   "outputs": [],
   "source": [
    "# Plot\n",
    "# we assume the model maps are in the geographic CRS EPSG:4326\n",
    "proj = ccrs.PlateCarree()\n",
    "# adjust zoomlevel and figure size to your basis size & aspect\n",
    "zoom_level = 10\n",
    "figsize = (10, 8)\n",
    "shaded = False\n",
    "\n",
    "# initialize image with geoaxes\n",
    "fig = plt.figure(figsize=figsize)\n",
    "ax = fig.add_subplot(projection=proj)\n",
    "bbox = mod.grid.raster.box.to_crs(3857).buffer(5e3)\n",
    "extent = np.array(bbox.to_crs(mod.grid.raster.crs).total_bounds)[[0, 2, 1, 3]]\n",
    "ax.set_extent(extent, crs=proj)\n",
    "\n",
    "# add sat background image\n",
    "ax.add_image(cimgt.QuadtreeTiles(), zoom_level, alpha=0.5)\n",
    "\n",
    "# plot rivers with increasing width with stream order\n",
    "gdf_riv.plot(ax=ax, lw=gdf_riv[\"strord\"] / 2, color=\"blue\", zorder=3, label=\"river\")\n",
    "# plot the basin boundary\n",
    "gdf_bas.boundary.plot(ax=ax, color=\"k\", linewidth=0.5)\n",
    "\n",
    "if \"gauges\" in mod.geoms.data:\n",
    "    mod.geoms.get(\"gauges\").plot(\n",
    "        ax=ax, marker=\"d\", markersize=25, facecolor=\"k\", zorder=5, label=\"outlet\"\n",
    "    )\n",
    "if \"gauges_grdc\" in mod.geoms.data:\n",
    "    mod.geoms.get(\"gauges_grdc\").plot(\n",
    "        ax=ax,\n",
    "        marker=\"d\",\n",
    "        markersize=25,\n",
    "        facecolor=\"purple\",\n",
    "        zorder=5,\n",
    "        label=\"Gauges GRDC\",\n",
    "    )\n",
    "if \"gauges_test-flow\" in mod.geoms.data:\n",
    "    mod.geoms.get(\"gauges_test-flow\").plot(\n",
    "        ax=ax, marker=\"d\", markersize=25, facecolor=\"red\", zorder=5, label=\"Gauges Flow\"\n",
    "    )\n",
    "if \"gauges_test-rain\" in mod.geoms.data:\n",
    "    mod.geoms.get(\"gauges_test-rain\").plot(\n",
    "        ax=ax,\n",
    "        marker=\"d\",\n",
    "        markersize=25,\n",
    "        facecolor=\"green\",\n",
    "        zorder=5,\n",
    "        label=\"Gauges Rain\",\n",
    "    )\n",
    "\n",
    "ax.xaxis.set_visible(True)\n",
    "ax.yaxis.set_visible(True)\n",
    "ax.set_ylabel(f\"latitude [degree north]\")\n",
    "ax.set_xlabel(f\"longitude [degree east]\")\n",
    "_ = ax.set_title(f\"wflow base map\")\n",
    "legend = ax.legend(\n",
    "    handles=[*ax.get_legend_handles_labels()[0]],\n",
    "    title=\"Legend\",\n",
    "    loc=\"lower right\",\n",
    "    frameon=True,\n",
    "    framealpha=0.7,\n",
    "    edgecolor=\"k\",\n",
    "    facecolor=\"white\",\n",
    ")"
   ]
  }
 ],
 "metadata": {
  "kernelspec": {
   "display_name": "Python 3 (ipykernel)",
   "language": "python",
   "name": "python3"
  },
  "language_info": {
   "codemirror_mode": {
    "name": "ipython",
    "version": 3
   },
   "file_extension": ".py",
   "mimetype": "text/x-python",
   "name": "python",
   "nbconvert_exporter": "python",
   "pygments_lexer": "ipython3",
   "version": "3.13.5"
  }
 },
 "nbformat": 4,
 "nbformat_minor": 5
}<|MERGE_RESOLUTION|>--- conflicted
+++ resolved
@@ -162,11 +162,7 @@
     "- `--opt basename=test-flow`: name of the new gauges map in the staticmaps of Wflow\n",
     "- `v`: give some extra verbosity (2 * v) to display feedback on screen. Now debug messages are provided.\n",
     "\n",
-<<<<<<< HEAD
-    "Other available options are available in the [docs (setup gauges)](https://deltares.github.io/hydromt_wflow/latest/_generated/hydromt_wflow.WflowSbmModel.setup_gauges.html)."
-=======
     "Other available options are available in the [docs (setup gauges)](https://deltares.github.io/hydromt_wflow/stable/_generated/hydromt_wflow.WflowModel.setup_gauges.html)."
->>>>>>> 8ba68147
    ]
   },
   {
@@ -218,11 +214,7 @@
     "- `--opt gauge_toml_param=\"['atmosphere_water__precipitation_volume_flux']\"`: set the Wflow variable to save in the corresponding outputcsv file column of Wflow run in the TOML configuration \n",
     "- `v`: give some extra verbosity (2 * v) to display feedback on screen. Now debug messages are provided.\n",
     "\n",
-<<<<<<< HEAD
-    "Other available options are available in the [docs (setup gauges)](https://deltares.github.io/hydromt_wflow/latest/_generated/hydromt_wflow.WflowSbmModel.setup_gauges.html).\n",
-=======
     "Other available options are available in the [docs (setup gauges)](https://deltares.github.io/hydromt_wflow/stable/_generated/hydromt_wflow.WflowModel.setup_gauges.html).\n",
->>>>>>> 8ba68147
     "\n",
     "Note: when changing several options, the command line can get quite long. You can also create a HydroMT configuration file where you set all the different options and use it in your command line with the `-i` argument instead of `-c` and several `--opt`"
    ]
