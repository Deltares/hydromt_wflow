{
 "cells": [
  {
   "cell_type": "markdown",
   "metadata": {},
   "source": [
    "## Connect Wflow to a 1D model"
   ]
  },
  {
   "cell_type": "markdown",
   "metadata": {},
   "source": [
    "If you have a **Wflow** model, one of the applications is that you would like to connect it to a another model such as a 1D hydraulic model like Delft3D or HEC-RAS or a 1D water allocation model like RIBASIM where wflow would give them both river discharge at the boundaries of these models and the runoff generated within the 1D model domain.\n",
    "\n",
    "HydroMT-Wflow uses a new function **setup_1dmodel_connection** to try and help you out with these steps. What it does is:\n",
    "\n",
    "- Add gauges at the 1D model upstream boundaries to exchange river discharge.\n",
    "- Derive the sub-basins draining into the 1D model river to exchange the amount of water that enters the river (river inwater).\n",
    "- Optionally, while deriving the sub-basins, large sub-basins can be taken out as tributaries and river discharge is exchanged instead.\n",
    "\n",
    "Through this notebook we will see some examples of how to use this new function."
   ]
  },
  {
   "cell_type": "markdown",
   "metadata": {},
   "source": [
    "### Import packages"
   ]
  },
  {
   "cell_type": "markdown",
   "metadata": {},
   "source": [
    "In this notebook, we will update out Wflow model using python rather than the **update** command line and do some plotting to visualize the outputs of the function."
   ]
  },
  {
   "cell_type": "code",
   "execution_count": null,
   "metadata": {},
   "outputs": [],
   "source": [
    "from hydromt_wflow import WflowSbmModel\n",
    "import geopandas as gpd\n",
    "import numpy as np\n",
    "from shapely.geometry import box, Point\n",
    "\n",
    "# Plotting\n",
    "import matplotlib.pyplot as plt\n",
    "import cartopy.crs as ccrs\n",
    "\n",
    "proj = ccrs.PlateCarree()  # plot projection"
   ]
  },
  {
   "cell_type": "markdown",
   "metadata": {},
   "source": [
    "### Connecting to a 1D model"
   ]
  },
  {
   "cell_type": "markdown",
   "metadata": {},
   "source": [
<<<<<<< HEAD
    "To connect Wflow to a 1D model, we will use the [setup_1dmodel_connection](https://deltares.github.io/hydromt_wflow/latest/_generated/hydromt_wflow.WflowSbmModel.setup_1dmodel_connection.html).\n",
=======
    "To connect Wflow to a 1D model, we will use the [setup_1dmodel_connection](https://deltares.github.io/hydromt_wflow/stable/_generated/hydromt_wflow.WflowModel.setup_1dmodel_connection.html).\n",
>>>>>>> 8ba68147
    "\n",
    "It uses a 1D river geometry file and there are two methods to connect the models:\n",
    "\n",
    "- `subbasin_area`: creates subcatchments linked to the 1d river based\n",
    "on an area threshold (area_max) for the subbasin size. With this method,\n",
    "if a tributary is larger than the `area_max`, it will be connected to\n",
    "the 1d river directly.\n",
    "- `nodes`: subcatchments are derived based on the 1driver nodes (used as\n",
    "gauges locations). With this method, large tributaries can also be derived\n",
    "separately using the `add_tributaries` option and adding a `area_max`\n",
    "threshold for the tributaries.\n",
    "\n",
    "So let's first load our wflow model and the river file of the 1D model we would like to connect to:"
   ]
  },
  {
   "cell_type": "code",
   "execution_count": null,
   "metadata": {},
   "outputs": [],
   "source": [
    "# Load the wflow model of Piave\n",
    "mod = WflowSbmModel(root=\"wflow_piave_subbasin\", mode=\"r\")\n",
    "\n",
    "# Open the river of the 1D model\n",
    "rivers1d = gpd.read_file(\"data/rivers.geojson\")"
   ]
  },
  {
   "cell_type": "code",
   "execution_count": null,
   "metadata": {},
   "outputs": [],
   "source": [
    "# And plot the model and the river\n",
    "# Plot\n",
    "# we assume the model maps are in the geographic CRS EPSG:4326\n",
    "proj = ccrs.PlateCarree()\n",
    "# adjust zoomlevel and figure size to your basis size & aspect\n",
    "zoom_level = 10\n",
    "figsize = (10, 8)\n",
    "shaded = False\n",
    "\n",
    "# initialize image with geoaxes\n",
    "fig = plt.figure(figsize=figsize)\n",
    "ax = fig.add_subplot(projection=proj)\n",
    "bbox = mod.staticmaps.data.raster.box.to_crs(3857).buffer(5e3)\n",
    "extent = np.array(bbox.to_crs(mod.crs).total_bounds)[[0, 2, 1, 3]]\n",
    "ax.set_extent(extent, crs=proj)\n",
    "\n",
    "# Wflow\n",
    "# plot rivers with increasing width with stream order\n",
    "mod.rivers.plot(\n",
    "    ax=ax, lw=mod.rivers[\"strord\"] / 2, color=\"blue\", zorder=3, label=\" wflow river\"\n",
    ")\n",
    "# plot the basin boundary\n",
    "mod.basins.boundary.plot(ax=ax, color=\"k\", linewidth=0.5)\n",
    "\n",
    "# 1D river\n",
    "rivers1d.to_crs(mod.crs).plot(\n",
    "    ax=ax, color=\"red\", linewidth=2, zorder=4, label=\"1D river\"\n",
    ")\n",
    "\n",
    "ax.xaxis.set_visible(True)\n",
    "ax.yaxis.set_visible(True)\n",
    "ax.set_ylabel(f\"latitude [degree north]\")\n",
    "ax.set_xlabel(f\"longitude [degree east]\")\n",
    "_ = ax.set_title(f\"Wflow model and 1D river network of Piave subbasin\")\n",
    "legend = ax.legend(\n",
    "    handles=[*ax.get_legend_handles_labels()[0]],\n",
    "    title=\"Legend\",\n",
    "    loc=\"lower right\",\n",
    "    frameon=True,\n",
    "    framealpha=0.7,\n",
    "    edgecolor=\"k\",\n",
    "    facecolor=\"white\",\n",
    ")"
   ]
  },
  {
   "cell_type": "markdown",
   "metadata": {},
   "source": [
    "#### Subbasin area connection method and tributaries"
   ]
  },
  {
   "cell_type": "markdown",
   "metadata": {},
   "source": [
    "We see that our 1D model is located in the Northern part of our Wflow model.\n",
    "\n",
    "Let's connect the two using the ``subbasin_area`` method and including tributaries for subbasins that are larger than 30 km2."
   ]
  },
  {
   "cell_type": "code",
   "execution_count": null,
   "metadata": {},
   "outputs": [],
   "source": [
    "# Run the setup_1d_model_connection function\n",
    "mod.setup_1dmodel_connection(\n",
    "    river1d_fn=rivers1d,\n",
    "    connection_method=\"subbasin_area\",\n",
    "    area_max=30.0,\n",
    "    add_tributaries=True,\n",
    "    include_river_boundaries=True,\n",
    "    mapname=\"1dmodel\",\n",
    "    update_toml=True,\n",
    "    toml_output=\"netcdf_scalar\",\n",
    ")"
   ]
  },
  {
   "cell_type": "markdown",
   "metadata": {},
   "source": [
    "We can see than in that case the toml was already updated to save the relevant outputs for our new gauges and subcatch:"
   ]
  },
  {
   "cell_type": "code",
   "execution_count": null,
   "metadata": {},
   "outputs": [],
   "source": [
    "mod.get_config(\"output.netcdf_scalar\")"
   ]
  },
  {
   "cell_type": "markdown",
   "metadata": {},
   "source": [
    "And let's visualize our results:"
   ]
  },
  {
   "cell_type": "code",
   "execution_count": null,
   "metadata": {},
   "outputs": [],
   "source": [
    "# And plot the model and the river\n",
    "# Plot\n",
    "# we assume the model maps are in the geographic CRS EPSG:4326\n",
    "proj = ccrs.PlateCarree()\n",
    "# adjust zoomlevel and figure size to your basis size & aspect\n",
    "zoom_level = 10\n",
    "figsize = (10, 8)\n",
    "shaded = False\n",
    "\n",
    "# initialize image with geoaxes\n",
    "fig = plt.figure(figsize=figsize)\n",
    "ax = fig.add_subplot(projection=proj)\n",
    "bbox = gpd.GeoDataFrame(geometry=[box(*rivers1d.total_bounds)], crs=rivers1d.crs)\n",
    "bbox = bbox.buffer(10e3)\n",
    "extent = np.array(bbox.to_crs(mod.crs).total_bounds)[[0, 2, 1, 3]]\n",
    "ax.set_extent(extent, crs=proj)\n",
    "\n",
    "# Wflow\n",
    "# plot rivers with increasing width with stream order\n",
    "mod.rivers.plot(\n",
    "    ax=ax, lw=mod.rivers[\"strord\"] / 2, color=\"blue\", zorder=3, label=\" wflow river\"\n",
    ")\n",
    "# plot the basin boundary\n",
    "mod.basins.boundary.plot(ax=ax, color=\"k\", linewidth=0.5, label=\"wflow Piave basin\")\n",
    "# Add the boundry gauges and tributary gauges\n",
    "if \"gauges_1dmodel\" in mod.geoms.data:\n",
    "    mod.geoms.get(\"gauges_1dmodel\").plot(\n",
    "        ax=ax, color=\"green\", zorder=4, label=\"wflow 1D model gauges\"\n",
    "    )\n",
    "# Add the full subbasins and river only\n",
    "mod.geoms.get(\"subcatchment_1dmodel\").boundary.plot(\n",
    "    ax=ax, color=\"red\", zorder=4, label=\"wflow subbasins draining to 1D river\"\n",
    ")\n",
    "mod.geoms.get(\"subcatchment_riv_1dmodel\").boundary.plot(\n",
    "    ax=ax,\n",
    "    color=\"orange\",\n",
    "    linewidth=0.5,\n",
    "    zorder=4,\n",
    "    label=\"wflow subbasins river cells only\",\n",
    ")\n",
    "\n",
    "# 1D river\n",
    "rivers1d.to_crs(mod.crs).plot(\n",
    "    ax=ax, color=\"red\", linewidth=2, zorder=5, label=\"1D river\"\n",
    ")\n",
    "\n",
    "ax.xaxis.set_visible(True)\n",
    "ax.yaxis.set_visible(True)\n",
    "ax.set_ylabel(f\"latitude [degree north]\")\n",
    "ax.set_xlabel(f\"longitude [degree east]\")\n",
    "_ = ax.set_title(f\"Wflow model and 1D river network of Piave subbasin\")\n",
    "legend = ax.legend(\n",
    "    handles=[*ax.get_legend_handles_labels()[0]],\n",
    "    title=\"Legend\",\n",
    "    loc=\"lower right\",\n",
    "    frameon=True,\n",
    "    framealpha=0.7,\n",
    "    edgecolor=\"k\",\n",
    "    facecolor=\"white\",\n",
    ")"
   ]
  },
  {
   "cell_type": "markdown",
   "metadata": {},
   "source": [
    "Let's try the same if we do not include river boundaries:"
   ]
  },
  {
   "cell_type": "code",
   "execution_count": null,
   "metadata": {},
   "outputs": [],
   "source": [
    "# Run the setup_1d_model_connection function\n",
    "mod1 = WflowSbmModel(root=\"wflow_piave_subbasin\", mode=\"r\")\n",
    "mod1.setup_1dmodel_connection(\n",
    "    river1d_fn=rivers1d,\n",
    "    connection_method=\"subbasin_area\",\n",
    "    area_max=30.0,\n",
    "    add_tributaries=True,\n",
    "    include_river_boundaries=False,\n",
    "    mapname=\"1dmodel\",\n",
    "    update_toml=True,\n",
    "    toml_output=\"netcdf_scalar\",\n",
    ")"
   ]
  },
  {
   "cell_type": "code",
   "execution_count": null,
   "metadata": {},
   "outputs": [],
   "source": [
    "# And plot the model and the river\n",
    "# Plot\n",
    "# we assume the model maps are in the geographic CRS EPSG:4326\n",
    "proj = ccrs.PlateCarree()\n",
    "# adjust zoomlevel and figure size to your basis size & aspect\n",
    "zoom_level = 10\n",
    "figsize = (10, 8)\n",
    "shaded = False\n",
    "\n",
    "# initialize image with geoaxes\n",
    "fig = plt.figure(figsize=figsize)\n",
    "ax = fig.add_subplot(projection=proj)\n",
    "bbox = gpd.GeoDataFrame(geometry=[box(*rivers1d.total_bounds)], crs=rivers1d.crs)\n",
    "bbox = bbox.buffer(10e3)\n",
    "extent = np.array(bbox.to_crs(mod.crs).total_bounds)[[0, 2, 1, 3]]\n",
    "ax.set_extent(extent, crs=proj)\n",
    "\n",
    "# Wflow\n",
    "# plot rivers with increasing width with stream order\n",
    "mod1.rivers.plot(\n",
    "    ax=ax, lw=mod1.rivers[\"strord\"] / 2, color=\"blue\", zorder=3, label=\" wflow river\"\n",
    ")\n",
    "# plot the basin boundary\n",
    "mod1.basins.boundary.plot(ax=ax, color=\"k\", linewidth=0.5, label=\"wflow Piave basin\")\n",
    "# Add the boundry gauges and tributary gauges\n",
    "mod1.geoms.get(\"gauges_1dmodel\").plot(\n",
    "    ax=ax, color=\"green\", zorder=4, label=\"wflow 1D model gauges\"\n",
    ")\n",
    "# Add the full subbasins and river only\n",
    "mod1.geoms.get(\"subcatchment_1dmodel\").boundary.plot(\n",
    "    ax=ax, color=\"red\", zorder=4, label=\"wflow subbasins draining to 1D river\"\n",
    ")\n",
    "mod1.geoms.get(\"subcatchment_riv_1dmodel\").boundary.plot(\n",
    "    ax=ax,\n",
    "    color=\"orange\",\n",
    "    linewidth=0.5,\n",
    "    zorder=4,\n",
    "    label=\"wflow subbasins river cells only\",\n",
    ")\n",
    "\n",
    "# 1D river\n",
    "rivers1d.to_crs(mod1.crs).plot(\n",
    "    ax=ax, color=\"red\", linewidth=2, zorder=5, label=\"1D river\"\n",
    ")\n",
    "\n",
    "ax.xaxis.set_visible(True)\n",
    "ax.yaxis.set_visible(True)\n",
    "ax.set_ylabel(f\"latitude [degree north]\")\n",
    "ax.set_xlabel(f\"longitude [degree east]\")\n",
    "_ = ax.set_title(f\"Wflow model and 1D river network of Piave subbasin\")\n",
    "legend = ax.legend(\n",
    "    handles=[*ax.get_legend_handles_labels()[0]],\n",
    "    title=\"Legend\",\n",
    "    loc=\"lower right\",\n",
    "    frameon=True,\n",
    "    framealpha=0.7,\n",
    "    edgecolor=\"k\",\n",
    "    facecolor=\"white\",\n",
    ")"
   ]
  },
  {
   "cell_type": "markdown",
   "metadata": {},
   "source": [
    "#### Nodes connection method"
   ]
  },
  {
   "cell_type": "markdown",
   "metadata": {},
   "source": [
    "This connection is different as we create subbasins only for all nodes of the 1D river file. Let's see the difference:"
   ]
  },
  {
   "cell_type": "code",
   "execution_count": null,
   "metadata": {},
   "outputs": [],
   "source": [
    "# Run the setup_1d_model_connection function\n",
    "mod1 = WflowSbmModel(root=\"wflow_piave_subbasin\", mode=\"r\")\n",
    "mod1.setup_1dmodel_connection(\n",
    "    river1d_fn=rivers1d,\n",
    "    connection_method=\"nodes\",\n",
    "    area_max=30.0,\n",
    "    add_tributaries=False,\n",
    "    include_river_boundaries=False,\n",
    "    mapname=\"1dmodel\",\n",
    "    update_toml=False,\n",
    ")"
   ]
  },
  {
   "cell_type": "code",
   "execution_count": null,
   "metadata": {},
   "outputs": [],
   "source": [
    "# And plot the model and the river\n",
    "# Plot\n",
    "# we assume the model maps are in the geographic CRS EPSG:4326\n",
    "proj = ccrs.PlateCarree()\n",
    "# adjust zoomlevel and figure size to your basis size & aspect\n",
    "zoom_level = 10\n",
    "figsize = (10, 8)\n",
    "shaded = False\n",
    "\n",
    "# initialize image with geoaxes\n",
    "fig = plt.figure(figsize=figsize)\n",
    "ax = fig.add_subplot(projection=proj)\n",
    "bbox = gpd.GeoDataFrame(geometry=[box(*rivers1d.total_bounds)], crs=rivers1d.crs)\n",
    "bbox = bbox.buffer(25e3)\n",
    "extent = np.array(bbox.to_crs(mod.crs).total_bounds)[[0, 2, 1, 3]]\n",
    "ax.set_extent(extent, crs=proj)\n",
    "\n",
    "# Wflow\n",
    "# plot rivers with increasing width with stream order\n",
    "mod1.rivers.plot(\n",
    "    ax=ax, lw=mod1.rivers[\"strord\"] / 2, color=\"blue\", zorder=3, label=\" wflow river\"\n",
    ")\n",
    "# plot the basin boundary\n",
    "mod1.basins.boundary.plot(ax=ax, color=\"k\", linewidth=0.5, label=\"wflow Piave basin\")\n",
    "# Add the full subbasins and river only\n",
    "mod1.geoms.get(\"subcatchment_1dmodel\").boundary.plot(\n",
    "    ax=ax, color=\"red\", zorder=4, label=\"wflow subbasins draining to 1D river\"\n",
    ")\n",
    "mod1.geoms.get(\"subcatchment_riv_1dmodel\").boundary.plot(\n",
    "    ax=ax,\n",
    "    color=\"orange\",\n",
    "    linewidth=0.5,\n",
    "    zorder=4,\n",
    "    label=\"wflow subbasins river cells only\",\n",
    ")\n",
    "\n",
    "# 1D river\n",
    "rivers1d.to_crs(mod1.crs).plot(\n",
    "    ax=ax, color=\"red\", linewidth=2, zorder=5, label=\"1D river\"\n",
    ")\n",
    "# Plot the rivers1d nodes\n",
    "nodes = []\n",
    "for bi, branch in rivers1d.iterrows():\n",
    "    nodes.append([Point(branch.geometry.coords[0]), bi])  # start\n",
    "    nodes.append([Point(branch.geometry.coords[-1]), bi])  # end\n",
    "gdf_nodes = gpd.GeoDataFrame(nodes, columns=[\"geometry\", \"river_id\"], crs=rivers1d.crs)\n",
    "# Drop duplicates geometry\n",
    "gdf_nodes = gdf_nodes[~gdf_nodes.geometry.duplicated(keep=\"first\")]\n",
    "gdf_nodes.to_crs(mod1.crs).plot(ax=ax, color=\"black\", zorder=6, label=\"1D river nodes\")\n",
    "\n",
    "ax.xaxis.set_visible(True)\n",
    "ax.yaxis.set_visible(True)\n",
    "ax.set_ylabel(f\"latitude [degree north]\")\n",
    "ax.set_xlabel(f\"longitude [degree east]\")\n",
    "_ = ax.set_title(f\"Wflow model and 1D river network of Piave subbasin\")\n",
    "legend = ax.legend(\n",
    "    handles=[*ax.get_legend_handles_labels()[0]],\n",
    "    title=\"Legend\",\n",
    "    loc=\"lower right\",\n",
    "    frameon=True,\n",
    "    framealpha=0.7,\n",
    "    edgecolor=\"k\",\n",
    "    facecolor=\"white\",\n",
    ")"
   ]
  }
 ],
 "metadata": {
  "kernelspec": {
   "display_name": "Python 3",
   "language": "python",
   "name": "python3"
  },
  "language_info": {
   "codemirror_mode": {
    "name": "ipython",
    "version": 3
   },
   "file_extension": ".py",
   "mimetype": "text/x-python",
   "name": "python",
   "nbconvert_exporter": "python",
   "pygments_lexer": "ipython3",
   "version": "3.13.5"
  }
 },
 "nbformat": 4,
 "nbformat_minor": 2
}<|MERGE_RESOLUTION|>--- conflicted
+++ resolved
@@ -65,11 +65,7 @@
    "cell_type": "markdown",
    "metadata": {},
    "source": [
-<<<<<<< HEAD
-    "To connect Wflow to a 1D model, we will use the [setup_1dmodel_connection](https://deltares.github.io/hydromt_wflow/latest/_generated/hydromt_wflow.WflowSbmModel.setup_1dmodel_connection.html).\n",
-=======
     "To connect Wflow to a 1D model, we will use the [setup_1dmodel_connection](https://deltares.github.io/hydromt_wflow/stable/_generated/hydromt_wflow.WflowModel.setup_1dmodel_connection.html).\n",
->>>>>>> 8ba68147
     "\n",
     "It uses a 1D river geometry file and there are two methods to connect the models:\n",
     "\n",
