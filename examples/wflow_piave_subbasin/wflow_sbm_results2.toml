--- conflicted
+++ resolved
@@ -80,10 +80,6 @@
 g_cfmax = "G_Cfmax"
 g_tt = "G_TT"
 g_sifrac = "G_SIfrac"
-<<<<<<< HEAD
-alpha_h1 = "alpha_h1"
-=======
->>>>>>> a066e139
 
 [state.lateral.river]
 q = "q_river"
