{
 "cells": [
  {
   "cell_type": "markdown",
   "id": "0",
   "metadata": {},
   "source": [
    "## Upgrade your model to Wflow.jl version 1"
   ]
  },
  {
   "cell_type": "markdown",
   "id": "1",
   "metadata": {},
   "source": [
    "To ease the process of upgrading your Wflow.jl model to version 1+, HydroMT includes an upgrade function that helps you convert your model very easily: `upgrade_to_v1_wflow`.\n",
    "\n",
    "For sbm type of models, the main difference between Wflow version 0.8.1 and less or Wflow version 1.0.0 and more is that the TOML file structure was updated into new sections and standard names are used to link to internal variable names in the code. For example *lateral.river.q_av* is now *river_water__volume_flow_rate*.\n",
    "\n",
    "For sediment type of models, apart from the difference in the TOML file, estimation of some of the parameters has been moved outside of the Wflow.jl code and into HydroMT-Wflow. This allows the user to more easily adjust values of these parameters if they have local data or calibrate some parameters more easily.\n",
    "\n",
    "The [upgrade_to_v1_wflow](https://deltares.github.io/hydromt_wflow/latest/_generated/hydromt_wflow.WflowSbmModel.upgrade_to_v1_wflow.html) function directly convert the TOML file to v1 format and in the case of [wflow_sediment](https://deltares.github.io/hydromt_wflow/latest/_generated/hydromt_wflow.WflowSedimentModel.upgrade_to_v1_wflow.html) also calls again `setup_soilmaps` and `setup_riverbedsed` functions to create the new required parameters.\n",
    "\n",
    "Let's see how you can use this function."
   ]
  },
  {
   "cell_type": "markdown",
   "id": "2",
   "metadata": {},
   "source": [
    "### Upgrading a Wflow SBM model"
   ]
  },
  {
   "cell_type": "markdown",
   "id": "3",
   "metadata": {},
   "source": [
    "We can call the `upgrade_to_v1_wflow` function using the `update` CLI of HydroMT. Here is the configuration file that we will use:"
   ]
  },
  {
   "cell_type": "code",
   "execution_count": null,
   "id": "4",
   "metadata": {},
   "outputs": [],
   "source": [
    "fn_config = \"wflow_update_v1_sbm.yml\"\n",
    "with open(fn_config, \"r\") as f:\n",
    "    txt = f.read()\n",
    "print(txt)"
   ]
  },
  {
   "cell_type": "markdown",
   "id": "5",
   "metadata": {},
   "source": [
    "In this config, we start by setting the name of the TOML file of the version 0x model (if different than *wflow_sbm.toml*), call the `upgrade_to_v1_wflow` method, and then save the updated TOML file into a new *wflow_sbm_v1.toml* file.\n",
    "\n",
    "Note that if you use the standard *wflow_sbm.toml* name and do not mind it being overwritten, the above example can be reduced into only calling `upgrade_to_v1_wflow`.\n",
    "\n",
    "Let's now call HydroMT update to update our old config (in this case we do not need a data catalog):"
   ]
  },
  {
   "cell_type": "code",
   "execution_count": null,
   "id": "6",
   "metadata": {},
   "outputs": [],
   "source": [
    "!hydromt update wflow_sbm \"./data/wflow_upgrade/sbm\" -i wflow_update_v1_sbm.yml -v"
   ]
  },
  {
   "cell_type": "markdown",
   "id": "7",
   "metadata": {},
   "source": [
    "And let's see the results. Here is what our old TOML file looked like:"
   ]
  },
  {
   "cell_type": "code",
   "execution_count": null,
   "id": "8",
   "metadata": {},
   "outputs": [],
   "source": [
    "toml_v0x = \"./data/wflow_upgrade/sbm/wflow_sbm_v0x.toml\"\n",
    "with open(toml_v0x, \"r\") as f:\n",
    "    txt = f.read()\n",
    "print(txt)"
   ]
  },
  {
   "cell_type": "markdown",
   "id": "9",
   "metadata": {},
   "source": [
    "And here is the same TOML in version 1 format:"
   ]
  },
  {
   "cell_type": "code",
   "execution_count": null,
   "id": "10",
   "metadata": {},
   "outputs": [],
   "source": [
    "toml_v1 = \"./data/wflow_upgrade/sbm/wflow_sbm_v1.toml\"\n",
    "with open(toml_v1, \"r\") as f:\n",
    "    txt = f.read()\n",
    "print(txt)"
   ]
  },
  {
   "cell_type": "markdown",
   "id": "11",
   "metadata": {},
   "source": [
    "The lakes and reservoirs have been merged into one structure and the new staticmaps file has been generated. Here are all the available variables:"
   ]
  },
  {
   "cell_type": "code",
   "execution_count": null,
   "id": "12",
   "metadata": {},
   "outputs": [],
   "source": [
    "import xarray as xr\n",
    "\n",
    "staticmaps = xr.open_dataset(\"./data/wflow_upgrade/sbm/staticmaps_v1.nc\")\n",
    "print(list(staticmaps.data_vars.keys()))"
   ]
  },
  {
   "cell_type": "markdown",
   "id": "13",
   "metadata": {},
   "source": [
    "### Upgrading a Wflow Sediment model"
   ]
  },
  {
   "cell_type": "markdown",
   "id": "14",
   "metadata": {},
   "source": [
    "We can call the `upgrade_to_v1_wflow` function using the `update` CLI of HydroMT. Here is the configuration file that we will use:"
   ]
  },
  {
   "cell_type": "code",
   "execution_count": null,
   "id": "15",
   "metadata": {},
   "outputs": [],
   "source": [
    "fn_config = \"wflow_update_v1_sediment.yml\"\n",
    "with open(fn_config, \"r\") as f:\n",
    "    txt = f.read()\n",
    "print(txt)"
   ]
  },
  {
   "cell_type": "markdown",
   "id": "16",
   "metadata": {},
   "source": [
    "In this config, we start by setting the name of the TOML file of the version 0x model (if different than *wflow_sediment.toml*), call the `upgrade_to_v1_wflow` method, and then save the updated TOML file into a new *wflow_sbm_v1.toml* file and the updated staticmaps file with the additional parameters in *staticmaps_v1.toml*.\n",
    "\n",
    "Note that if you use the standard *wflow_sediment.toml* name and do not mind it or the staticmaps file being overwritten, the above example can be reduced into only calling `upgrade_to_v1_wflow`.\n",
    "\n",
    "Let's now call HydroMT update to update our old config (in this case we do need a data catalog as we will update some of the soil parameters):"
   ]
  },
  {
   "cell_type": "code",
   "execution_count": null,
   "id": "17",
   "metadata": {},
   "outputs": [],
   "source": [
    "!hydromt update wflow_sediment \"./data/wflow_upgrade/sediment\" -i wflow_update_v1_sediment.yml -d artifact_data -v"
   ]
  },
  {
   "cell_type": "markdown",
   "id": "18",
   "metadata": {},
   "source": [
    "And let's see the results. Here is what our old TOML file looked like:"
   ]
  },
  {
   "cell_type": "code",
   "execution_count": null,
   "id": "19",
   "metadata": {},
   "outputs": [],
   "source": [
    "toml_v0x = \"./data/wflow_upgrade/sediment/wflow_sediment_v0x.toml\"\n",
    "with open(toml_v0x, \"r\") as f:\n",
    "    txt = f.read()\n",
    "print(txt)"
   ]
  },
  {
   "cell_type": "markdown",
   "id": "20",
   "metadata": {},
   "source": [
    "And here is the same TOML in version 1 format:"
   ]
  },
  {
   "cell_type": "code",
   "execution_count": null,
   "id": "21",
   "metadata": {},
   "outputs": [],
   "source": [
    "toml_v1 = \"./data/wflow_upgrade/sediment/wflow_sediment_v1.toml\"\n",
    "with open(toml_v1, \"r\") as f:\n",
    "    txt = f.read()\n",
    "print(txt)"
   ]
  },
  {
   "cell_type": "markdown",
   "id": "22",
   "metadata": {},
   "source": [
    "You can also note that the new staticmaps file was generated. Here are all the available variables:"
   ]
  },
  {
   "cell_type": "code",
   "execution_count": null,
   "id": "23",
   "metadata": {},
   "outputs": [],
   "source": [
    "import xarray as xr\n",
    "\n",
    "staticmaps = xr.open_dataset(\"./data/wflow_upgrade/sediment/staticmaps_v1.nc\")\n",
    "print(list(staticmaps.data_vars.keys()))"
   ]
  }
 ],
 "metadata": {
  "kernelspec": {
   "display_name": "docs",
   "language": "python",
   "name": "python3"
  },
  "language_info": {
   "codemirror_mode": {
    "name": "ipython",
    "version": 3
   },
   "file_extension": ".py",
   "mimetype": "text/x-python",
   "name": "python",
   "nbconvert_exporter": "python",
   "pygments_lexer": "ipython3",
<<<<<<< HEAD
   "version": "3.13.7"
=======
   "version": "3.13.8"
>>>>>>> 2bd67818
  }
 },
 "nbformat": 4,
 "nbformat_minor": 5
}<|MERGE_RESOLUTION|>--- conflicted
+++ resolved
@@ -269,11 +269,7 @@
    "name": "python",
    "nbconvert_exporter": "python",
    "pygments_lexer": "ipython3",
-<<<<<<< HEAD
-   "version": "3.13.7"
-=======
    "version": "3.13.8"
->>>>>>> 2bd67818
   }
  },
  "nbformat": 4,
