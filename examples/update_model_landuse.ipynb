--- conflicted
+++ resolved
@@ -39,11 +39,7 @@
   {
    "cell_type": "code",
    "execution_count": null,
-<<<<<<< HEAD
-   "id": "adc6795e",
-=======
    "id": "4",
->>>>>>> 3db68d04
    "metadata": {},
    "outputs": [],
    "source": [
@@ -81,11 +77,7 @@
   {
    "cell_type": "code",
    "execution_count": null,
-<<<<<<< HEAD
-   "id": "033f24ab",
-=======
    "id": "7",
->>>>>>> 3db68d04
    "metadata": {},
    "outputs": [],
    "source": [
@@ -150,8 +142,7 @@
   },
   {
    "cell_type": "markdown",
-<<<<<<< HEAD
-   "id": "a956c296",
+   "id": "13",
    "metadata": {},
    "source": [
     "### Model setup configuration\n",
@@ -168,7 +159,7 @@
   {
    "cell_type": "code",
    "execution_count": null,
-   "id": "2b11a35f",
+   "id": "14",
    "metadata": {},
    "outputs": [],
    "source": [
@@ -180,7 +171,7 @@
   },
   {
    "cell_type": "markdown",
-   "id": "df2a5104",
+   "id": "15",
    "metadata": {},
    "source": [
     "Here we can see that to fully update wflow forcing, we will run one methods of **Wflow**:\n",
@@ -196,10 +187,7 @@
   },
   {
    "cell_type": "markdown",
-   "id": "d891df25",
-=======
-   "id": "13",
->>>>>>> 3db68d04
+   "id": "16",
    "metadata": {},
    "source": [
     "### Update Wflow landuse layers"
@@ -208,7 +196,7 @@
   {
    "cell_type": "code",
    "execution_count": null,
-   "id": "14",
+   "id": "17",
    "metadata": {},
    "outputs": [],
    "source": [
@@ -218,7 +206,7 @@
   },
   {
    "cell_type": "markdown",
-   "id": "15",
+   "id": "18",
    "metadata": {},
    "source": [
     "The example above means the following: run **hydromt** with:\n",
@@ -233,7 +221,7 @@
   },
   {
    "cell_type": "markdown",
-   "id": "16",
+   "id": "19",
    "metadata": {},
    "source": [
     "### Model comparison"
@@ -241,7 +229,7 @@
   },
   {
    "cell_type": "markdown",
-   "id": "17",
+   "id": "20",
    "metadata": {},
    "source": [
     "From the information above, you can see that not only was the landuse map updated but also all wflow landuse-related parameters with it: Kext, N, PathFrac, RootingDepth, Sl, Swood and WaterFrac.\n",
@@ -252,7 +240,7 @@
   {
    "cell_type": "code",
    "execution_count": null,
-   "id": "18",
+   "id": "21",
    "metadata": {},
    "outputs": [],
    "source": [
@@ -263,7 +251,7 @@
   {
    "cell_type": "code",
    "execution_count": null,
-   "id": "19",
+   "id": "22",
    "metadata": {},
    "outputs": [],
    "source": [
@@ -293,7 +281,7 @@
   {
    "cell_type": "code",
    "execution_count": null,
-   "id": "20",
+   "id": "23",
    "metadata": {},
    "outputs": [],
    "source": [
