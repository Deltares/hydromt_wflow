--- conflicted
+++ resolved
@@ -237,11 +237,7 @@
    "name": "python",
    "nbconvert_exporter": "python",
    "pygments_lexer": "ipython3",
-<<<<<<< HEAD
-   "version": "3.13.3"
-=======
    "version": "3.10.17"
->>>>>>> 10cc12ac
   }
  },
  "nbformat": 4,
