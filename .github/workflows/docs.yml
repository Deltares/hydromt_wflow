--- conflicted
+++ resolved
@@ -68,10 +68,6 @@
           max_attempts: 3
           command: |
             pixi run -e docs docs-build-html
-<<<<<<< HEAD
-            VERSION=$(pixi run --locked -e docs python -c "from hydromt_wflow import __version__ as v; print('dev' if 'dev' in v else 'v' + v)")
-            echo "DOC_VERSION=$VERSION" >> $GITHUB_ENV
-=======
 
             export CURRENT_VERSION=$(grep "__version__" hydromt_wflow/version.py | cut -d= -f 2 | tr -d "\" ")
 
@@ -88,7 +84,6 @@
               # Otherwise, echo the version number
               echo "DOC_VERSION=v$CURRENT_VERSION" >> "$GITHUB_ENV"
             fi
->>>>>>> e76dde67
 
       - name: Upload to GitHub Pages
         if: ${{ github.event_name != 'pull_request'}}
