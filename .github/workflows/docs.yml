name: Build Documentation

on:
  workflow_dispatch:
  push:
    branches: [main]
    paths:
      - tests/*
      - hydromt_wflow/*
      - docs/*
      - examples/*
      - pyproject.toml
  pull_request:
    branches: [main]
    paths:
      - tests/*
      - hydromt_wflow/*
      - docs/*
      - examples/*
      - pyproject.toml

jobs:
  # Build docs on Linux
  Docs:
    defaults:
      run:
        shell: bash -l {0}

    strategy:
      fail-fast: false
      matrix:
        os: ["ubuntu-latest" ] #, "macos-latest", "windows-latest"]
        python-version: ['3.11']
        include:
        - os: ubuntu-latest
          label: linux-64
          prefix: /usr/share/miniconda3/envs/hydromt_wflow

    name: ${{ matrix.label }}
    runs-on: ${{ matrix.os }}

    steps:
      - name: Checkout source
        uses: actions/checkout@v3

<<<<<<< HEAD
      - name: Setup Mambaforge
        uses: conda-incubator/setup-miniconda@v2
        with:
          python-version: ${{ matrix.python-version }}
          miniforge-variant: Mambaforge
          miniforge-version: latest
          activate-environment: hydromt_wflow
          use-mamba: true

      - name: Generate env spec
        run: |
          pip install tomli
          python make_env.py doc --py-version ${{ matrix.python-version }}.*

      - name: Update environment
        run: mamba env update -f environment.yml
=======
      - name: Generate env yaml
        run: |
          pip install tomli
          python make_env.py doc -p ${{ matrix.python-version }}.* -n hydromt_wflow

      - name: Load cache
        id: cache
        uses: actions/cache/restore@v3
        with:
          path: |
            /usr/share/miniconda3
            ~/pycache
            ./docs/_build
          # the below two settings mean we'll alway srestore the cache
          # but the cache hit output can tell us if we have to update afterwards
          key: docs-${{ hashFiles('environment.yml')  }}
          restore-keys: |
            docs
>>>>>>> a1122609

      - name: Failed cache restore
        if: steps.cache.outputs.cache-matched-key == ''
        run: |
          echo "Failed to restore any cache. exiting..."
          exit 1

      # by avoiding the mamba setup stage by loading it from cache instead we save
      # a lot of setup time, but we do have to do our own PATH management
      # hence the exports
      - name: Update environment
        if: steps.cache.outputs.cache-hit != 'true'
        run: |
          export PATH=/usr/share/miniconda3/bin:$PATH
          mamba env update -n hydromt_wflow -f environment.yml

<<<<<<< HEAD
      - name: Generate dummy docs
        if: ${{ github.event_name == 'pull_request' }}
        run: |
          export PATH=/usr/share/miniconda3/bin:$PATH
          PYTHONPYCACHEPREFIX=~/pycache mamba run -n hydromt_wflow sphinx-build ./docs ./docs/_build -b dummy

=======
      - name: Install HydroMT-core dev
        run: |
          export PATH=/usr/share/miniconda3/bin:$PATH
          mamba run -n hydromt_wflow python -m pip install git+https://github.com/Deltares/hydromt.git@main --user

      - name: Generate dummy docs
        if: ${{ github.event_name == 'pull_request' }}
        run: |
          export PATH=/usr/share/miniconda3/bin:$PATH
          PYTHONPYCACHEPREFIX=~/pycache mamba run -n hydromt_wflow sphinx-build ./docs ./docs/_build -b dummy

>>>>>>> a1122609
      - name: Generate docs
        if: ${{ github.event_name != 'pull_request' && !github.event.act }}
        run: |
          export PATH=/usr/share/miniconda3/bin:$PATH
          PYTHONPYCACHEPREFIX=~/pycache mamba run -n hydromt_wflow sphinx-build -M html ./docs ./docs/_build
          echo "DOC_VERSION=$(mamba run -n hydromt_wflow python -c 'from hydromt_wflow import __version__ as v; print("dev" if "dev" in v else "v"+v.replace(".dev",""))')" >> $GITHUB_ENV

      - name: Upload to GitHub Pages
        if: ${{ github.event_name != 'pull_request'}}
        uses: peaceiris/actions-gh-pages@v3.8.0
        with:
          github_token: ${{ secrets.GITHUB_TOKEN }}
          publish_dir: ./docs/_build/html
          exclude_assets: '.buildinfo,_sources/*,_examples/*.ipynb'
          destination_dir: ./${{ env.DOC_VERSION }}
          keep_files: false
          full_commit_message: Deploy ${{ env.DOC_VERSION }} to GitHub Pages<|MERGE_RESOLUTION|>--- conflicted
+++ resolved
@@ -43,24 +43,6 @@
       - name: Checkout source
         uses: actions/checkout@v3
 
-<<<<<<< HEAD
-      - name: Setup Mambaforge
-        uses: conda-incubator/setup-miniconda@v2
-        with:
-          python-version: ${{ matrix.python-version }}
-          miniforge-variant: Mambaforge
-          miniforge-version: latest
-          activate-environment: hydromt_wflow
-          use-mamba: true
-
-      - name: Generate env spec
-        run: |
-          pip install tomli
-          python make_env.py doc --py-version ${{ matrix.python-version }}.*
-
-      - name: Update environment
-        run: mamba env update -f environment.yml
-=======
       - name: Generate env yaml
         run: |
           pip install tomli
@@ -79,7 +61,6 @@
           key: docs-${{ hashFiles('environment.yml')  }}
           restore-keys: |
             docs
->>>>>>> a1122609
 
       - name: Failed cache restore
         if: steps.cache.outputs.cache-matched-key == ''
@@ -96,14 +77,6 @@
           export PATH=/usr/share/miniconda3/bin:$PATH
           mamba env update -n hydromt_wflow -f environment.yml
 
-<<<<<<< HEAD
-      - name: Generate dummy docs
-        if: ${{ github.event_name == 'pull_request' }}
-        run: |
-          export PATH=/usr/share/miniconda3/bin:$PATH
-          PYTHONPYCACHEPREFIX=~/pycache mamba run -n hydromt_wflow sphinx-build ./docs ./docs/_build -b dummy
-
-=======
       - name: Install HydroMT-core dev
         run: |
           export PATH=/usr/share/miniconda3/bin:$PATH
@@ -115,7 +88,6 @@
           export PATH=/usr/share/miniconda3/bin:$PATH
           PYTHONPYCACHEPREFIX=~/pycache mamba run -n hydromt_wflow sphinx-build ./docs ./docs/_build -b dummy
 
->>>>>>> a1122609
       - name: Generate docs
         if: ${{ github.event_name != 'pull_request' && !github.event.act }}
         run: |
