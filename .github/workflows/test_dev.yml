--- conflicted
+++ resolved
@@ -18,11 +18,7 @@
       fail-fast: false
       matrix:
         os: ["ubuntu-latest" ] #, "macos-latest", "windows-latest"]
-<<<<<<< HEAD
-        python-version: ['3.10']
-=======
         python-version: ['3.10', '3.11']
->>>>>>> a1122609
         include:
         - os: ubuntu-latest
           label: linux-64
@@ -38,27 +34,10 @@
       - name: Checkout source
         uses: actions/checkout@v3
 
-<<<<<<< HEAD
-      - name: Setup Mambaforge
-        uses: conda-incubator/setup-miniconda@v2
-        with:
-          python-version: ${{ matrix.python-version }}
-          miniforge-variant: Mambaforge
-          miniforge-version: latest
-          activate-environment: hydromt_wflow
-          use-mamba: true
-
-      - name: Generate env spec
-        run: pip install tomli && python make_env.py test --py-version ${{ matrix.python-version }}.*
-
-      - name: Set cache date
-        run: echo "DATE=$(date +'%Y%m%d')" >> $GITHUB_ENV
-=======
       - name: Generate env yaml
         run: |
           pip install tomli
           python make_env.py test -p ${{ matrix.python-version}}.* -n hydromt_wflow
->>>>>>> a1122609
 
       - name: Load cache
         id: cache
