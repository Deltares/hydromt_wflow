--- conflicted
+++ resolved
@@ -15,12 +15,8 @@
   build-artifacts:
     runs-on: ubuntu-latest
     steps:
-<<<<<<< HEAD
       - name: Checkout source
-        uses: actions/checkout@v4
-=======
-      - uses: actions/checkout@v5
->>>>>>> f9503a49
+        uses: actions/checkout@v5
         with:
           fetch-depth: 0
 
@@ -52,12 +48,8 @@
       run:
         shell: bash -l {0}
     steps:
-<<<<<<< HEAD
       - name: Checkout source
-        uses: actions/checkout@v4
-=======
-      - uses: actions/checkout@v5
->>>>>>> f9503a49
+        uses: actions/checkout@v5
 
       - name: Download artifact
         uses: actions/download-artifact@v5
