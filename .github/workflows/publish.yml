---
name: Build and Upload HydroMT-Wflow to PyPI

on:
  release:
    types:
      - published
  push:
    tags:
      - v*
  workflow_dispatch:


jobs:
  build-artifacts:
    runs-on: ubuntu-latest
    steps:
      - name: Checkout source
        uses: actions/checkout@v5
        with:
          fetch-depth: 0

<<<<<<< HEAD
      - name: Install Python
        uses: actions/setup-python@v5
=======
      - uses: actions/setup-python@v6
        name: Install Python
>>>>>>> 8ba68147
        with:
          python-version: '3.13'

      - name: Generate env
        run: |
          pip install build tomli twine wheel

      - name: Build artifacts
        run: |
          python -m build --sdist
          python -m build --wheel
          python -m twine check dist/*

      - name: Upload artifacts
        uses: actions/upload-artifact@v4
        with:
          name: releases
          path: dist

  test-built-dist:
    needs: build-artifacts
    runs-on: ubuntu-latest
    defaults:
      run:
        shell: bash -l {0}
    steps:
      - name: Checkout source
        uses: actions/checkout@v5

      - name: Download artifact
        uses: actions/download-artifact@v5
        with:
          name: releases
          path: dist

      - name: List contents of built dist
        run: |
          ls -ltrh
          ls -ltrh dist

<<<<<<< HEAD
      - name: Install Python
        uses: actions/setup-python@v5
=======
      - uses: actions/setup-python@v6
>>>>>>> 8ba68147
        with:
          python-version: '3.13'

      - name: Verify the built dist/wheel is valid
        run: |
          python -m pip install dist/hydromt_wflow*.whl
          hydromt --models

  upload-to-test-pypi:
    needs: test-built-dist
    if: github.event_name == 'push'
    runs-on: ubuntu-latest
    steps:
      - name: Download artifact
        uses: actions/download-artifact@v5
        with:
          name: releases
          path: dist

      - name: Publish package to TestPyPI
        uses: pypa/gh-action-pypi-publish@v1.13.0
        with:
          user: __token__
          password: ${{ secrets.PYPI_TEST_TOKEN }}
          repository_url: https://test.pypi.org/legacy/
          verbose: true
          skip_existing: true

  upload-to-pypi:
    needs: test-built-dist
    if: github.event_name == 'release'
    runs-on: ubuntu-latest
    steps:
      - name: Download artifact
        uses: actions/download-artifact@v5
        with:
          name: releases
          path: dist

      - name: Publish package to PyPI
        uses: pypa/gh-action-pypi-publish@v1.13.0
        with:
          user: __token__
          password: ${{ secrets.PYPI_TOKEN }}
          verbose: true<|MERGE_RESOLUTION|>--- conflicted
+++ resolved
@@ -20,13 +20,8 @@
         with:
           fetch-depth: 0
 
-<<<<<<< HEAD
       - name: Install Python
-        uses: actions/setup-python@v5
-=======
-      - uses: actions/setup-python@v6
-        name: Install Python
->>>>>>> 8ba68147
+        uses: actions/setup-python@v6
         with:
           python-version: '3.13'
 
@@ -67,12 +62,8 @@
           ls -ltrh
           ls -ltrh dist
 
-<<<<<<< HEAD
       - name: Install Python
-        uses: actions/setup-python@v5
-=======
-      - uses: actions/setup-python@v6
->>>>>>> 8ba68147
+        uses: actions/setup-python@v6
         with:
           python-version: '3.13'
 
