--- conflicted
+++ resolved
@@ -11,7 +11,6 @@
   { name = "Brendan Dalmijn", email = "brendan.dalmijn@deltares.nl" },
 ]
 dependencies = [
-<<<<<<< HEAD
     "dask",
     "geopandas>=0.10",
     "hydromt>=v0.10.1,<0.11",
@@ -24,20 +23,6 @@
     "shapely",
     "toml",
     "xarray",
-=======
-  "dask",
-  "geopandas>=0.10",
-  "hydromt>=v0.10.1,<1",
-  "netcdf4",
-  "numpy",
-  "pandas",
-  "pyflwdir>=0.5.7",
-  "pyproj",
-  "scipy",
-  "shapely",
-  "toml",
-  "xarray",
->>>>>>> de03a6be
 ]
 requires-python = ">=3.10"
 readme = "README.rst"
