--- conflicted
+++ resolved
@@ -1,12 +1,7 @@
 ## Build system related
 [build-system]
-<<<<<<< HEAD
 requires = ["setuptools>=61.0.0", "wheel"]
 build-backend = "setuptools.build_meta"
-=======
-requires = ["flit_core >=3.4.0,<4"]
-build-backend = "flit_core.buildapi"
->>>>>>> 4dc106cc
 
 [tool.setuptools.packages.find]
 where = ["."]
@@ -20,13 +15,8 @@
 
 ## Project related
 [project]
-<<<<<<< HEAD
 name    = "hydromt_wflow"
 dynamic = ['version']
-=======
-name = "hydromt_wflow"
-dynamic = ['version', 'description']
->>>>>>> 4dc106cc
 
 authors = [
 	{ name = "Dirk Eilander", email = "dirk.eilander@deltares.nl" },
@@ -47,17 +37,12 @@
 	"Intended Audience :: Developers",
 	"Intended Audience :: Science/Research",
 	"Topic :: Scientific/Engineering :: Hydrology",
-<<<<<<< HEAD
-=======
-	"License :: OSI Approved :: GNU General Public License v3 or later (GPLv3+)",
->>>>>>> 4dc106cc
 	"Programming Language :: Python :: 3",
 ]
 
 # Core dependencies
 requires-python = ">=3.11"
 dependencies = [
-<<<<<<< HEAD
   "dask",
   "geopandas>=0.10",
   "hydromt@https://github.com/Deltares/hydromt.git", # TODO Set back after hydromt 1.2.1
@@ -69,19 +54,6 @@
   "shapely",
   "xarray",
   "pooch",
-=======
-	"dask",
-	"geopandas>=0.10",
-	"hydromt>=0.10.1,<0.11",
-	"numpy",
-	"pandas",
-	"pyflwdir>=0.5.7",
-	"pyproj",
-	"scipy",
-	"shapely",
-	"toml",
-	"xarray",
->>>>>>> 4dc106cc
 ]
 
 # Optional dependencies
@@ -98,12 +70,11 @@
 	"sphinx_autosummary_accessors",
 	"sbom4python",
 ]
-<<<<<<< HEAD
 examples = [
-  "cartopy",
-  "jupyterlab",
-  "nbconvert",
-  "notebook",
+	"cartopy",
+	"jupyterlab",
+	"nbconvert",
+	"notebook",
 ]
 extra = [
   "gwwapi",
@@ -111,14 +82,6 @@
   "pyet",
   "wradlib",
 ]
-test = ["pytest>=2.7.3", "pytest-cov", "pytest-mock", "pytest-timeout", "pytest-benchmark"]
-
-[project.entry-points."hydromt.models"]
-wflow_sbm      = "hydromt_wflow.wflow_sbm"
-wflow_sediment = "hydromt_wflow.wflow_sediment"
-=======
-extra = ["gwwapi", "hydroengine", "pyet", "wradlib"]
-examples = ["cartopy", "jupyterlab", "nbconvert", "notebook"]
 test = [
 	"pytest>=2.7.3",
 	"pytest-cov",
@@ -128,9 +91,8 @@
 ]
 
 [project.entry-points."hydromt.models"]
-wflow = "hydromt_wflow.wflow:WflowModel"
-wflow_sediment = "hydromt_wflow.wflow_sediment:WflowSedimentModel"
->>>>>>> 4dc106cc
+wflow_sbm      = "hydromt_wflow.wflow_sbm"
+wflow_sediment = "hydromt_wflow.wflow_sediment"
 
 [project.urls]
 Documentation = "http://deltares.github.io/hydromt_wflow/latest/"
@@ -210,17 +172,10 @@
 docstring-code-line-length = 20
 
 [tool.ruff.lint.per-file-ignores]
-<<<<<<< HEAD
 "hydromt_wflow/__init__.py"     = ["E402", "F401", "F403"]
 "hydromt_wflow/**/__init__.py"  = ["F403"]
 "tests/**"                      = ["D103", "D100", "D104"]
 "tests/conftest.py"             = ["E402"]
-=======
-"hydromt_wflow/__init__.py" = ["E402", "F401", "F403"]
-"hydromt_wflow/workflows/__init__.py" = ["F403"]
-"tests/**" = ["D103", "D100", "D104"]
-"tests/conftest.py" = ["E402"]
->>>>>>> 4dc106cc
 
 [tool.ruff.lint.pydocstyle]
 convention = "numpy"
@@ -343,19 +298,12 @@
 
 ## Define the environments
 [tool.pixi.environments]
-<<<<<<< HEAD
 default         = { features = ["py313", "dev", "docs", "examples", "extra", "test"] }
 docs            = { features = ["py313", "docs", "examples", "extra"] }
 full            = { features = ["py313", "extra"] }
 slim            = { features = ["py313"] }
 test-slim-py313 = { features = ["py313", "test"] }
 test-slim-py312 = { features = ["py312", "test"] }
-=======
-default = { features = ["py310", "dev", "docs", "examples", "extra", "test"] }
-docs = { features = ["docs", "examples", "extra"] }
-full = { features = ["extra"] }
-slim = { features = [] }
->>>>>>> 4dc106cc
 test-slim-py311 = { features = ["py311", "test"] }
 test-full-py313 = { features = ["py313", "extra", "test"] }
 test-full-py312 = { features = ["py312", "extra", "test"] }
@@ -363,7 +311,6 @@
 
 [tool.pixi.feature.examples.tasks]
 build-example-model-full = { cmd = [
-<<<<<<< HEAD
   "hydromt", "build", "wflow_sbm", "./wflow_test_full", "-i", "wflow_build.yml", "-d", "artifact_data", "-vv"
 ], cwd = "examples" }
 build-example-model-sediment = { cmd = [
@@ -371,41 +318,6 @@
 ], cwd = "examples" }
 build-example-model-clipped = { cmd = [
   "hydromt", "clip", "wflow_sbm", "wflow_piave_subbasin", "./wflow_test_clip", "{'subbasin': [12.3006, 46.4324], 'meta_streamorder': 4}", "-vv"
-=======
-	"hydromt",
-	"build",
-	"wflow",
-	"./wflow_test_full",
-	"-r",
-	"{'subbasin': [12.2051, 45.8331], 'strord': 4, 'bounds': [11.70, 45.35, 12.95, 46.70]}",
-	"-i",
-	"wflow_build.yml",
-	"-d",
-	"artifact_data",
-	"-vv",
-], cwd = "examples" }
-build-example-model-sediment = { cmd = [
-	"hydromt",
-	"build",
-	"wflow_sediment",
-	"./wflow_test_sediment",
-	"-r",
-	"{'subbasin': [12.2051, 45.8331], 'strord': 4, 'bounds': [11.70, 45.35, 12.95, 46.70]}",
-	"-i",
-	"wflow_sediment_build.yml",
-	"-d",
-	"artifact_data",
-	"-vv",
-], cwd = "examples" }
-build-example-model-clipped = { cmd = [
-	"hydromt",
-	"clip",
-	"wflow",
-	"wflow_piave_subbasin",
-	"./wflow_test_clip",
-	"{'subbasin': [12.3006, 46.4324], 'meta_streamorder': 4}",
-	"-vv",
->>>>>>> 4dc106cc
 ], cwd = "examples" }
 build-example-models = { depends-on = [
 	"build-example-model-full",
@@ -432,37 +344,10 @@
 	"html",
 ] }
 build-test-model-simple = { cmd = [
-<<<<<<< HEAD
   "hydromt", "build", "wflow_sbm", "./wflow_test_simple", "-r", "{'subbasin': [12.2051, 45.8331], 'strord': 4, 'bounds': [11.70, 45.35, 12.95, 46.70]}", "-i", "../examples/wflow_build.yml", "-d", "artifact_data", "-vv"
 ], cwd = "tests" }
 build-test-model-full = { cmd = [
   "hydromt", "build", "wflow_sbm", "./wflow_test_full", "-r", "{'subbasin': [12.2051, 45.8331], 'strord': 4, 'bounds': [11.70, 45.35, 12.95, 46.70]}", "-i", "./data/wflow_piave_build_subbasin.yml", "-d", "artifact_data", "-vv"
-=======
-	"hydromt",
-	"build",
-	"wflow",
-	"./wflow_test_simple",
-	"-r",
-	"{'subbasin': [12.2051, 45.8331], 'strord': 4, 'bounds': [11.70, 45.35, 12.95, 46.70]}",
-	"-i",
-	"../examples/wflow_build.yml",
-	"-d",
-	"artifact_data",
-	"-vv",
-], cwd = "tests" }
-build-test-model-full = { cmd = [
-	"hydromt",
-	"build",
-	"wflow",
-	"./wflow_test_full",
-	"-r",
-	"{'subbasin': [12.2051, 45.8331], 'strord': 4, 'bounds': [11.70, 45.35, 12.95, 46.70]}",
-	"-i",
-	"./data/wflow_piave_build_subbasin.yml",
-	"-d",
-	"artifact_data",
-	"-vv",
->>>>>>> 4dc106cc
 ], cwd = "tests" }
 build-test-model-sediment = { cmd = [
 	"hydromt",
