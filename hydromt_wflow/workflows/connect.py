"""Workflows to connect a wflow model to a 1D model."""

import logging

import geopandas as gpd
import hydromt
import numpy as np
import pandas as pd
import xarray as xr
from pyflwdir import FlwdirRaster
from scipy.ndimage import binary_erosion
from shapely.geometry import LineString, MultiLineString, Point
from shapely.ops import snap

from hydromt_wflow.utils import planar_operation_in_utm

logger = logging.getLogger(f"hydromt.{__name__}")


__all__ = ["wflow_1dmodel_connection"]


def flwdir_mask_to_subbasins(
    flwdir_mask: FlwdirRaster,
    area_max: float,
    ds_model: xr.Dataset,
    logger: logging.Logger = logger,
) -> xr.DataArray:
    """
    Split the common basin between wflow model and 1D model into subbasins.

    The basin is split into subbasins with an area equivalent to area_max [km2].
    """
    logger.info(
        f"Deriving lateral subbasins based on subbasin area threshold: {area_max} km2"
    )
    # calculate subbasins based on area_max threshold
    subbas, _ = flwdir_mask.subbasins_area(area_max)
    da_subbasins = xr.DataArray(
        data=subbas.astype(np.int32),
        dims=ds_model.raster.dims,
        coords=ds_model.raster.coords,
    )
    da_subbasins.raster.set_nodata(0)
    da_subbasins.raster.set_crs(ds_model.raster.crs)
    return da_subbasins


def derive_riv1d_edges(
    riv1d: gpd.GeoDataFrame, ds_model: xr.Dataset, flwdir: FlwdirRaster, **kwargs
) -> gpd.GeoDataFrame:
    """
    Derive the edges of riv1d and snap them to the wflow river.

    First derive the edges of the riv1d (start and end points of each linestring).
    Then snap them to the closest downstream wflow river cell using the
    :py:meth:`hydromt.flw.gauge_map` method.
    Finally, clean up the edges that were snapped to the main river (eg tributary
    starting to close to the main river) by keeping only the most downstream edge
    and the most upstream one.

    Note: this function restricts the use to one river 1d and 1 wflow subcatchment as
    we only consider one downstream edge/edge point for 1d river.
    """
    # get the edges of the riv1d
    riv1d_edges = riv1d.geometry.apply(lambda x: Point(x.coords[0]))
    riv1d_edges = pd.concat(
        [riv1d_edges, riv1d.geometry.apply(lambda x: Point(x.coords[-1]))]
    )
    # find geometry that are unique in riv1d_edges
    riv1d_edges = gpd.GeoDataFrame(
        riv1d_edges[~riv1d_edges.duplicated(keep=False)],
        crs=riv1d.crs,
        geometry="geometry",
    )

    _, idxs, ids = hydromt.flw.gauge_map(
        ds_model,
        xy=(riv1d_edges.geometry.x, riv1d_edges.geometry.y),
        stream=ds_model["rivmsk"].values,
        flwdir=flwdir,
        logger=logger,
        **kwargs,
    )
    points = gpd.points_from_xy(*ds_model.raster.idx_to_xy(idxs))
    riv1d_edges = gpd.GeoDataFrame(
        index=ids.astype(np.int32), geometry=points, crs=ds_model.raster.crs
    )

    # Some of the river edges may have been snapped to the main river
    # (eg tributary starting to close to the main river).
    riv1d_edges["uparea"] = ds_model["uparea"].raster.sample(riv1d_edges).values
    # Sort by upstream area descending
    riv1d_edges = riv1d_edges.sort_values(by="uparea", ascending=False)
    # Find the ID of the most downstream edge
    riv1d_edges_outlet_id = riv1d_edges.index[0]
    # Rasterize the riv1d_edges
    riv1d_edges_raster = ds_model.raster.rasterize(riv1d_edges, col_name="index")
    mask = flwdir.downstream(riv1d_edges_raster.values)
    # Find the downstream ID of each edge
    idxs_edge, _ = flwdir.snap(
        xy=(riv1d_edges.geometry.x, riv1d_edges.geometry.y),
        mask=mask,
    )
    edges_on_main_river = mask.flat[idxs_edge]

    # Keep only the edges that are not on the main river and the most downstream edge
    riv1d_edges = riv1d_edges[
        ~riv1d_edges.index.isin(edges_on_main_river)
        | (riv1d_edges.index == riv1d_edges_outlet_id)
    ]

    return riv1d_edges


def connect_subbasin_area(
    ds_model: xr.Dataset,
    riv1d: gpd.GeoDataFrame,
    flwdir: FlwdirRaster,
    area_max: float,
    include_river_boundaries: bool,
    logger: logging.Logger = logger,
    **kwargs,
) -> tuple[FlwdirRaster, gpd.GeoDataFrame]:
    """
    Connect 1d river to Wflow by creating subbasins based on area_max threshold.

    First derive the river edges of the 1d river and snap them to the wflow river.
    Then derive the subbasins corresponding to the river edges.
    Then filter which subbasins are the upstream ones (tributaries) and which ones
    are the downstream ones (main river) and should be split into subbasins.

    The common basin between wflow and the 1d river is then split into subbasins of
    area_max size. Tributaries within the common basin that are larger than area_max are
    derived separately and will results into a tributary inflow point rather than a
    lateral inflow subbasin.

    This function results into a geodataframe of tributaries including the ones upstream
    of the common basin if include_river_boundaries is True and the ones within the
    common basin that have an area larger than area_max. The second output is the rest
    of the common basin where the tributaries have been masked out.
    """
    logger.info("Linking 1D river to wflow river")

    # 1. Derive the river edges / boundaries and snap to the wflow river
    riv1d_edges = derive_riv1d_edges(riv1d, ds_model, flwdir, **kwargs)

    # 2. Derive the subbasins corresponding to the river edges
    da_edges_subbas, _ = hydromt.flw.basin_map(
        ds_model,
        flwdir=flwdir,
        xy=(riv1d_edges.geometry.x, riv1d_edges.geometry.y),
        ids=riv1d_edges.index,
    )
    da_edges_subbas.raster.set_crs(ds_model.raster.crs)
    # convert to gdf
    gdf_edges_subbas = da_edges_subbas.raster.vectorize()

    # 3. Filter which subbasins are the upstream ones (tributaries)
    # and which ones are the downstream ones (main river)
    # and should be split into subbasins
    # First intersect riv1d with gdf_edges_subbas
    rivmerge = (
        gpd.overlay(riv1d, gdf_edges_subbas)
        .explode(index_parts=True)
        .reset_index(drop=True)
    )
    # Compute len of river
    if rivmerge.crs.is_geographic:
        rivmerge["len"] = rivmerge.geometry.to_crs(3857).length
    else:
        rivmerge["len"] = rivmerge.geometry.length
    # Groupby value and sum length
    rivmerge = rivmerge.groupby("value")["len"].sum()
    # Select the subcatch where rivlength is more than 5times rivlen_avg
    riv_mask = ds_model["rivmsk"].values == 1
    rivlen_avg = ds_model["rivlen"].values[riv_mask].mean()
    subids = rivmerge.index[rivmerge > rivlen_avg * 5].values
    subcatch_to_split = gdf_edges_subbas[gdf_edges_subbas["value"].isin(subids)]
    subcatch_to_split = subcatch_to_split.to_crs(ds_model.raster.crs)
    da_subcatch_to_split = ds_model.raster.rasterize(
        subcatch_to_split, col_name="value"
    ).astype(np.float32)

    # First tributaries are the edges that are not included in the subcatch_to_split
    gdf_tributaries = riv1d_edges[~riv1d_edges.index.isin(subids)]

    # 4. Derive a mask of gdf_riv in the subcatch_to_split wflow rivers
    # compute flw_path to mask out the river included in dfm 1d network
    xy = (
        gdf_tributaries.geometry.x.values.tolist(),
        gdf_tributaries.geometry.y.values.tolist(),
    )

    # Get paths
    flowpaths, _ = flwdir.path(xy=xy, max_length=None, unit="m", direction="down")
    feats = flwdir.geofeatures(flowpaths)
    gdf_paths = gpd.GeoDataFrame.from_features(feats, crs=ds_model.raster.crs)
    gdf_paths.index = np.arange(1, len(gdf_paths) + 1)
    # Create a mask with subcatch id in subcatch_to_split and flowpath is nodata
    da_flwpaths = ds_model.raster.rasterize(gdf_paths)
    da_flwpaths = da_flwpaths.where(
        da_subcatch_to_split != da_subcatch_to_split.raster.nodata,
        da_flwpaths.raster.nodata,
    )

    # 5. Derive the tributaries
    # Find tributaries
    logger.info("Deriving tributaries")
    trib_msk = da_subcatch_to_split.where(
        da_flwpaths == da_flwpaths.raster.nodata, da_subcatch_to_split.raster.nodata
    )
    trib_msk = trib_msk.where(
        (trib_msk != trib_msk.raster.nodata)
        & (ds_model["uparea"] > area_max)
        & (flwdir.downstream(da_flwpaths) != da_flwpaths.raster.nodata),
        trib_msk.raster.nodata,
    )
    # Make sure we vectorize to single cells and not to polygons for adjacent cells
    trib_msk = trib_msk.stack(z=(trib_msk.raster.y_dim, trib_msk.raster.x_dim))
    nodata = trib_msk.raster.nodata
    trib_msk = trib_msk.where(trib_msk != nodata, drop=True)
    trib_msk.values = np.arange(1, len(trib_msk) + 1)
    trib_msk = trib_msk.unstack(fill_value=nodata)
    trib_msk = trib_msk.reindex_like(da_subcatch_to_split, fill_value=nodata).astype(
        np.int32
    )

    gdf_trib = trib_msk.raster.vectorize()
    # Test if there gdf_trib is empty
    if gdf_trib.empty:
        logger.info("No tributaries found")
        if not include_river_boundaries:
            gdf_tributaries = gpd.GeoDataFrame()
    else:
        gdf_trib = gdf_trib.to_crs(ds_model.raster.crs)
        centroid = planar_operation_in_utm(gdf_trib, lambda geom: geom.centroid)
        gdf_trib["geometry"] = centroid

        # Merge with gdf_tributary if include_river_boundaries
        # else only keep intersecting tributaries
        if include_river_boundaries:
            gdf_tributaries = pd.concat(
                [gdf_tributaries, gdf_trib.drop(["value"], axis=1)]
            )
        else:
            gdf_tributaries = gdf_trib.drop(["value"], axis=1)
        gdf_tributaries.index = np.arange(1, len(gdf_tributaries) + 1)

    # 6. Mask the tributaries out of the subatch_to_split map
    if not gdf_tributaries.empty:
        # Derive the tributary basin map
        da_trib_subbas, _ = hydromt.flw.basin_map(
            ds_model,
            flwdir=flwdir,
            xy=(gdf_tributaries.geometry.x, gdf_tributaries.geometry.y),
        )
        da_trib_subbas.raster.set_crs(ds_model.raster.crs)
        # Mask tributaries
        da_flwdir_mask = ds_model["flwdir"].where(
            (da_subcatch_to_split != da_subcatch_to_split.raster.nodata)
            & (da_trib_subbas == da_trib_subbas.raster.nodata),
            ds_model["flwdir"].raster.nodata,
        )
    else:
        # Mask subcatch to split only
        da_flwdir_mask = ds_model["flwdir"].where(
            da_subcatch_to_split != da_subcatch_to_split.raster.nodata,
            ds_model["flwdir"].raster.nodata,
        )
    flwdir_mask = hydromt.flw.flwdir_from_da(da_flwdir_mask)

    return (flwdir_mask, gdf_tributaries)


def connect_nodes(
    ds_model: xr.Dataset,
    gdf_riv: gpd.GeoDataFrame,
    flwdir: xr.DataArray,
    flwdir_mask: xr.DataArray,
    logger: logging.Logger = logger,
    **kwargs,
) -> xr.DataArray:
    """Derive wflow subbasins for each 1d river node."""
    # Get the nodes from gdf_riv
    logger.info("Deriving subbasins based on 1D river nodes snapped to wflow river")
    # from multiline to line
    gdf_riv = gdf_riv.explode(ignore_index=True, index_parts=False)
    nodes = []
    for bi, branch in gdf_riv.iterrows():
        nodes.append([Point(branch.geometry.coords[0]), bi])  # start
        nodes.append([Point(branch.geometry.coords[-1]), bi])  # end
    gdf_nodes = gpd.GeoDataFrame(
        nodes, columns=["geometry", "river_id"], crs=gdf_riv.crs
    )
    # Drop duplicates geometry
    gdf_nodes = gdf_nodes[~gdf_nodes.geometry.duplicated(keep="first")]
    gdf_nodes.index = np.arange(1, len(gdf_nodes) + 1)
    # Snap the nodes to the wflow river
    _, idxs, ids = hydromt.flw.gauge_map(
        ds_model,
        xy=(gdf_nodes.geometry.x, gdf_nodes.geometry.y),
        stream=ds_model["rivmsk"].values,
        flwdir=flwdir,
        logger=logger,
        **kwargs,
    )
    # Derive subbasins
    da_subbasins, _ = hydromt.flw.basin_map(
        ds_model,
        flwdir=flwdir_mask,
        idxs=idxs,
        ids=ids,
        stream=ds_model["rivmsk"].values,
    )
    da_subbasins.raster.set_crs(ds_model.raster.crs)
    return da_subbasins


def buffer_basin_mask(
    basin_mask: xr.DataArray, basin_buffer_cells: int
) -> xr.DataArray:
    """Buffer the basin mask raster by a specified number of cells."""
    # Retain raster shape using binary erosion
    basin_mask_values = binary_erosion(
        input=basin_mask.values,
        structure=np.ones((3, 3)),
        iterations=basin_buffer_cells,
    ).astype(basin_mask.dtype)

    # Replace values with shrinked mask
    basin_mask = basin_mask.copy()
    basin_mask.values = basin_mask_values
    if np.sum(basin_mask_values) == 0:
        raise ValueError(
            f"Basin mask is empty after buffering with {basin_buffer_cells} cells. "
            "Consider using a smaller value for 'basin_buffer_cells'."
        )
    return basin_mask


def snap_river_endpoints(
    gdf_riv: gpd.GeoDataFrame,
    geom_snapping_tolerance: float,
    logger: logging.Logger = logger,
) -> gpd.GeoDataFrame:
    """Snap river endpoints that are close to each other."""
    logger.info(
        f"Snapping river segments using geom_snapping_tolerance = "
        f"{geom_snapping_tolerance}."
    )

    # Extract endpoints of each line geometry
    endpoints = []
    for geom in gdf_riv.geometry:
        if isinstance(geom, LineString):
            endpoints.append(Point(geom.coords[0]))  # start point
            endpoints.append(Point(geom.coords[-1]))  # end point

    # Create a GeoSeries of endpoints
    endpoint_gs = gpd.GeoSeries(endpoints)

    # Snap each line geometry to nearby endpoints
    snapped_geometries = []
    snapped_count = 0
    for geom in gdf_riv.geometry:
        snapped_geom = geom
        for point in endpoint_gs:
            new_geom = snap(snapped_geom, point, geom_snapping_tolerance)
            if new_geom != snapped_geom:
                snapped_geom = new_geom
                snapped_count += 1
        snapped_geometries.append(snapped_geom)

    # Update the geometry in the GeoDataFrame
    gdf_riv.geometry = snapped_geometries
    logger.info(
        f"{snapped_count} river segments were snapped. "
        "Update `geom_snapping_tolerance` if this leads to issues."
    )

    return gdf_riv


def subbasin_preprocess_river_geometry(
    gdf_riv: gpd.GeoDataFrame,
    basin_buffer_cells: int,
    geom_snapping_tolerance: float,
    logger: logging.Logger = logger,
) -> gpd.GeoDataFrame:
    """Preprocess the river geometry by snapping and merging segments."""
    # 0. Preprocess the river geometry
    # Check for MultiLineStrings
    if (gdf_riv.geom_type == "MultiLineString").any():
        logger.warning(
            "The river geometry contains one or more MultiLineStrings after "
            "clipping by the basin extent and will now be snapped. Consider increasing "
            f"'basin_buffer_cells' (currently {basin_buffer_cells} cells) if issues "
            "arise later in the process."
        )
        logger.info("Connecting rivers after basin clipping.")
        # we turn these into LineStrings again using its points
        gdf_riv["geometry"] = gdf_riv.geometry.apply(
            lambda geom: LineString(
                [coord for line in geom.geoms for coord in line.coords]
            )
            if isinstance(geom, MultiLineString)
            else geom
        )

        assert not (gdf_riv.geom_type == "MultiLineString").any()

    # Snapping
    if geom_snapping_tolerance > 0:
        gdf_riv = snap_river_endpoints(
            gdf_riv=gdf_riv,
            geom_snapping_tolerance=geom_snapping_tolerance,
            logger=logger,
        )

    if gdf_riv.empty:
        raise ValueError(
            "No river segments remaining in 'gdf_riv' after preprocessing. "
            "Consider using less strict requirements or check 'gdf_riv'."
        )
    return gdf_riv


def wflow_1dmodel_connection(
    gdf_riv: gpd.GeoDataFrame,
    ds_model: xr.Dataset,
    connection_method: str = "subbasin_area",
    area_max: float = 30.0,
    basin_buffer_cells: int = 0,
    geom_snapping_tolerance: float = 0.001,
    add_tributaries: bool = True,
    include_river_boundaries: bool = True,
    **kwargs,
) -> xr.Dataset:
    """
    Connect wflow to a 1D model by deriving linked subcatchs (and tributaries).

    There are two methods to connect models:

    - `subbasin_area`:
        creates subcatchments linked to the 1d river based on an
        area threshold (area_max) for the subbasin size. With this method, if a
        tributary is larger than the area_max, it will be connected to the 1d river
        directly.
    - `nodes`:
        subcatchments are derived based on the 1driver nodes (used as gauges
        locations). With this method, large tributaries can also be derived separately
        using the add_tributaries option and adding a area_max threshold for the
        tributaries.

    If `add_tributary` option is on, you can decide to include or exclude the upstream
    boundary of the 1d river as an additional tributary using the
    `include_river_boundaries` option.

    River edges or river nodes are snapped to the closest downstream wflow river
    cell using the :py:meth:`hydromt.gis.flw.gauge_map` method.

    Parameters
    ----------
    gdf_riv : gpd.GeoDataFrame
        River geometry.
    ds_model : xr.Dataset
        Model dataset with 'flwdir', 'rivmsk', 'rivlen', 'basins' and 'uparea'
        (optional).
    connection_method : str, default subbasin_area
        Method to connect wflow to the 1D model. Available methods are
        {'subbasin_area', 'nodes'}.
    area_max : float, default 10.0
        Maximum area [km2] of the subbasins to connect to the 1D model in km2 with
        connection_method **subbasin_area** or
        **nodes** with add_tributaries set to True.
    basin_buffer_cells : int, default 0
        Number of cells to use when clipping the 1d river geometry to the basin extent.
        This can be used to not include river geometries near the basin border.
    geom_snapping_tolerance : float, default 0.1
        Distance used to determine whether to snap parts of the 1d river geometry that
        are close to each other. This can be useful if some of the tributaries of the
        1D river are not perfectly connected to the main river.
    add_tributaries : bool, default True
        If True, derive tributaries for the subbasins larger than area_max. Always True
        for **subbasin_area** method.
    include_river_boundaries : bool, default True
        If True, include the upstream boundary(ies) of the 1d river as an additional
        tributary(ies).
    **kwargs
        Additional keyword arguments passed to the snapping method
        hydromt.gis.flw.gauge_map. See its documentation for more information.

    Returns
    -------
    ds_out: xr.Dataset
        Dataset with variables 'subcatch' for the subbasin map, 'subcatch_riv' for the
        subbasin map masked with river cells to be able to save river output with wflow
        and 'gauges' for the tributaries outflow locations (add_tributaries True or
        subbasin_area method).

    See Also
    --------
    hydromt.gis.flw.gauge_map
    """
    # Check variables in 'ds_model'
    dvars_model = ["flwdir", "rivmsk", "rivlen", "basins"]
    if not np.all([v in ds_model for v in dvars_model]):
        raise ValueError(f"One or more variables missing from ds_model: {dvars_model}")
    # Derive flwdir
<<<<<<< HEAD
    flwdir = hydromt.gis.flw.flwdir_from_da(ds_model["flwdir"])
    # Basin mask
    buffer_cells = 2
    basin_mask = ds_model["basins"].raster.vectorize()
    basin_mask = planar_operation_in_utm(
        basin_mask,
        lambda geom: geom.buffer(-buffer_cells * max(ds_model.raster.res, key=abs)),
    )

    # If tributaries or subbasins area method,
    # need to derive the tributaries areas first
    if connection_method == "subbasin_area" or add_tributaries:
        # 0. Check that the max_area is not too small
        # Should be bigger than the wflow river threshold
        # Get from attrs if available for newer wflow models built with hydromt
        riv_upa = ds_model["rivmsk"].attrs.get("river_upa", None)
        if riv_upa is None:
            # Derive from the uparea and rivmsk
            riv_upa = xr.where(ds_model["rivmsk"] > 0, ds_model["uparea"], np.nan)
            riv_upa = float(riv_upa.min())
        if area_max < riv_upa:
            new_area_max = np.ceil(riv_upa / 0.5) * 0.5
            logger.warning(
                f"The area_max {area_max} is smaller than the minimum upstream area of "
                f"the wflow river {riv_upa} which means tributaries will "
                "not be connected to the wflow river. Changing and setting area_max to "
                f"{new_area_max} km2. "
                f"To keep {area_max} km2 threshold, please update the wflow model to "
                "include more detailed rivers."
            )
            area_max = new_area_max

        logger.info("Linking 1D river to wflow river")
        # 1. Derive the river edges / boundaries
        # merge multilinestrings in gdf_riv to linestrings
        if any(gdf_riv.geometry.apply(lambda geom: isinstance(geom, MultiLineString))):
            logger.debug(
                "'gdf_riv' contains MultiLineStrings which will be converted into"
                "LineStrings."
            )
            gdf_riv = gdf_riv.explode(index_parts=True).reset_index(drop=True)
        # clip to basins
        riv1d = gdf_riv.clip(basin_mask)
        if any(riv1d.geometry.apply(lambda geom: isinstance(geom, MultiLineString))):
            # clipping may result in MultiLineStrings
            logger.warning(
                "The provided river geometry contains MultiLineString geometries after"
                "clipping. Consider checking if the provided river geometry crosses the"
                "boundary of the Wflow model and if there is sufficient space between"
                f"the river and the Wflow model boundary (min. {buffer_cells} cells)."
            )
            # we turn these into LineStrings again using its points
            riv1d["geometry"] = riv1d.geometry.apply(
                lambda geom: LineString(
                    [coord for line in geom.geoms for coord in line.coords]
                )
                if isinstance(geom, MultiLineString)
                else geom
            )

        # get the edges of the riv1d
        riv1d_edges = riv1d.geometry.apply(lambda x: Point(x.coords[0]))
        riv1d_edges = pd.concat(
            [riv1d_edges, riv1d.geometry.apply(lambda x: Point(x.coords[-1]))]
=======
    flwdir = hydromt.flw.flwdir_from_da(ds_model["flwdir"])
    # Check for uparea and derive on the fly if needed
    if "uparea" not in ds_model:
        logger.info(
            "upstream area map not found in 'ds_model' and will be derived on the fly."
>>>>>>> 8ba68147
        )
        uparea = flwdir.upstream_area(unit="km2")
        ds_model["uparea"] = xr.Variable(ds_model.raster.dims, uparea)

    # Check that the max_area is larger than the wflow river threshold
    # Get from attrs if available for newer wflow models built with hydromt
    riv_upa = ds_model["rivmsk"].attrs.get("river_upa", None)
    if riv_upa is None:
        # Derive from the uparea and rivmsk
        riv_upa = xr.where(ds_model["rivmsk"] > 0, ds_model["uparea"], np.nan)
        riv_upa = float(riv_upa.min())
    if area_max < riv_upa:
        new_area_max = np.ceil(riv_upa / 0.5) * 0.5
        # Add 5% buffer to avoid getting subbasins slightly smaller than riv_upa
        # and therefore which won't have river cells
        new_area_max = new_area_max * 1.05
        logger.warning(
            f"The area_max {area_max} is smaller than the minimum upstream area of "
            f"the wflow river {riv_upa} which means tributaries will "
            "not be connected to the wflow river. Changing and setting area_max to "
            f"{new_area_max} km2. "
            f"To keep {area_max} km2 threshold, please update the wflow model to "
            "include more detailed rivers."
        )
        area_max = new_area_max

<<<<<<< HEAD
        # 2. snap edges to wflow river
        da_edges, idxs, ids = hydromt.gis.flw.gauge_map(
            ds_model,
            xy=(riv1d_edges.geometry.x, riv1d_edges.geometry.y),
            stream=ds_model["rivmsk"].values,
            flwdir=flwdir,
            **kwargs,
        )
        points = gpd.points_from_xy(*ds_model.raster.idx_to_xy(idxs))
        # if csv contains additional columns, these are also written in the staticgeoms
        riv1d_edges = gpd.GeoDataFrame(
            index=ids.astype(np.int32), geometry=points, crs=ds_model.raster.crs
=======
    # Reproject
    if gdf_riv.crs != ds_model.raster.crs:
        gdf_riv = gdf_riv.to_crs(ds_model.raster.crs)
    # merge multilinestrings in gdf_riv to linestrings to ease processing later on
    if any(gdf_riv.geometry.apply(lambda geom: isinstance(geom, MultiLineString))):
        logger.debug(
            "'gdf_riv' contains MultiLineStrings which will be converted into"
            "LineStrings."
>>>>>>> 8ba68147
        )
        gdf_riv = gdf_riv.explode(index_parts=True).reset_index(drop=True)

<<<<<<< HEAD
        # 3. Derive the subbasins corresponding to the river edges
        da_edges_subbas, _ = hydromt.gis.flw.basin_map(
            ds_model, flwdir=flwdir, xy=(riv1d_edges.geometry.x, riv1d_edges.geometry.y)
        )
        da_edges_subbas.raster.set_crs(ds_model.raster.crs)
        # convert to gdf
        gdf_edges_subbas = da_edges_subbas.raster.vectorize()

        # 4. Filter which subbasins are the upstream ones (tributaries)
        # and which ones are the downstream ones (main river)
        # and should be split into subbasins
        # First intersect riv1d with gdf_edges_subbas
        rivmerge = (
            gpd.overlay(riv1d, gdf_edges_subbas)
            .explode(index_parts=True)
            .reset_index(drop=True)
        )
        # Compute len of river
        if rivmerge.crs.is_geographic:
            rivmerge["len"] = rivmerge.geometry.to_crs(3857).length
        else:
            rivmerge["len"] = rivmerge.geometry.length
        # Groupby value and sum length
        rivmerge = rivmerge.groupby("value")["len"].sum()
        # Select the subcatch where rivlength is more than 5times rivlen_avg
        riv_mask = ds_model["rivmsk"].values == 1
        rivlen_avg = ds_model["rivlen"].values[riv_mask].mean()
        subids = rivmerge.index[rivmerge > rivlen_avg * 5].values
        subcatch_to_split = gdf_edges_subbas[gdf_edges_subbas["value"].isin(subids)]
        subcatch_to_split = subcatch_to_split.to_crs(ds_model.raster.crs)
        da_subcatch_to_split = ds_model.raster.rasterize(
            subcatch_to_split, col_name="value"
        ).astype(np.float32)

        # First tributaries are the edges that are not included in the subcatch_to_split
        gdf_tributaries = riv1d_edges[~riv1d_edges.index.isin(subids)]

        # 5. Derive a mask of gdf_riv in the subcatch_to_split wflow rivers
        # compute flw_path to mask out the river included in dfm 1d network
        xy = (
            gdf_tributaries.geometry.x.values.tolist(),
            gdf_tributaries.geometry.y.values.tolist(),
=======
    # Basin mask and clip river geometry
    basin_mask = ds_model["basins"]
    if basin_buffer_cells > 0:
        basin_mask = buffer_basin_mask(
            basin_mask=basin_mask, basin_buffer_cells=basin_buffer_cells
>>>>>>> 8ba68147
        )
    gdf_riv = gdf_riv.clip(basin_mask.raster.vectorize())

    if connection_method == "subbasin_area" or add_tributaries == True:
        riv1d = subbasin_preprocess_river_geometry(
            gdf_riv=gdf_riv,
            basin_buffer_cells=basin_buffer_cells,
            geom_snapping_tolerance=geom_snapping_tolerance,
            logger=logger,
        )

        # Obtain flwdir_mask from 'riv1d'
        flwdir_mask, gdf_tributaries = connect_subbasin_area(
            ds_model=ds_model,
            riv1d=riv1d,
            flwdir=flwdir,
            area_max=area_max,
            include_river_boundaries=include_river_boundaries,
            logger=logger,
            **kwargs,
        )
<<<<<<< HEAD
        # Make sure we vectorize to single cells and not to polygons for adjacent cells
        trib_msk = trib_msk.stack(z=(trib_msk.raster.y_dim, trib_msk.raster.x_dim))
        nodata = trib_msk.raster.nodata
        trib_msk = trib_msk.where(trib_msk != nodata, drop=True)
        trib_msk.values = np.arange(1, len(trib_msk) + 1)
        trib_msk = trib_msk.unstack(fill_value=nodata)
        trib_msk = trib_msk.reindex_like(
            da_subcatch_to_split, fill_value=nodata
        ).astype(np.int32)

        gdf_trib = trib_msk.raster.vectorize()
        # Test if there gdf_trib is empty
        if gdf_trib.empty:
            logger.info("No tributaries found")
            if not include_river_boundaries:
                gdf_tributaries = gpd.GeoDataFrame()
        else:
            gdf_trib = gdf_trib.to_crs(ds_model.raster.crs)
            centroid = planar_operation_in_utm(gdf_trib, lambda geom: geom.centroid)
            gdf_trib["geometry"] = centroid

            # Merge with gdf_tributary if include_river_boundaries
            # else only keep intersecting tributaries
            if include_river_boundaries:
                gdf_tributaries = pd.concat(
                    [gdf_tributaries, gdf_trib.drop(["value"], axis=1)]
                )
            else:
                gdf_tributaries = gdf_trib.drop(["value"], axis=1)
            gdf_tributaries.index = np.arange(1, len(gdf_tributaries) + 1)

        # 7. Mask the tributaries out of the subatch_to_split map
        if not gdf_tributaries.empty:
            # Derive the tributary basin map
            da_trib_subbas, _ = hydromt.gis.flw.basin_map(
                ds_model,
                flwdir=flwdir,
                xy=(gdf_tributaries.geometry.x, gdf_tributaries.geometry.y),
            )
            da_trib_subbas.raster.set_crs(ds_model.raster.crs)
            # Mask tributaries
            da_flwdir_mask = ds_model["flwdir"].where(
                (da_subcatch_to_split != da_subcatch_to_split.raster.nodata)
                & (da_trib_subbas == da_trib_subbas.raster.nodata),
                ds_model["flwdir"].raster.nodata,
            )
        else:
            # Mask subcatch to split only
            da_flwdir_mask = ds_model["flwdir"].where(
                da_subcatch_to_split != da_subcatch_to_split.raster.nodata,
                ds_model["flwdir"].raster.nodata,
            )
        flwdir_mask = hydromt.gis.flw.flwdir_from_da(da_flwdir_mask)

=======
>>>>>>> 8ba68147
    else:
        # Use the entire model as flwdir_mask
        flwdir_mask, gdf_tributaries = flwdir, gpd.GeoDataFrame()

    # Derive subbasins
    if connection_method == "subbasin_area":
        da_subbasins = flwdir_mask_to_subbasins(
            flwdir_mask=flwdir_mask, area_max=area_max, ds_model=ds_model, logger=logger
        )
<<<<<<< HEAD
        # calculate subbasins with a minimum stream order 7 and its outlets
        subbas, idxs_out = flwdir_mask.subbasins_area(area_max)
        da_subbasins = xr.DataArray(
            data=subbas.astype(np.int32),
            dims=ds_model.raster.dims,
            coords=ds_model.raster.coords,
        )
        da_subbasins.raster.set_nodata(0)
        da_subbasins.raster.set_crs(ds_model.raster.crs)
    else:
        # Get the nodes from gdf_riv
        logger.info("Deriving subbasins based on 1D river nodes snapped to wflow river")
        # from multiline to line
        gdf_riv = gdf_riv.explode(ignore_index=True, index_parts=False)
        # Clip to basin
        gdf_riv = gdf_riv.clip(basin_mask)
        nodes = []
        for bi, branch in gdf_riv.iterrows():
            nodes.append([Point(branch.geometry.coords[0]), bi])  # start
            nodes.append([Point(branch.geometry.coords[-1]), bi])  # end
        gdf_nodes = gpd.GeoDataFrame(
            nodes, columns=["geometry", "river_id"], crs=gdf_riv.crs
        )
        # Drop duplicates geometry
        gdf_nodes = gdf_nodes[~gdf_nodes.geometry.duplicated(keep="first")]
        gdf_nodes.index = np.arange(1, len(gdf_nodes) + 1)
        # Snap the nodes to the wflow river
        da_nodes, idxs, ids = hydromt.gis.flw.gauge_map(
            ds_model,
            xy=(gdf_nodes.geometry.x, gdf_nodes.geometry.y),
            stream=ds_model["rivmsk"].values,
            flwdir=flwdir,
            **kwargs,
        )
        # Derive subbasins
        da_subbasins, _ = hydromt.gis.flw.basin_map(
            ds_model,
            flwdir=flwdir_mask,
            idxs=idxs,
            ids=ids,
            stream=ds_model["rivmsk"].values,
=======
    elif connection_method == "nodes":
        da_subbasins = connect_nodes(
            ds_model=ds_model,
            gdf_riv=gdf_riv,
            flwdir=flwdir,
            flwdir_mask=flwdir_mask,
            logger=logger,
            **kwargs,
        )

    # Check if the output is not covering the entire model domain
    valid_subbasins = (da_subbasins != da_subbasins.raster.nodata).sum()
    valid_basinmask = (ds_model["flwdir"] != ds_model["flwdir"].raster.nodata).sum()

    if valid_subbasins >= valid_basinmask:
        raise ValueError(
            "The entire model domain is assigned to subbasins. If this should not be "
            "the case, try setting other parameter values or modifying 'gdf_riv'."
        )

    # Check if all subbasins have a wflow river cell
    gdf_subcatch = da_subbasins.raster.vectorize()
    has_river = ds_model["rivmsk"].raster.zonal_stats(gdf_subcatch, stats="count")
    # Count how many subcatchments have no river
    no_river = np.sum(has_river["rivmsk_count"].values == 0)
    if no_river > 0:
        raise ValueError(
            f"{no_river} subbasin(s) do not contain a wflow river cell. "
            "Consider refining the river network in the Wflow model or increasing "
            f"the area_max threshold (currently {area_max} km2)."
>>>>>>> 8ba68147
        )

    da_subbasins.name = "subcatch"
    ds_out = da_subbasins.to_dataset()

    # Subcatchment map for river cells only (to be able to save river outputs in wflow)
    ds_out["subcatch_riv"] = da_subbasins.where(
        ds_model["rivmsk"] > 0, da_subbasins.raster.nodata
    )

    # Add tributaries
    if not gdf_tributaries.empty:
        ds_out["gauges"] = ds_out.raster.rasterize(
            gdf_tributaries, col_name="index", nodata=0
        )

    return ds_out<|MERGE_RESOLUTION|>--- conflicted
+++ resolved
@@ -3,10 +3,10 @@
 import logging
 
 import geopandas as gpd
-import hydromt
 import numpy as np
 import pandas as pd
 import xarray as xr
+from hydromt.gis import flw
 from pyflwdir import FlwdirRaster
 from scipy.ndimage import binary_erosion
 from shapely.geometry import LineString, MultiLineString, Point
@@ -24,7 +24,6 @@
     flwdir_mask: FlwdirRaster,
     area_max: float,
     ds_model: xr.Dataset,
-    logger: logging.Logger = logger,
 ) -> xr.DataArray:
     """
     Split the common basin between wflow model and 1D model into subbasins.
@@ -54,7 +53,7 @@
 
     First derive the edges of the riv1d (start and end points of each linestring).
     Then snap them to the closest downstream wflow river cell using the
-    :py:meth:`hydromt.flw.gauge_map` method.
+    :py:meth:`hydromt.gis.flw.gauge_map` method.
     Finally, clean up the edges that were snapped to the main river (eg tributary
     starting to close to the main river) by keeping only the most downstream edge
     and the most upstream one.
@@ -74,12 +73,11 @@
         geometry="geometry",
     )
 
-    _, idxs, ids = hydromt.flw.gauge_map(
+    _, idxs, ids = flw.gauge_map(
         ds_model,
         xy=(riv1d_edges.geometry.x, riv1d_edges.geometry.y),
         stream=ds_model["rivmsk"].values,
         flwdir=flwdir,
-        logger=logger,
         **kwargs,
     )
     points = gpd.points_from_xy(*ds_model.raster.idx_to_xy(idxs))
@@ -119,7 +117,6 @@
     flwdir: FlwdirRaster,
     area_max: float,
     include_river_boundaries: bool,
-    logger: logging.Logger = logger,
     **kwargs,
 ) -> tuple[FlwdirRaster, gpd.GeoDataFrame]:
     """
@@ -146,7 +143,7 @@
     riv1d_edges = derive_riv1d_edges(riv1d, ds_model, flwdir, **kwargs)
 
     # 2. Derive the subbasins corresponding to the river edges
-    da_edges_subbas, _ = hydromt.flw.basin_map(
+    da_edges_subbas, _ = flw.basin_map(
         ds_model,
         flwdir=flwdir,
         xy=(riv1d_edges.geometry.x, riv1d_edges.geometry.y),
@@ -250,7 +247,7 @@
     # 6. Mask the tributaries out of the subatch_to_split map
     if not gdf_tributaries.empty:
         # Derive the tributary basin map
-        da_trib_subbas, _ = hydromt.flw.basin_map(
+        da_trib_subbas, _ = flw.basin_map(
             ds_model,
             flwdir=flwdir,
             xy=(gdf_tributaries.geometry.x, gdf_tributaries.geometry.y),
@@ -268,7 +265,7 @@
             da_subcatch_to_split != da_subcatch_to_split.raster.nodata,
             ds_model["flwdir"].raster.nodata,
         )
-    flwdir_mask = hydromt.flw.flwdir_from_da(da_flwdir_mask)
+    flwdir_mask = flw.flwdir_from_da(da_flwdir_mask)
 
     return (flwdir_mask, gdf_tributaries)
 
@@ -278,7 +275,6 @@
     gdf_riv: gpd.GeoDataFrame,
     flwdir: xr.DataArray,
     flwdir_mask: xr.DataArray,
-    logger: logging.Logger = logger,
     **kwargs,
 ) -> xr.DataArray:
     """Derive wflow subbasins for each 1d river node."""
@@ -297,16 +293,15 @@
     gdf_nodes = gdf_nodes[~gdf_nodes.geometry.duplicated(keep="first")]
     gdf_nodes.index = np.arange(1, len(gdf_nodes) + 1)
     # Snap the nodes to the wflow river
-    _, idxs, ids = hydromt.flw.gauge_map(
+    _, idxs, ids = flw.gauge_map(
         ds_model,
         xy=(gdf_nodes.geometry.x, gdf_nodes.geometry.y),
         stream=ds_model["rivmsk"].values,
         flwdir=flwdir,
-        logger=logger,
         **kwargs,
     )
     # Derive subbasins
-    da_subbasins, _ = hydromt.flw.basin_map(
+    da_subbasins, _ = flw.basin_map(
         ds_model,
         flwdir=flwdir_mask,
         idxs=idxs,
@@ -342,7 +337,6 @@
 def snap_river_endpoints(
     gdf_riv: gpd.GeoDataFrame,
     geom_snapping_tolerance: float,
-    logger: logging.Logger = logger,
 ) -> gpd.GeoDataFrame:
     """Snap river endpoints that are close to each other."""
     logger.info(
@@ -386,7 +380,6 @@
     gdf_riv: gpd.GeoDataFrame,
     basin_buffer_cells: int,
     geom_snapping_tolerance: float,
-    logger: logging.Logger = logger,
 ) -> gpd.GeoDataFrame:
     """Preprocess the river geometry by snapping and merging segments."""
     # 0. Preprocess the river geometry
@@ -415,7 +408,6 @@
         gdf_riv = snap_river_endpoints(
             gdf_riv=gdf_riv,
             geom_snapping_tolerance=geom_snapping_tolerance,
-            logger=logger,
         )
 
     if gdf_riv.empty:
@@ -508,78 +500,11 @@
     if not np.all([v in ds_model for v in dvars_model]):
         raise ValueError(f"One or more variables missing from ds_model: {dvars_model}")
     # Derive flwdir
-<<<<<<< HEAD
-    flwdir = hydromt.gis.flw.flwdir_from_da(ds_model["flwdir"])
-    # Basin mask
-    buffer_cells = 2
-    basin_mask = ds_model["basins"].raster.vectorize()
-    basin_mask = planar_operation_in_utm(
-        basin_mask,
-        lambda geom: geom.buffer(-buffer_cells * max(ds_model.raster.res, key=abs)),
-    )
-
-    # If tributaries or subbasins area method,
-    # need to derive the tributaries areas first
-    if connection_method == "subbasin_area" or add_tributaries:
-        # 0. Check that the max_area is not too small
-        # Should be bigger than the wflow river threshold
-        # Get from attrs if available for newer wflow models built with hydromt
-        riv_upa = ds_model["rivmsk"].attrs.get("river_upa", None)
-        if riv_upa is None:
-            # Derive from the uparea and rivmsk
-            riv_upa = xr.where(ds_model["rivmsk"] > 0, ds_model["uparea"], np.nan)
-            riv_upa = float(riv_upa.min())
-        if area_max < riv_upa:
-            new_area_max = np.ceil(riv_upa / 0.5) * 0.5
-            logger.warning(
-                f"The area_max {area_max} is smaller than the minimum upstream area of "
-                f"the wflow river {riv_upa} which means tributaries will "
-                "not be connected to the wflow river. Changing and setting area_max to "
-                f"{new_area_max} km2. "
-                f"To keep {area_max} km2 threshold, please update the wflow model to "
-                "include more detailed rivers."
-            )
-            area_max = new_area_max
-
-        logger.info("Linking 1D river to wflow river")
-        # 1. Derive the river edges / boundaries
-        # merge multilinestrings in gdf_riv to linestrings
-        if any(gdf_riv.geometry.apply(lambda geom: isinstance(geom, MultiLineString))):
-            logger.debug(
-                "'gdf_riv' contains MultiLineStrings which will be converted into"
-                "LineStrings."
-            )
-            gdf_riv = gdf_riv.explode(index_parts=True).reset_index(drop=True)
-        # clip to basins
-        riv1d = gdf_riv.clip(basin_mask)
-        if any(riv1d.geometry.apply(lambda geom: isinstance(geom, MultiLineString))):
-            # clipping may result in MultiLineStrings
-            logger.warning(
-                "The provided river geometry contains MultiLineString geometries after"
-                "clipping. Consider checking if the provided river geometry crosses the"
-                "boundary of the Wflow model and if there is sufficient space between"
-                f"the river and the Wflow model boundary (min. {buffer_cells} cells)."
-            )
-            # we turn these into LineStrings again using its points
-            riv1d["geometry"] = riv1d.geometry.apply(
-                lambda geom: LineString(
-                    [coord for line in geom.geoms for coord in line.coords]
-                )
-                if isinstance(geom, MultiLineString)
-                else geom
-            )
-
-        # get the edges of the riv1d
-        riv1d_edges = riv1d.geometry.apply(lambda x: Point(x.coords[0]))
-        riv1d_edges = pd.concat(
-            [riv1d_edges, riv1d.geometry.apply(lambda x: Point(x.coords[-1]))]
-=======
-    flwdir = hydromt.flw.flwdir_from_da(ds_model["flwdir"])
+    flwdir = flw.flwdir_from_da(ds_model["flwdir"])
     # Check for uparea and derive on the fly if needed
     if "uparea" not in ds_model:
         logger.info(
             "upstream area map not found in 'ds_model' and will be derived on the fly."
->>>>>>> 8ba68147
         )
         uparea = flwdir.upstream_area(unit="km2")
         ds_model["uparea"] = xr.Variable(ds_model.raster.dims, uparea)
@@ -606,20 +531,6 @@
         )
         area_max = new_area_max
 
-<<<<<<< HEAD
-        # 2. snap edges to wflow river
-        da_edges, idxs, ids = hydromt.gis.flw.gauge_map(
-            ds_model,
-            xy=(riv1d_edges.geometry.x, riv1d_edges.geometry.y),
-            stream=ds_model["rivmsk"].values,
-            flwdir=flwdir,
-            **kwargs,
-        )
-        points = gpd.points_from_xy(*ds_model.raster.idx_to_xy(idxs))
-        # if csv contains additional columns, these are also written in the staticgeoms
-        riv1d_edges = gpd.GeoDataFrame(
-            index=ids.astype(np.int32), geometry=points, crs=ds_model.raster.crs
-=======
     # Reproject
     if gdf_riv.crs != ds_model.raster.crs:
         gdf_riv = gdf_riv.to_crs(ds_model.raster.crs)
@@ -628,60 +539,14 @@
         logger.debug(
             "'gdf_riv' contains MultiLineStrings which will be converted into"
             "LineStrings."
->>>>>>> 8ba68147
         )
         gdf_riv = gdf_riv.explode(index_parts=True).reset_index(drop=True)
 
-<<<<<<< HEAD
-        # 3. Derive the subbasins corresponding to the river edges
-        da_edges_subbas, _ = hydromt.gis.flw.basin_map(
-            ds_model, flwdir=flwdir, xy=(riv1d_edges.geometry.x, riv1d_edges.geometry.y)
-        )
-        da_edges_subbas.raster.set_crs(ds_model.raster.crs)
-        # convert to gdf
-        gdf_edges_subbas = da_edges_subbas.raster.vectorize()
-
-        # 4. Filter which subbasins are the upstream ones (tributaries)
-        # and which ones are the downstream ones (main river)
-        # and should be split into subbasins
-        # First intersect riv1d with gdf_edges_subbas
-        rivmerge = (
-            gpd.overlay(riv1d, gdf_edges_subbas)
-            .explode(index_parts=True)
-            .reset_index(drop=True)
-        )
-        # Compute len of river
-        if rivmerge.crs.is_geographic:
-            rivmerge["len"] = rivmerge.geometry.to_crs(3857).length
-        else:
-            rivmerge["len"] = rivmerge.geometry.length
-        # Groupby value and sum length
-        rivmerge = rivmerge.groupby("value")["len"].sum()
-        # Select the subcatch where rivlength is more than 5times rivlen_avg
-        riv_mask = ds_model["rivmsk"].values == 1
-        rivlen_avg = ds_model["rivlen"].values[riv_mask].mean()
-        subids = rivmerge.index[rivmerge > rivlen_avg * 5].values
-        subcatch_to_split = gdf_edges_subbas[gdf_edges_subbas["value"].isin(subids)]
-        subcatch_to_split = subcatch_to_split.to_crs(ds_model.raster.crs)
-        da_subcatch_to_split = ds_model.raster.rasterize(
-            subcatch_to_split, col_name="value"
-        ).astype(np.float32)
-
-        # First tributaries are the edges that are not included in the subcatch_to_split
-        gdf_tributaries = riv1d_edges[~riv1d_edges.index.isin(subids)]
-
-        # 5. Derive a mask of gdf_riv in the subcatch_to_split wflow rivers
-        # compute flw_path to mask out the river included in dfm 1d network
-        xy = (
-            gdf_tributaries.geometry.x.values.tolist(),
-            gdf_tributaries.geometry.y.values.tolist(),
-=======
     # Basin mask and clip river geometry
     basin_mask = ds_model["basins"]
     if basin_buffer_cells > 0:
         basin_mask = buffer_basin_mask(
             basin_mask=basin_mask, basin_buffer_cells=basin_buffer_cells
->>>>>>> 8ba68147
         )
     gdf_riv = gdf_riv.clip(basin_mask.raster.vectorize())
 
@@ -690,7 +555,6 @@
             gdf_riv=gdf_riv,
             basin_buffer_cells=basin_buffer_cells,
             geom_snapping_tolerance=geom_snapping_tolerance,
-            logger=logger,
         )
 
         # Obtain flwdir_mask from 'riv1d'
@@ -700,66 +564,8 @@
             flwdir=flwdir,
             area_max=area_max,
             include_river_boundaries=include_river_boundaries,
-            logger=logger,
             **kwargs,
         )
-<<<<<<< HEAD
-        # Make sure we vectorize to single cells and not to polygons for adjacent cells
-        trib_msk = trib_msk.stack(z=(trib_msk.raster.y_dim, trib_msk.raster.x_dim))
-        nodata = trib_msk.raster.nodata
-        trib_msk = trib_msk.where(trib_msk != nodata, drop=True)
-        trib_msk.values = np.arange(1, len(trib_msk) + 1)
-        trib_msk = trib_msk.unstack(fill_value=nodata)
-        trib_msk = trib_msk.reindex_like(
-            da_subcatch_to_split, fill_value=nodata
-        ).astype(np.int32)
-
-        gdf_trib = trib_msk.raster.vectorize()
-        # Test if there gdf_trib is empty
-        if gdf_trib.empty:
-            logger.info("No tributaries found")
-            if not include_river_boundaries:
-                gdf_tributaries = gpd.GeoDataFrame()
-        else:
-            gdf_trib = gdf_trib.to_crs(ds_model.raster.crs)
-            centroid = planar_operation_in_utm(gdf_trib, lambda geom: geom.centroid)
-            gdf_trib["geometry"] = centroid
-
-            # Merge with gdf_tributary if include_river_boundaries
-            # else only keep intersecting tributaries
-            if include_river_boundaries:
-                gdf_tributaries = pd.concat(
-                    [gdf_tributaries, gdf_trib.drop(["value"], axis=1)]
-                )
-            else:
-                gdf_tributaries = gdf_trib.drop(["value"], axis=1)
-            gdf_tributaries.index = np.arange(1, len(gdf_tributaries) + 1)
-
-        # 7. Mask the tributaries out of the subatch_to_split map
-        if not gdf_tributaries.empty:
-            # Derive the tributary basin map
-            da_trib_subbas, _ = hydromt.gis.flw.basin_map(
-                ds_model,
-                flwdir=flwdir,
-                xy=(gdf_tributaries.geometry.x, gdf_tributaries.geometry.y),
-            )
-            da_trib_subbas.raster.set_crs(ds_model.raster.crs)
-            # Mask tributaries
-            da_flwdir_mask = ds_model["flwdir"].where(
-                (da_subcatch_to_split != da_subcatch_to_split.raster.nodata)
-                & (da_trib_subbas == da_trib_subbas.raster.nodata),
-                ds_model["flwdir"].raster.nodata,
-            )
-        else:
-            # Mask subcatch to split only
-            da_flwdir_mask = ds_model["flwdir"].where(
-                da_subcatch_to_split != da_subcatch_to_split.raster.nodata,
-                ds_model["flwdir"].raster.nodata,
-            )
-        flwdir_mask = hydromt.gis.flw.flwdir_from_da(da_flwdir_mask)
-
-=======
->>>>>>> 8ba68147
     else:
         # Use the entire model as flwdir_mask
         flwdir_mask, gdf_tributaries = flwdir, gpd.GeoDataFrame()
@@ -767,58 +573,14 @@
     # Derive subbasins
     if connection_method == "subbasin_area":
         da_subbasins = flwdir_mask_to_subbasins(
-            flwdir_mask=flwdir_mask, area_max=area_max, ds_model=ds_model, logger=logger
-        )
-<<<<<<< HEAD
-        # calculate subbasins with a minimum stream order 7 and its outlets
-        subbas, idxs_out = flwdir_mask.subbasins_area(area_max)
-        da_subbasins = xr.DataArray(
-            data=subbas.astype(np.int32),
-            dims=ds_model.raster.dims,
-            coords=ds_model.raster.coords,
-        )
-        da_subbasins.raster.set_nodata(0)
-        da_subbasins.raster.set_crs(ds_model.raster.crs)
-    else:
-        # Get the nodes from gdf_riv
-        logger.info("Deriving subbasins based on 1D river nodes snapped to wflow river")
-        # from multiline to line
-        gdf_riv = gdf_riv.explode(ignore_index=True, index_parts=False)
-        # Clip to basin
-        gdf_riv = gdf_riv.clip(basin_mask)
-        nodes = []
-        for bi, branch in gdf_riv.iterrows():
-            nodes.append([Point(branch.geometry.coords[0]), bi])  # start
-            nodes.append([Point(branch.geometry.coords[-1]), bi])  # end
-        gdf_nodes = gpd.GeoDataFrame(
-            nodes, columns=["geometry", "river_id"], crs=gdf_riv.crs
-        )
-        # Drop duplicates geometry
-        gdf_nodes = gdf_nodes[~gdf_nodes.geometry.duplicated(keep="first")]
-        gdf_nodes.index = np.arange(1, len(gdf_nodes) + 1)
-        # Snap the nodes to the wflow river
-        da_nodes, idxs, ids = hydromt.gis.flw.gauge_map(
-            ds_model,
-            xy=(gdf_nodes.geometry.x, gdf_nodes.geometry.y),
-            stream=ds_model["rivmsk"].values,
-            flwdir=flwdir,
-            **kwargs,
-        )
-        # Derive subbasins
-        da_subbasins, _ = hydromt.gis.flw.basin_map(
-            ds_model,
-            flwdir=flwdir_mask,
-            idxs=idxs,
-            ids=ids,
-            stream=ds_model["rivmsk"].values,
-=======
+            flwdir_mask=flwdir_mask, area_max=area_max, ds_model=ds_model
+        )
     elif connection_method == "nodes":
         da_subbasins = connect_nodes(
             ds_model=ds_model,
             gdf_riv=gdf_riv,
             flwdir=flwdir,
             flwdir_mask=flwdir_mask,
-            logger=logger,
             **kwargs,
         )
 
@@ -842,7 +604,6 @@
             f"{no_river} subbasin(s) do not contain a wflow river cell. "
             "Consider refining the river network in the Wflow model or increasing "
             f"the area_max threshold (currently {area_max} km2)."
->>>>>>> 8ba68147
         )
 
     da_subbasins.name = "subcatch"
