"""Waterbody workflows for Wflow plugin."""

import json
import logging

import geopandas as gp
import numpy as np
import pandas as pd
import shapely
import xarray as xr

logger = logging.getLogger(__name__)


__all__ = ["waterbodymaps", "reservoirattrs", "lakeattrs"]


def waterbodymaps(
    gdf,
    ds_like,
    wb_type="reservoir",
    uparea_name="uparea",
    logger=logger,
):
    """Return waterbody (reservoir/lake) maps (see list below).

    At model resolution based on gridded upstream area data input or outlet coordinates.

    The following waterbody maps are calculated:

    - resareas/lakeareas : waterbody areas mask [ID]
    - reslocs/lakelocs : waterbody outlets [ID]

    Parameters
    ----------
    gdf : geopandas.GeoDataFrame
        GeoDataFrame containing reservoirs/lakes geometries and attributes.
    ds_like : xarray.DataArray
        Dataset at model resolution.
    uparea_name : str, optional
        Name of uparea variable in ds_like. If None then database coordinates will be
        used to setup outlets
    wb_type : str, optional either "reservoir" or "lake"
        Option to change the name of the maps depending on reservoir or lake

    Returns
    -------
    ds_out : xarray.DataArray
        Dataset containing gridded waterbody data
    """
    # Rasterize the GeoDataFrame to get the areas mask of waterbodies
    res_id = gdf["waterbody_id"].values
    da_wbmask = ds_like.raster.rasterize(
        gdf,
        col_name="waterbody_id",
        nodata=-999,
        all_touched=True,
        dtype=None,
        sindex=False,
    )
    da_wbmask = da_wbmask.rename("resareas")
    da_wbmask.attrs.update(_FillValue=-999)
    ds_out = da_wbmask.to_dataset()
    if not np.all(np.isin(res_id, ds_out["resareas"])):
        gdf = gdf.loc[np.isin(res_id, ds_out["resareas"])]
        nskipped = res_id.size - gdf.index.size
        res_id = gdf["waterbody_id"].values
        logger.warning(
            f"{nskipped} reservoirs are not successfully rasterized and skipped!!"
            " Consider increasing the lakes min_area threshold."
        )

    # Initialize the waterbody outlet map
    ds_out["reslocs"] = xr.full_like(ds_out["resareas"], -999)
    # If an upstream area map is present in the model, gets outlets coordinates using/
    # the maximum uparea in each waterbody mask to match model river network.
    if uparea_name is not None and uparea_name in ds_like.data_vars:
        logger.debug(f"Setting {wb_type} outlet map based maximum upstream area.")
        # create dataframe with x and y coord to be filled in either from uparea or from
        # xout and yout in hydrolakes data
        outdf = gdf[["waterbody_id"]].assign(xout=np.nan, yout=np.nan)
        ydim = ds_like.raster.y_dim
        xdim = ds_like.raster.x_dim
        for i in res_id:
            res_acc = ds_like[uparea_name].where(ds_out["resareas"] == i).load()
            max_res_acc = res_acc.where(res_acc == res_acc.max(), drop=True).squeeze()
            yacc = max_res_acc[ydim].values
            xacc = max_res_acc[xdim].values
            ds_out["reslocs"].loc[{f"{ydim}": yacc, f"{xdim}": xacc}] = i
            outdf.loc[outdf.waterbody_id == i, "xout"] = xacc
            outdf.loc[outdf.waterbody_id == i, "yout"] = yacc
        outgdf = gp.GeoDataFrame(
            outdf, geometry=gp.points_from_xy(outdf.xout, outdf.yout)
        )

    # ELse use coordinates from the waterbody database
    elif "xout" in gdf.columns and "yout" in gdf.columns:
        logger.debug(f"Setting {wb_type} outlet map based on coordinates.")
        outdf = gdf[["waterbody_id", "xout", "yout"]]
        outgdf = gp.GeoDataFrame(
            outdf, geometry=gp.points_from_xy(outdf.xout, outdf.yout)
        )
        ds_out["reslocs"] = ds_like.raster.rasterize(
            outgdf, col_name="waterbody_id", nodata=-999
        )
    # Else outlet map is equal to areas mask map
    else:
        ds_out["reslocs"] = ds_out["resareas"]
        logger.warning(
            f"Neither upstream area map nor {wb_type}'s outlet coordinates found. "
            f"Setting {wb_type} outlet map equal to the area map."
        )
        # dummy outgdf
        outgdf = gdf[["waterbody_id"]]
    ds_out["reslocs"].attrs.update(_FillValue=-999)
    # fix dtypes
    ds_out["reslocs"] = ds_out["reslocs"].astype("int32")
    ds_out["resareas"] = ds_out["resareas"].astype("float32")

    if wb_type == "lake":
        ds_out = ds_out.rename({"resareas": "lakeareas", "reslocs": "lakelocs"})

    return ds_out, outgdf


def reservoirattrs(gdf, timeseries_fn=None, perc_norm=50, perc_min=20, logger=logger):
    """Return reservoir attributes (see list below) needed for modelling.

    When specified, some of the reservoir attributes can be derived from \
earth observation data.
    Two options are currently available: 1. Global Water Watch data (Deltares, 2022) \
using gwwapi and 2. JRC (Peker, 2016) using hydroengine.

    The following reservoir attributes are calculated:

    - resmaxvolume : reservoir maximum volume [m3]
    - resarea : reservoir area [m2]
    - resdemand : reservoir demand flow [m3/s]
    - resmaxrelease : reservoir maximum release flow [m3/s]
    - resfullfrac : reservoir targeted full volume fraction [m3/m3]
    - resminfrac : reservoir targeted minimum volume fraction [m3/m3]

    Parameters
    ----------
    gdf : geopandas.GeoDataFrame
        GeoDataFrame containing reservoirs geometries and attributes.
    timeseries_fn : str, optional
        Name of database from which time series of reservoir surface water area \
will be retrieved.
        Currently available: ['jrc', 'gww']
        Defaults to Deltares' Global Water Watch database.
    perc_norm : int, optional
        Percentile for normal (operational) surface area
    perc_min: int, optional
        Percentile for minimal (operational) surface area

    Returns
    -------
    df_out : pandas.DataFrame
        DataFrame containing reservoir attributes.
    df_plot : pandas.DataFrame
        DataFrame containing debugging values for reservoir building.
    df_ts : pandas.DataFrame
        DataFrame containing all downloaded reservoir time series.
    """
    if timeseries_fn == "jrc":
        try:
            import hydroengine as he

            logger.info("Using reservoir timeseries from JRC via hydroengine.")
        except Exception:
            raise ImportError(
                "hydroengine package not found, cannot download jrc \
reservoir timeseries."
            )

    elif timeseries_fn == "gww":
        try:
            from gwwapi import client as cli
            from gwwapi import utils

            logger.info("Using reservoir timeseries from GWW via gwwapi.")
        except Exception:
            raise ImportError(
                "gwwapi package not found, cannot download gww reservoir timeseries."
            )
    elif timeseries_fn is not None:
        raise ValueError(
            f"timeseries_fn argument {timeseries_fn} not understood, \
please use one of [gww, jrc] or None."
        )
    else:
        logger.debug(
            "Using reservoir attributes from reservoir database to compute parameters."
        )

    # Initialize output DataFrame with empty values and reservoir ID
    df_out = pd.DataFrame(
        index=range(len(gdf["waterbody_id"])),
        columns=(
            [
                "resid",
                "resmaxvolume",
                "resarea",
                "resdemand",
                "resmaxrelease",
                "resfullfrac",
                "resminfrac",
            ]
        ),
    )
    df_out["resid"] = gdf["waterbody_id"].values

    # Create similar dataframe for EO time series
    df_EO = pd.DataFrame(
        index=range(len(gdf["waterbody_id"])),
        columns=(["resid", "maxarea", "normarea", "minarea", "capmin", "capmax"]),
    )
    df_EO["resid"] = gdf["waterbody_id"].values

    # Create dtaframe for accuracy plots
    df_plot = pd.DataFrame(
        index=range(len(gdf["waterbody_id"])),
        columns=(["resid", "factor", "accuracy_min", "accuracy_norm"]),
    )
    df_plot["resid"] = gdf["waterbody_id"].values

    # Create empty dataframe for timeseries exports
    df_ts = pd.DataFrame()

    # Get EO data for each reservoir
    if timeseries_fn == "jrc":
        for i in range(len(gdf["waterbody_id"])):
            ids = str(gdf["waterbody_id"].iloc[i])
            try:
                logger.debug(f"Downloading HydroEngine time series for reservoir {ids}")
                time_series = he.get_lake_time_series(
                    int(gdf["Hylak_id"].iloc[i]), "water_area"
                )

                # Append series to df_ts which will contain all time series
                # of all downloaded reservoirs, with an outer join on the datetime index
                ts_index = pd.to_datetime([k * 1000000 for k in time_series["time"]])
                ts_values = time_series["water_area"]
                ts_series = pd.Series(
                    data=ts_values, index=ts_index, name=int(gdf["Hylak_id"].iloc[i])
                )
                ts_series = ts_series[ts_series > 0].dropna()
                df_ts = pd.concat([df_ts, ts_series], join="outer", axis=1)

                # Save area stats
                area_series = np.array(time_series["water_area"])  # [m2]
                area_series_nozeros = area_series[area_series > 0]
                df_EO.loc[i, "maxarea"] = area_series_nozeros.max()
                df_EO.loc[i, "normarea"] = np.percentile(
                    area_series_nozeros, perc_norm, axis=0
                )
                df_EO.loc[i, "minarea"] = np.percentile(
                    area_series_nozeros, perc_min, axis=0
                )
            except Exception:
                logger.warning(
                    f"No HydroEngine time series available for reservoir {ids}!"
                )

    if timeseries_fn == "gww":
        # get bounds from gdf input as JSON object that can be used in
        # post request with the gww api
        gdf_bounds = json.dumps(
            shapely.geometry.box(*gdf.total_bounds, ccw=True).__geo_interface__
        )
        # get reservoirs within these bounds
        gww_reservoirs = cli.get_reservoirs_by_geom(gdf_bounds)
        # from the response, create a dictionary, linking the gww_id to the hylak_id
        # (used in the default reservoir database)
        idlink = {
            k["properties"]["source_id"]: k["id"] for k in gww_reservoirs["features"]
        }

        for i in range(len(gdf["waterbody_id"])):
            ids = str(gdf["waterbody_id"].iloc[i])
            try:
                logger.debug(
                    f"Downloading Global Water Watch time series for reservoir {ids}"
                )
                time_series = cli.get_reservoir_ts_monthly(
                    idlink[int(gdf["Hylak_id"].iloc[i])]
                )

                # Append series to df_ts which will contain all time series
                # of all downloaded reservoirs, with an outer join on the datetime index
                ts_series = utils.to_timeseries(
                    time_series, name=f"{int(gdf['Hylak_id'].iloc[i])}"
                ).drop_duplicates()
                df_ts = pd.concat([df_ts, ts_series], join="outer", axis=1)

                # Compute stats
                area_series = utils.to_timeseries(time_series)["area"].to_numpy()
                area_series_nozeros = area_series[area_series > 0]
                df_EO.loc[i, "maxarea"] = area_series_nozeros.max()
                df_EO.loc[i, "normarea"] = np.percentile(
                    area_series_nozeros, perc_norm, axis=0
                )
                df_EO.loc[i, "minarea"] = np.percentile(
                    area_series_nozeros, perc_min, axis=0
                )
            except Exception:
                logger.warning(f"No GWW time series available for reservoir {ids}!")

    # Sort timeseries dataframe (will be saved to root as .csv later)
    df_ts = df_ts.sort_index()

    # Compute resdemand and resmaxrelease either from average discharge
    if "Dis_avg" in gdf.columns:
        df_out["resdemand"] = gdf["Dis_avg"].values * 0.5
        df_out["resmaxrelease"] = gdf["Dis_avg"].values * 4.0

    # Get resarea either from EO or database depending
    if "Area_avg" in gdf.columns:
        df_out["resarea"] = gdf["Area_avg"].values
        if timeseries_fn is not None:
            df_out.loc[pd.notna(df_EO["maxarea"]), "resarea"] = df_EO["maxarea"][
                pd.notna(df_EO["maxarea"])
            ].values
        else:
            df_out.loc[pd.isna(df_out["resarea"]), "resarea"] = df_EO["maxarea"][
                pd.isna(df_out["resarea"])
            ].values
    else:
        df_out["resarea"] = df_EO["maxarea"].values

    # Get resmaxvolume from database
    if "Vol_avg" in gdf.columns:
        df_out["resmaxvolume"] = gdf["Vol_avg"].values

    # Compute target min and max fractions
    # First look if data is available from the database
    if "Capacity_min" in gdf.columns:
        df_out["resminfrac"] = gdf["Capacity_min"].values / df_out["resmaxvolume"]
        df_plot["accuracy_min"] = np.repeat(1.0, len(df_plot["accuracy_min"]))
    if "Capacity_norm" in gdf.columns:
        df_out["resfullfrac"] = gdf["Capacity_norm"].values / df_out["resmaxvolume"]
        df_plot["accuracy_norm"] = np.repeat(1.0, len(df_plot["accuracy_norm"]))

    # Then compute from EO data and fill or replace the previous values
    # (if a valid source is provided)
    # TODO for now assumes that the reservoir-db is used
    # (combination of GRanD and HydroLAKES)
    gdf = gdf.fillna(value=np.nan)
    for i in range(len(gdf["waterbody_id"])):
        # Initialise values
        dam_height = np.nanmax([gdf["Dam_height"].iloc[i], 0.0])
        max_level = np.nanmax([gdf["Depth_avg"].iloc[i], 0.0])
        max_area = np.nanmax([df_out["resarea"].iloc[i], 0.0])
        max_cap = np.nanmax([df_out["resmaxvolume"].iloc[i], 0.0])
        norm_area = np.nanmax([df_EO["normarea"].iloc[i], 0.0])
        if "Capacity_norm" in gdf.columns:
            norm_cap = np.nanmax([gdf["Capacity_norm"].iloc[i], 0.0])
        else:
            norm_cap = 0.0
        min_area = np.nanmax([df_EO["minarea"].iloc[i], 0.0])
        if "Capacity_min" in gdf.columns:
            min_cap = np.nanmax([gdf["Capacity_min"].iloc[i], 0.0])
        else:
            min_cap = 0.0
        mv = 0.0

        # Maximum level
        # a validation has shown that GRanD dam height is a more reliable value than
        # HydroLAKES depth average (when it is a larger value)
        if dam_height > max_level:
            max_level_f = dam_height
            factor_shape = dam_height / max_level
            logger.info(
                "GRanD dam height used as max. level instead of HydroLAKES depth "
                f"average. Difference factor: {round(factor_shape, 2):.4f}"
            )
        else:
            max_level_f = max_level
            factor_shape = 1.0

        # coefficient for linear relationship
        lin_coeff = max_area / max_level_f  # [m2/m]

        #        # adjust factor based on chosen method
        #        if method == 0:
        #            factor_used = factor_shape
        #        elif method == 1:
        #            factor_used = 1.0
        factor_used = 1.0

        # Operational (norm) level
        if norm_cap != mv and norm_area != mv:
            norm_level = factor_used * (norm_cap / norm_area)  # [m]
            norm_area_f = norm_area
            norm_cap_f = norm_cap
            accuracy_norm = 1
        elif norm_cap != mv:
            norm_level = (norm_cap / lin_coeff) ** (1 / 2)  # [m]
            norm_area_f = norm_cap / norm_level  # [m]
            norm_cap_f = norm_cap
            accuracy_norm = 1
        elif norm_area != mv:
            norm_level = norm_area / lin_coeff  # [m]
            norm_area_f = norm_area
            norm_cap_f = norm_area * norm_level  # [m3]
            accuracy_norm = 2
        else:
            # the calculation is based on the max area (and not max level or max
            # capacity) as it is the most reliable value
            norm_area_f = max_area * 0.666  # [m]
            norm_level = norm_area_f / lin_coeff  # [m]
            norm_cap_f = norm_area_f * norm_level  # [m3]
            accuracy_norm = 3

        # CHECK norm level (1)
        if accuracy_norm == 1 and norm_level > max_level_f:
            # it is assumed that the norm capacity value is not reliable, so this value
            # is delated and the linear relationship assumption is introduced
            norm_level = norm_area_f / lin_coeff  # [m]
            norm_cap_f = norm_area_f * norm_level  # [m3]
            accuracy_norm = 21
        elif accuracy_norm == 2 and norm_level > max_level_f:
            norm_area_f = max_area * 0.666  # [m]
            norm_level = norm_area_f / lin_coeff  # [m]
            norm_cap_f = norm_area_f * norm_level  # [m3]
            accuracy_norm = 31

        # Minimum level
        if min_area != mv and min_cap != mv:
            min_level = min_cap / min_area  # [m]
            min_area_f = min_area
            min_cap_f = min_cap
            accuracy_min = 1
        elif min_cap != mv:
            min_level = (min_cap / lin_coeff) ** (1 / 2)  # [m]
            min_area_f = min_cap / min_level  # [m]
            min_cap_f = min_cap  # [m3]
            accuracy_min = 1
        elif min_area != mv:
            min_level = min_area / lin_coeff  # [m]
            min_area_f = min_area  # [m]
            min_cap_f = min_area * min_level  # [m3]
            accuracy_min = 2
        else:
            # the calculation is based on the max area (and not max level or max
            # capacity) as it is the most reliable value
            min_area_f = max_area * 0.333  # [m]
            min_level = min_area_f / lin_coeff  # [m]
            min_cap_f = min_area_f * min_level  # [m3]
            accuracy_min = 3

        # CHECK minimum level (1)
        if accuracy_min == 1 and min_level > norm_level:
            accuracy_min = 21
            min_level = min_area_f / lin_coeff  # [m]
            min_cap_f = min_area_f * min_level  # [m3]
        elif accuracy_min == 2 and min_level > norm_level:
            accuracy_min = 31
            min_area_f = max_area * 0.333  # [m]
            min_level = min_area_f / lin_coeff  # [m]
            min_cap_f = (min_area_f * min_level) / 100  # [m3]
        elif min_level > norm_level:
            min_area_f = norm_area_f * 0.45  # [m]
            min_level = min_area_f / lin_coeff  # [m]
            min_cap_f = min_area_f * min_level  # [m3]
            accuracy_min = 4

        # CHECK norm level (2)
        if norm_cap_f > max_cap:
            logger.warning("norm_cap > max_cap! setting norm_cap equal to max_cap.")
            norm_cap_f = max_cap
            accuracy_norm = 5

        # CHECK minimum level (2)
        if min_cap_f > norm_cap_f:
            logger.warning("min_cap > norm_cap! setting min_cap equal to norm_cap.")
            min_cap_f = norm_cap_f
            accuracy_min = 5

        # Resume results
        df_EO.loc[i, "capmin"] = min_cap_f
        df_EO.loc[i, "capmax"] = norm_cap_f
        df_plot.loc[i, "factor"] = factor_shape
        df_plot.loc[i, "accuracy_min"] = accuracy_min
        df_plot.loc[i, "accuracy_norm"] = accuracy_norm

    # Depending on priority EO update fullfrac and min frac
    if timeseries_fn is not None:
        df_out.resminfrac = df_EO["capmin"].values / df_out["resmaxvolume"].values
        df_out.resfullfrac = df_EO["capmax"].values / df_out["resmaxvolume"].values
    else:
        df_out.loc[pd.isna(df_out["resminfrac"]), "resminfrac"] = (
            df_EO.loc[pd.isna(df_out["resminfrac"]), "capmin"].values
            / df_out.loc[pd.isna(df_out["resminfrac"]), "resmaxvolume"].values
        )
        df_out.loc[pd.isna(df_out["resfullfrac"]), "resfullfrac"] = (
            df_EO.loc[pd.isna(df_out["resfullfrac"]), "capmax"].values
            / df_out.loc[pd.isna(df_out["resfullfrac"]), "resmaxvolume"].values
        )

    # rename to wflow naming convention
    tbls = {
        "resarea": "reservoir_area",
        "resdemand": "reservoir_demand",
        "resfullfrac": "reservoir_target_full_fraction",
        "resminfrac": "reservoir_target_min_fraction",
        "resmaxrelease": "reservoir_max_release",
        "resmaxvolume": "reservoir_max_volume",
        "resid": "expr1",
    }
    df_out = df_out.rename(columns=tbls)

    return df_out, df_plot, df_ts


def lakeattrs(
    ds: xr.Dataset,
    gdf: gp.GeoDataFrame,
    rating_dict: dict = dict(),
    add_maxstorage: bool = False,
    logger=logger,
):
    """
    Return lake attributes (see list below) needed for modelling.

    If rating_dict is not empty, prepares also rating tables for wflow.

    The following reservoir attributes are calculated:

    - waterbody_id : waterbody id
<<<<<<< HEAD
    - lake_area : lake area [m2]
    - LakeAvgLevel: lake average level [m]
    - LakeAvgOut: lake average outflow [m3/s]
    - lake_b: lake rating curve coefficient [-]
    - lake_e: lake rating curve exponent [-]
    - lake_storage_curve: option to compute storage curve [-]
    - lake_rating_curve: option to compute rating curve [-]
    - lake_outflow_threshold: minimum threshold for lake outflow [m]
    - lake_lower_id: id of linked lake location if any
=======
    - LakeArea : lake area [m2]
    - lake_initial_depth: lake average level or initial depth (cold state) [m]
    - meta_lake_mean_outflow: lake average outflow [m3/s]
    - Lake_b: lake rating curve coefficient [-]
    - Lake_e: lake rating curve exponent [-]
    - LakeStorFunc: option to compute storage curve [-]
    - LakeOutflowFunc: option to compute rating curve [-]
    - LakeThreshold: minimum threshold for lake outflow [m]
    - LinkedLakeLocs: id of linked lake location if any
>>>>>>> e52f989b
    - LakeMaxStorage: maximum storage [m3] (optional)

    Parameters
    ----------
    ds : xr.Dataset
        Dataset containing the lake locations and area
    gdf : gp.GeoDataFrame
        GeoDataFrame containing the lake locations and area
    rating_dict : dict, optional
        Dictionary containing the rating curve parameters, by default dict()
    add_maxstorage : bool, optional
        If True, adds the maximum storage to the output, by default False

    Returns
    -------
    ds : xr.Dataset
        Dataset containing the lake locations with the attributes
    gdf : gp.GeoDataFrame
        GeoDataFrame containing the lake locations with the attributes
    rating_curves : dict
        Dictionary containing the rating curves in wflow format
    """
    # rename to param values
    gdf = gdf.rename(
        columns={
<<<<<<< HEAD
            "Area_avg": "lake_area",
            "Depth_avg": "LakeAvgLevel",
            "Dis_avg": "LakeAvgOut",
=======
            "Area_avg": "LakeArea",
            "Depth_avg": "lake_initial_depth",
            "Dis_avg": "meta_lake_mean_outflow",
>>>>>>> e52f989b
        }
    )
    # Add maximum volume / no filling of NaNs as assumes then
    # natural lake and not controlled
    if add_maxstorage:
        if "Vol_max" in gdf.columns:
            gdf = gdf.rename(columns={"Vol_max": "LakeMaxStorage"})
        else:
            logger.warning(
                "No maximum storage 'Vol_max' column found, \
skip adding LakeMaxStorage map."
            )
<<<<<<< HEAD
    # Minimum value for LakeAvgOut
    LakeAvgOut = gdf["LakeAvgOut"].copy()
    gdf["LakeAvgOut"] = np.maximum(gdf["LakeAvgOut"], 0.01)
    if "lake_b" not in gdf.columns:
        gdf["lake_b"] = gdf["LakeAvgOut"].values / (gdf["LakeAvgLevel"].values) ** (2)
    if "lake_e" not in gdf.columns:
        gdf["lake_e"] = 2
    if "lake_outflow_threshold" not in gdf.columns:
        gdf["lake_outflow_threshold"] = 0.0
    if "lake_lower_id" not in gdf.columns:
        gdf["lake_lower_id"] = 0
    if "lake_storage_curve" not in gdf.columns:
        gdf["lake_storage_curve"] = 1
    if "lake_rating_curve" not in gdf.columns:
        gdf["lake_rating_curve"] = 3
=======
    # Minimum value for meta_lake_mean_outflow
    LakeAvgOut = gdf["meta_lake_mean_outflow"].copy()
    gdf["meta_lake_mean_outflow"] = np.maximum(gdf["meta_lake_mean_outflow"], 0.01)
    if "Lake_b" not in gdf.columns:
        gdf["Lake_b"] = gdf["meta_lake_mean_outflow"].values / (
            gdf["lake_initial_depth"].values
        ) ** (2)
    if "Lake_e" not in gdf.columns:
        gdf["Lake_e"] = 2
    if "LakeThreshold" not in gdf.columns:
        gdf["LakeThreshold"] = 0.0
    if "LinkedLakeLocs" not in gdf.columns:
        gdf["LinkedLakeLocs"] = 0
    if "LakeStorFunc" not in gdf.columns:
        gdf["LakeStorFunc"] = 1
    if "LakeOutflowFunc" not in gdf.columns:
        gdf["LakeOutflowFunc"] = 3
>>>>>>> e52f989b

    # Check if some LakeAvgOut values have been replaced
    if not np.all(LakeAvgOut == gdf["meta_lake_mean_outflow"]):
        logger.warning(
            "Some values of meta_lake_mean_outflow have been replaced by \
a minimum value of 0.01m3/s"
        )

    # Check if rating curve is provided
    rating_curves = dict()
    if len(rating_dict) != 0:
        # Assume one rating curve per lake index
        for id in gdf["waterbody_id"].values:
            id = int(id)
            if id in rating_dict.keys():
                df_rate = rating_dict[id]
                # Prepare the right tables for wflow
                # Update LakeStor and lake_rating_curve
                # Storage
                if "volume" in df_rate.columns:
                    gdf.loc[gdf["waterbody_id"] == id, "lake_storage_curve"] = 2
                    df_stor = df_rate[["elevtn", "volume"]].dropna(
                        subset=["elevtn", "volume"]
                    )
                    df_stor.rename(columns={"elevtn": "H", "volume": "S"}, inplace=True)
                    # add to rating_curves
                    rating_curves[f"lake_sh_{id}"] = df_stor
                else:
                    logger.warning(
                        f"Storage data not available for lake {id}. Using default S=AH"
                    )
                # Rating
                if "discharge" in df_rate.columns:
                    gdf.loc[gdf["waterbody_id"] == id, "lake_rating_curve"] = 1
                    df_rate = df_rate[["elevtn", "discharge"]].dropna(
                        subset=["elevtn", "discharge"]
                    )
                    df_rate.rename(
                        columns={"elevtn": "H", "discharge": "Q"},
                        inplace=True,
                    )
                    # Repeat Q for the 365 JDOY
                    df_q = pd.concat([df_rate.Q] * (366), axis=1, ignore_index=True)
                    df_q[0] = df_rate["H"]
                    df_q.rename(columns={0: "H"}, inplace=True)
                    # add to rating_curves
                    rating_curves[f"lake_hq_{id}"] = df_q
                else:
                    logger.warning(
                        f"Rating data not available for lake {id}. \
Using default Modified Puls Approach"
                    )

    # Create raster of lake params
    lake_params = [
        "waterbody_id",
<<<<<<< HEAD
        "lake_area",
        "LakeAvgLevel",
        "LakeAvgOut",
        "lake_b",
        "lake_e",
        "lake_storage_curve",
        "lake_rating_curve",
        "lake_outflow_threshold",
        "lake_lower_id",
=======
        "LakeArea",
        "lake_initial_depth",
        "meta_lake_mean_outflow",
        "Lake_b",
        "Lake_e",
        "LakeStorFunc",
        "LakeOutflowFunc",
        "LakeThreshold",
        "LinkedLakeLocs",
>>>>>>> e52f989b
    ]
    if "LakeMaxStorage" in gdf.columns:
        lake_params.append("LakeMaxStorage")

    gdf_org_points = gp.GeoDataFrame(
        gdf[lake_params],
        geometry=gp.points_from_xy(gdf.xout, gdf.yout),
    )

    for name in lake_params[1:]:
        da_lake = ds.raster.rasterize(
            gdf_org_points, col_name=name, dtype="float32", nodata=-999
        )
        ds[name] = da_lake

    return ds, gdf, rating_curves<|MERGE_RESOLUTION|>--- conflicted
+++ resolved
@@ -529,27 +529,15 @@
     The following reservoir attributes are calculated:
 
     - waterbody_id : waterbody id
-<<<<<<< HEAD
     - lake_area : lake area [m2]
-    - LakeAvgLevel: lake average level [m]
-    - LakeAvgOut: lake average outflow [m3/s]
+    - lake_initial_depth: lake average level or initial depth (cold state) [m]
+    - meta_lake_mean_outflow: lake average outflow [m3/s]
     - lake_b: lake rating curve coefficient [-]
     - lake_e: lake rating curve exponent [-]
     - lake_storage_curve: option to compute storage curve [-]
     - lake_rating_curve: option to compute rating curve [-]
     - lake_outflow_threshold: minimum threshold for lake outflow [m]
     - lake_lower_id: id of linked lake location if any
-=======
-    - LakeArea : lake area [m2]
-    - lake_initial_depth: lake average level or initial depth (cold state) [m]
-    - meta_lake_mean_outflow: lake average outflow [m3/s]
-    - Lake_b: lake rating curve coefficient [-]
-    - Lake_e: lake rating curve exponent [-]
-    - LakeStorFunc: option to compute storage curve [-]
-    - LakeOutflowFunc: option to compute rating curve [-]
-    - LakeThreshold: minimum threshold for lake outflow [m]
-    - LinkedLakeLocs: id of linked lake location if any
->>>>>>> e52f989b
     - LakeMaxStorage: maximum storage [m3] (optional)
 
     Parameters
@@ -575,15 +563,9 @@
     # rename to param values
     gdf = gdf.rename(
         columns={
-<<<<<<< HEAD
             "Area_avg": "lake_area",
-            "Depth_avg": "LakeAvgLevel",
-            "Dis_avg": "LakeAvgOut",
-=======
-            "Area_avg": "LakeArea",
             "Depth_avg": "lake_initial_depth",
             "Dis_avg": "meta_lake_mean_outflow",
->>>>>>> e52f989b
         }
     )
     # Add maximum volume / no filling of NaNs as assumes then
@@ -596,12 +578,13 @@
                 "No maximum storage 'Vol_max' column found, \
 skip adding LakeMaxStorage map."
             )
-<<<<<<< HEAD
     # Minimum value for LakeAvgOut
-    LakeAvgOut = gdf["LakeAvgOut"].copy()
-    gdf["LakeAvgOut"] = np.maximum(gdf["LakeAvgOut"], 0.01)
+    LakeAvgOut = gdf["meta_lake_mean_outflow"].copy()
+    gdf["meta_lake_mean_outflow"] = np.maximum(gdf["meta_lake_mean_outflow"], 0.01)
     if "lake_b" not in gdf.columns:
-        gdf["lake_b"] = gdf["LakeAvgOut"].values / (gdf["LakeAvgLevel"].values) ** (2)
+        gdf["lake_b"] = gdf["meta_lake_mean_outflow"].values / (
+            gdf["lake_initial_depth"].values
+        ) ** (2)
     if "lake_e" not in gdf.columns:
         gdf["lake_e"] = 2
     if "lake_outflow_threshold" not in gdf.columns:
@@ -612,25 +595,6 @@
         gdf["lake_storage_curve"] = 1
     if "lake_rating_curve" not in gdf.columns:
         gdf["lake_rating_curve"] = 3
-=======
-    # Minimum value for meta_lake_mean_outflow
-    LakeAvgOut = gdf["meta_lake_mean_outflow"].copy()
-    gdf["meta_lake_mean_outflow"] = np.maximum(gdf["meta_lake_mean_outflow"], 0.01)
-    if "Lake_b" not in gdf.columns:
-        gdf["Lake_b"] = gdf["meta_lake_mean_outflow"].values / (
-            gdf["lake_initial_depth"].values
-        ) ** (2)
-    if "Lake_e" not in gdf.columns:
-        gdf["Lake_e"] = 2
-    if "LakeThreshold" not in gdf.columns:
-        gdf["LakeThreshold"] = 0.0
-    if "LinkedLakeLocs" not in gdf.columns:
-        gdf["LinkedLakeLocs"] = 0
-    if "LakeStorFunc" not in gdf.columns:
-        gdf["LakeStorFunc"] = 1
-    if "LakeOutflowFunc" not in gdf.columns:
-        gdf["LakeOutflowFunc"] = 3
->>>>>>> e52f989b
 
     # Check if some LakeAvgOut values have been replaced
     if not np.all(LakeAvgOut == gdf["meta_lake_mean_outflow"]):
@@ -687,27 +651,15 @@
     # Create raster of lake params
     lake_params = [
         "waterbody_id",
-<<<<<<< HEAD
         "lake_area",
-        "LakeAvgLevel",
-        "LakeAvgOut",
+        "lake_initial_depth",
+        "meta_lake_mean_outflow",
         "lake_b",
         "lake_e",
         "lake_storage_curve",
         "lake_rating_curve",
         "lake_outflow_threshold",
         "lake_lower_id",
-=======
-        "LakeArea",
-        "lake_initial_depth",
-        "meta_lake_mean_outflow",
-        "Lake_b",
-        "Lake_e",
-        "LakeStorFunc",
-        "LakeOutflowFunc",
-        "LakeThreshold",
-        "LinkedLakeLocs",
->>>>>>> e52f989b
     ]
     if "LakeMaxStorage" in gdf.columns:
         lake_params.append("LakeMaxStorage")
