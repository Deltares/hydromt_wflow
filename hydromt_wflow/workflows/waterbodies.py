# -*- coding: utf-8 -*-

import numpy as np
import pandas as pd
import xarray as xr
import geopandas as gp
import logging
import shapely
import json

logger = logging.getLogger(__name__)


__all__ = ["waterbodymaps", "reservoirattrs"]


def waterbodymaps(
    gdf,
    ds_like,
    wb_type="reservoir",
    uparea_name="uparea",
    logger=logger,
):
    """Returns waterbody (reservoir/lake) maps (see list below) at model resolution based on gridded 
    upstream area data input or outlet coordinates. 

    The following waterbody maps are calculated:\
    - resareas/lakeareas : waterbody areas mask [ID]\
    - reslocs/lakelocs : waterbody outlets [ID]
    
    Parameters
    ----------
    gdf : geopandas.GeoDataFrame
        GeoDataFrame containing reservoirs/lakes geometries and attributes.
    ds_like : xarray.DataArray
        Dataset at model resolution.
    uparea_name : str, optional
        Name of uparea variable in ds_like. If None then database coordinates will be 
        used to setup outlets
    wb_type : str, optional either "reservoir" or "lake"
        Option to change the name of the maps depending on reservoir or lake

    Returns
    -------
    ds_out : xarray.DataArray
        Dataset containing gridded waterbody data
    """
    # Rasterize the GeoDataFrame to get the areas mask of waterbodies
    res_id = gdf["waterbody_id"].values
    da_wbmask = ds_like.raster.rasterize(
        gdf,
        col_name="waterbody_id",
        nodata=-999,
        all_touched=True,
        dtype=None,
        sindex=False,
    )
    da_wbmask = da_wbmask.rename("resareas")
    da_wbmask.attrs.update(_FillValue=-999)
    ds_out = da_wbmask.to_dataset()
    if not np.all(np.isin(res_id, ds_out["resareas"])):
        gdf = gdf.loc[np.isin(res_id, ds_out["resareas"])]
        nskipped = res_id.size - gdf.index.size
        res_id = gdf["waterbody_id"].values
        logger.warning(
            f"{nskipped} reservoirs are not succesfully rasterized and skipped!!"
            " Consider increasing the lakes min_area threshold."
        )

    # Initialize the waterbody outlet map
    ds_out["reslocs"] = xr.full_like(ds_out["resareas"], -999)
    # If an upstream area map is present in the model, gets outlets coordinates using/
    # the maximum uparea in each waterbody mask to match model river network.
    if uparea_name is not None and uparea_name in ds_like.data_vars:
        logger.debug(f"Setting {wb_type} outlet map based maximum upstream area.")
        # create dataframe with x and y coord to be filled in either from uparea or from xout and yout in hydrolakes data
        outdf = gdf[["waterbody_id"]].assign(xout=np.nan, yout=np.nan)
        ydim = ds_like.raster.y_dim
        xdim = ds_like.raster.x_dim
        for i in res_id:
            res_acc = ds_like[uparea_name].where(ds_out["resareas"] == i)
            # max_res_acc = np.amax(res_acc.values())
            max_res_acc = res_acc.where(res_acc == res_acc.max(), drop=True).squeeze()
            yacc = max_res_acc[ydim].values
            xacc = max_res_acc[xdim].values
            ds_out["reslocs"].loc[{f"{ydim}": yacc, f"{xdim}": xacc}] = i
            outdf.loc[outdf.waterbody_id == i, "xout"] = xacc
            outdf.loc[outdf.waterbody_id == i, "yout"] = yacc
        outgdf = gp.GeoDataFrame(
            outdf, geometry=gp.points_from_xy(outdf.xout, outdf.yout)
        )

    # ELse use coordinates from the waterbody database
    elif "xout" in gdf.columns and "yout" in gdf.columns:
        logger.debug(f"Setting {wb_type} outlet map based on coordinates.")
        outdf = gdf[["waterbody_id", "xout", "yout"]]
        outgdf = gp.GeoDataFrame(
            outdf, geometry=gp.points_from_xy(outdf.xout, outdf.yout)
        )
        ds_out["reslocs"] = ds_like.raster.rasterize(
            outgdf, col_name="waterbody_id", nodata=-999
        )
    # Else outlet map is equal to areas mask map
    else:
        ds_out["reslocs"] = ds_out["resareas"]
        logger.warning(
            f"Neither upstream area map nor {wb_type}'s outlet coordinates found. "
            f"Setting {wb_type} outlet map equal to the area map."
        )
        # dummy outgdf
        outgdf = gdf[["waterbody_id"]]
    ds_out["reslocs"].attrs.update(_FillValue=-999)
    # fix dtypes
    ds_out["reslocs"] = ds_out["reslocs"].astype("int32")
    ds_out["resareas"] = ds_out["resareas"].astype("float32")

    if wb_type == "lake":
        ds_out = ds_out.rename({"resareas": "lakeareas", "reslocs": "lakelocs"})

    return ds_out, outgdf

def reservoirattrs(
    gdf,
    priorityEO=False,
    perc_norm=50,
    perc_min=20,
    EOsource='gww',
    logger=logger,
):
    """Returns reservoir attributes (see list below) needed for modelling. 
    When specified, some of the reservoir attributes can be derived from earth observation data. 
    Two options are currently available: 1. Global Water Watch data (Deltares, 2022) and 2. JRC (Peker, 2016)

    The following reservoir attributes are calculated:\
    - resmaxvolume : reservoir maximum volume [m3]\
    - resarea : reservoir area [m2]\
    - resdemand : reservoir demand flow [m3/s]\
    - resmaxrelease : reservoir maximum release flow [m3/s]\
    - resfullfrac : reservoir targeted full volume fraction [m3/m3]\
    - resminfrac : reservoir targeted minimum volume fraction [m3/m3]\
    
    Parameters
    ----------
    gdf : geopandas.GeoDataFrame
        GeoDataFrame containing reservoirs geometries and attributes.
    priorityEO : boolean, optional
        Specify if attributes are more reliable from the gdf attributes or from earth observation data.
    perc_norm : int, optional
        Percentile for normal (operational) surface area
    perc_min: int, optional 
        Percentile for minimal (operational) surface area
    EOsource : str, optional
        Specify which source to use to get earth observation data. Either "gww" or "jrc"

    Returns
    -------
    df_out : pandas.DataFrame
        DataFrame containing reservoir attributes.
    df_plot : pandas.DataFrame
        DataFrame containing debugging values for reservoir building.
    """

    if EOsource.lower() == 'jrc':
        try:
            import hydroengine as he
        except ImportError:
            logger.debug(
                "HydroEngine package not found, using default reservoir attribute values."
            )
    
    elif EOsource.lower() == 'gww':
        try:
            from gwwapi import client as cli
            from gwwapi import utils 
        except ImportError:
            logger.debug(
                "gwwapi not found, using default reservoir attribute values."
            )
<<<<<<< HEAD
    
=======
>>>>>>> 1b6de8b2
    else: 
        logger.debug(
                "No valid EO source provided (provide either jrc or gww): using default reservoir attributes"
            )

    # Initialize output DataFrame with empty values and reservoir ID
    df_out = pd.DataFrame(
        index=range(len(gdf["waterbody_id"])),
        columns=(
            [
                "resid",
                "resmaxvolume",
                "resarea",
                "resdemand",
                "resmaxrelease",
                "resfullfrac",
                "resminfrac",
            ]
        ),
    )
    df_out["resid"] = gdf["waterbody_id"].values

    # Create similar dataframe for EO timeseries
    df_EO = pd.DataFrame(
        index=range(len(gdf["waterbody_id"])),
        columns=(["resid", "maxarea", "normarea", "minarea", "capmin", "capmax"]),
    )
    df_EO["resid"] = gdf["waterbody_id"].values

    # Create dtaframe for accuracy plots
    df_plot = pd.DataFrame(
        index=range(len(gdf["waterbody_id"])),
        columns=(["resid", "factor", "accuracy_min", "accuracy_norm"]),
    )
    df_plot["resid"] = gdf["waterbody_id"].values

    # Get EO data for each reservoir 
    df_EO.loc[:, "maxarea"] = np.nan
    df_EO.loc[:, "normarea"] = np.nan
    df_EO.loc[:, "minarea"] = np.nan

    if EOsource.lower() == 'jrc':
        for i in range(len(gdf["waterbody_id"])):
            ids = str(gdf["waterbody_id"].iloc[i])
            try:
                logger.debug(f"Downloading HydroEngine timeseries for reservoir {ids}")
                time_series = he.get_lake_time_series(
                    int(gdf["Hylak_id"].iloc[i]), "water_area"
                )
                area_series = np.array(time_series["water_area"])  # [m2]
                area_series_nozeros = area_series[area_series > 0]
                df_EO.loc[i, "maxarea"] = area_series_nozeros.max()
                df_EO.loc[i, "normarea"] = np.percentile(
                    area_series_nozeros, perc_norm, axis=0
                )
                df_EO.loc[i, "minarea"] = np.percentile(
                    area_series_nozeros, perc_min, axis=0
                )
            except:
                logger.warning(
                    f"No HydroEngine time series available for reservoir {ids}!"
                )
    
    if EOsource.lower() == 'gww':

        gdf_bounds = shapely.geometry.box(*gdf.total_bounds, ccw=True)
        gdf_bounds_json =json.dumps(shapely.geometry.mapping(gdf_bounds))
        
        gww_reservoirs = cli.get_reservoirs_by_geom(gdf_bounds_json)
        gww_reservoirs_gpd = utils.to_geopandas(gww_reservoirs)
        idlink = gww_reservoirs_gpd.loc[:,['source_id', 'id']].set_index('source_id')
        idlink = idlink.to_dict()['id']

        for i in range(len(gdf["waterbody_id"])):
            ids = str(gdf["waterbody_id"].iloc[i])
            try:
                logger.debug(f"Downloading Global Water Watch timeseries for reservoir {ids}")
                time_series = cli.get_reservoir_ts(
                    idlink[int(gdf["Hylak_id"].iloc[i])]
                ).json()
                area_series = utils.to_timeseries(time_series)['area'].to_numpy()
                area_series_nozeros = area_series[area_series > 0]
                df_EO.loc[i, "maxarea"] = area_series_nozeros.max()
                df_EO.loc[i, "normarea"] = np.percentile(
                    area_series_nozeros, perc_norm, axis=0
                )
                df_EO.loc[i, "minarea"] = np.percentile(
                    area_series_nozeros, perc_min, axis=0
                )
            except:
                logger.warning(
                    f"No GWW time series available for reservoir {ids}!"
                )

    # Compute resdemand and resmaxrelease either from average discharge
    if "Dis_avg" in gdf.columns:
        df_out["resdemand"] = gdf["Dis_avg"].values * 0.5
        df_out["resmaxrelease"] = gdf["Dis_avg"].values * 4.0

    # Get resarea either from EO or database depending on priorityEO
    if "Area_avg" in gdf.columns:
        df_out["resarea"] = gdf["Area_avg"].values
        if priorityEO:
            df_out.loc[pd.notna(df_EO["maxarea"]), "resarea"] = df_EO["maxarea"][
                pd.notna(df_EO["maxarea"])
            ].values
        else:
            df_out.loc[pd.isna(df_out["resarea"]), "resarea"] = df_EO["maxarea"][
                pd.isna(df_out["resarea"])
            ].values
    else:
        df_out["resarea"] = df_EO["maxarea"].values

    # Get resmaxvolume from database
    if "Vol_avg" in gdf.columns:
        df_out["resmaxvolume"] = gdf["Vol_avg"].values

    # Compute target min and max fractions
    # First look if data is available from the database
    if "Capacity_min" in gdf.columns:
        df_out["resminfrac"] = gdf["Capacity_min"].values / df_out["resmaxvolume"]
        df_plot["accuracy_min"] = np.repeat(1.0, len(df_plot["accuracy_min"]))
    if "Capacity_norm" in gdf.columns:
        df_out["resfullfrac"] = gdf["Capacity_norm"].values / df_out["resmaxvolume"]
        df_plot["accuracy_norm"] = np.repeat(1.0, len(df_plot["accuracy_norm"]))

    # Then compute from EO data and fill or replace the previous values depending on priorityEO
    # TODO for now assumes that the reservoir-db is used (combination of GRanD and HydroLAKES)
    gdf = gdf.fillna(value=np.nan)
    for i in range(len(gdf["waterbody_id"])):
        # Initialise values
        # import pdb; pdb.set_trace()
        dam_height = np.nanmax([gdf["Dam_height"].iloc[i], 0.0])
        max_level = np.nanmax([gdf["Depth_avg"].iloc[i], 0.0])
        max_area = np.nanmax([df_out["resarea"].iloc[i], 0.0])
        max_cap = np.nanmax([df_out["resmaxvolume"].iloc[i], 0.0])
        norm_area = np.nanmax([df_EO["normarea"].iloc[i], 0.0])
        norm_cap = np.nanmax([gdf["Capacity_norm"].iloc[i], 0.0])
        min_area = np.nanmax([df_EO["minarea"].iloc[i], 0.0])
        min_cap = np.nanmax([gdf["Capacity_min"].iloc[i], 0.0])
        mv = 0.0

        # Maximum level
        # a validation has shown that GRanD dam height is a more reliable value than
        # HydroLAKES depth average (when it is a larger value)
        if dam_height > max_level:
            max_level_f = dam_height
            factor_shape = dam_height / max_level
            logger.info(
                "GRanD dam height used as max. level instead of HydroLAKES depth "
                f"average. Difference factor: {round(factor_shape, 2):.4f}"
            )
        else:
            max_level_f = max_level
            factor_shape = 1.0

        # coefficient for linear relationship
        lin_coeff = max_area / max_level_f  # [m2/m]

        #        # adjust factor based on chosen method
        #        if method == 0:
        #            factor_used = factor_shape
        #        elif method == 1:
        #            factor_used = 1.0
        factor_used = 1.0

        # Operational (norm) level
        if norm_cap != mv and norm_area != mv:
            norm_level = factor_used * (norm_cap / norm_area)  # [m]
            norm_area_f = norm_area
            norm_cap_f = norm_cap
            accuracy_norm = 1
        elif norm_cap != mv:
            norm_level = (norm_cap / lin_coeff) ** (1 / 2)  # [m]
            norm_area_f = norm_cap / norm_level  # [m]
            norm_cap_f = norm_cap
            accuracy_norm = 1
        elif norm_area != mv:
            norm_level = norm_area / lin_coeff  # [m]
            norm_area_f = norm_area
            norm_cap_f = norm_area * norm_level  # [m3]
            accuracy_norm = 2
        else:
            # the calculation is based on the max area (and not max level or max
            # capacity) as it is the most reliable value
            norm_area_f = max_area * 0.666  # [m]
            norm_level = norm_area_f / lin_coeff  # [m]
            norm_cap_f = norm_area_f * norm_level  # [m3]
            accuracy_norm = 3

        # CHECK norm level (1)
        if accuracy_norm == 1 and norm_level > max_level_f:
            # it is assumed that the norm capacity value is not reliable, so this value
            # is delated and the linear relationship assumption is introduced
            norm_level = norm_area_f / lin_coeff  # [m]
            norm_cap_f = norm_area_f * norm_level  # [m3]
            accuracy_norm = 21
        elif accuracy_norm == 2 and norm_level > max_level_f:
            norm_area_f = max_area * 0.666  # [m]
            norm_level = norm_area_f / lin_coeff  # [m]
            norm_cap_f = norm_area_f * norm_level  # [m3]
            accuracy_norm = 31

        # Minimum level
        if min_area != mv and min_cap != mv:
            min_level = min_cap / min_area  # [m]
            min_area_f = min_area
            min_cap_f = min_cap
            accuracy_min = 1
        elif min_cap != mv:
            min_level = (min_cap / lin_coeff) ** (1 / 2)  # [m]
            min_area_f = min_cap / min_level  # [m]
            min_cap_f = min_cap  # [m3]
            accuracy_min = 1
        elif min_area != mv:
            min_level = min_area / lin_coeff  # [m]
            min_area_f = min_area  # [m]
            min_cap_f = min_area * min_level  # [m3]
            accuracy_min = 2
        else:
            # the calculation is based on the max area (and not max level or max
            # capacity) as it is the most reliable value
            min_area_f = max_area * 0.333  # [m]
            min_level = min_area_f / lin_coeff  # [m]
            min_cap_f = min_area_f * min_level  # [m3]
            accuracy_min = 3

        # CHECK minumum level (1)
        if accuracy_min == 1 and min_level > norm_level:
            accuracy_min = 21
            min_level = min_area_f / lin_coeff  # [m]
            min_cap_f = min_area_f * min_level  # [m3]
        elif accuracy_min == 2 and min_level > norm_level:
            accuracy_min = 31
            min_area_f = max_area * 0.333  # [m]
            min_level = min_area_f / lin_coeff  # [m]
            min_cap_f = (min_area_f * min_level) / 100  # [m3]
        elif min_level > norm_level:
            min_area_f = norm_area_f * 0.45  # [m]
            min_level = min_area_f / lin_coeff  # [m]
            min_cap_f = min_area_f * min_level  # [m3]
            accuracy_min = 4

        # CHECK norm level (2)
        if norm_cap_f > max_cap:
            logger.warning("norm_cap > max_cap! setting norm_cap equal to max_cap.")
            norm_cap_f = max_cap
            accuracy_norm = 5

        # CHECK minumum level (2)
        if min_cap_f > norm_cap_f:
            logger.warning("min_cap > norm_cap! setting min_cap equal to norm_cap.")
            min_cap_f = norm_cap_f
            accuracy_min = 5

        # Resume results
        df_EO.loc[i, "capmin"] = min_cap_f
        df_EO.loc[i, "capmax"] = norm_cap_f
        df_plot.loc[i, "factor"] = factor_shape
        df_plot.loc[i, "accuracy_min"] = accuracy_min
        df_plot.loc[i, "accuracy_norm"] = accuracy_norm

    # Depending on priority EO update fullfrac and min frac
    if priorityEO:
        df_out.resminfrac = df_EO["capmin"].values / df_out["resmaxvolume"].values
        df_out.resfullfrac = df_EO["capmax"].values / df_out["resmaxvolume"].values
    else:
        df_out.loc[pd.isna(df_out["resminfrac"]), "resminfrac"] = (
            df_EO.loc[pd.isna(df_out["resminfrac"]), "capmin"].values
            / df_out.loc[pd.isna(df_out["resminfrac"]), "resmaxvolume"].values
        )
        df_out.loc[pd.isna(df_out["resfullfrac"]), "resfullfrac"] = (
            df_EO.loc[pd.isna(df_out["resfullfrac"]), "capmax"].values
            / df_out.loc[pd.isna(df_out["resfullfrac"]), "resmaxvolume"].values
        )

    return df_out, df_plot<|MERGE_RESOLUTION|>--- conflicted
+++ resolved
@@ -176,14 +176,6 @@
             logger.debug(
                 "gwwapi not found, using default reservoir attribute values."
             )
-<<<<<<< HEAD
-    
-=======
->>>>>>> 1b6de8b2
-    else: 
-        logger.debug(
-                "No valid EO source provided (provide either jrc or gww): using default reservoir attributes"
-            )
 
     # Initialize output DataFrame with empty values and reservoir ID
     df_out = pd.DataFrame(
