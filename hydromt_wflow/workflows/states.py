"""Workflow for wflow model states."""

from typing import Dict, Tuple

import numpy as np
import pandas as pd
import xarray as xr
from hydromt.raster import full_like
from hydromt.workflows.grid import grid_from_constant

from ..utils import get_grid_from_config

__all__ = ["prepare_cold_states"]


def prepare_cold_states(
    ds_like: xr.Dataset,
    config: dict,
    timestamp: str = None,
    mask_name_land: str = "wflow_subcatch",
    mask_name_river: str = "wflow_river",
) -> Tuple[xr.Dataset, Dict[str, str]]:
    """
    Prepare cold states for Wflow.

    Compute cold states variables:

<<<<<<< HEAD
    * **satwaterdepth**: saturated store [mm]
    * **snow**: snow storage [mm]
    * **tsoil**: top soil temperature [°C]
    * **ustorelayerdepth**: amount of water in the unsaturated store, per layer [mm]
    * **snowwater**: liquid water content in the snow pack [mm]
    * **canopystorage**: canopy storage [mm]
    * **river_qr**: river discharge [m3/s]
    * **river_h**: river water level [m]
    * **h_av_river**: river average water level [m]
    * **ssf**: subsurface flow [m3/d]
    * **land_h**: land water level [m]
    * **h_av_land**: land average water level[m]
    * **land_q** or **qx_land**+**qy_land**: overland flow for kinwave [m3/s] or
      overland flow in x/y directions for local-inertial [m3/s]
=======
    * **soil_saturated_depth**: saturated store [mm]
    * **snow_leq_depth**: snow storage [mm]
    * **soil_temp**: top soil temperature [°C]
    * **soil_unsaturated_depth**: amount of water in the unsaturated store, per layer
      [mm]
    * **snow_water_depth**: liquid water content in the snow pack [mm]
    * **vegetation_water_depth**: canopy storage [mm]
    * **river_instantaneous_q**: river discharge [m3/s]
    * **river_instantaneous_h**: river water level [m]
    * **subsurface_q**: subsurface flow [m3/d]
    * **land_instantaneous_h**: land water level [m]
    * **land_instantaneous_q** or **land_instantaneous_qx**+**land_instantaneous_qy**:
      overland flow for kinwave [m3/s] or overland flow in x/y directions for
      local-inertial [m3/s]
>>>>>>> 38b5172d

    If lakes, also adds:

    * **lake_instantaneous_water_level**: lake water level [m]

    If reservoirs, also adds:

    * **reservoir_instantaneous_volume**: reservoir volume [m3]

    If glaciers, also adds:

    * **glacier_leq_depth**: water within the glacier [mm]

    If paddy, also adds:

    * **demand_paddy_h**: water on the paddy fields [mm]

    Parameters
    ----------
    ds_like : xr.Dataset
        Dataset containing the staticmaps grid and variables to prepare some of the
        states.

        * Required variables: wflow_subcatch, wflow_river

        * Other required variables (exact name from the wflow config): c, soilthickness,
            theta_s, theta_r, kv_0, f, slope, ksathorfrac

        * Optional variables (exact name from the wflow config): reservoir.locs,
            glacierstore, reservoir.maxvolume, reservoir.targetfullfrac,
            lake.waterlevel
    config : dict
        Wflow configuration dictionary.
    timestamp : str, optional
        Timestamp of the cold states. By default uses the starttime
        from the config.
    mask_name_land : str, optional
        Name of the land mask variable in the ds_like dataset. By default
        wflow_subcatch.
    mask_name_river : str, optional
        Name of the river mask variable in the ds_like dataset. By default
        wflow_river.

    Returns
    -------
    xr.Dataset
        Dataset containing the cold states.
    dict
        Config dictionary with the cold states variable names.
    """
    # Defaults
    nodata = -9999.0
    dtype = "float32"

    # Times
    if timestamp is None:
        # states time = starttime for Wflow.jl > 0.7.0)
        if "time" in config:
            starttime = pd.to_datetime(config["time"].get("starttime", None))
            timestamp = starttime  # - pd.Timedelta(seconds=timestepsecs)
        if timestamp is None:
            raise ValueError("No timestamp provided and no starttime in config.")
    else:
        timestamp = pd.to_datetime(timestamp)
    timestepsecs = config.get("time.timestepsecs", 86400)

    # Create empty dataset
    ds_out = xr.Dataset()

    # Base output config dict for states
    states_config = {
<<<<<<< HEAD
        "state.variables.soil_water_sat-zone__depth": "satwaterdepth",
        "state.variables.snowpack~dry__leq-depth": "snow",
        "state.variables.soil_surface__temperature": "tsoil",
        "state.variables.soil_layer_water_unsat-zone__depth": "ustorelayerdepth",
        "state.variables.snowpack~liquid__depth": "snowwater",
        "state.variables.vegetation_canopy_water__depth": "canopystorage",
        "state.variables.subsurface_water__volume_flow_rate": "ssf",
        "state.variables.land_surface_water__instantaneous_depth": "land_h",
        "state.variables.river_water__instantaneous_volume_flow_rate": "river_q",
        "state.variables.river_water__instantaneous_depth": "river_h",
    }

    # Map with constant values or zeros for basin
    zeromap = ["tsoil", "snow", "snowwater", "canopystorage", "land_h", "h_av_land"]
=======
        "state.variables.soil_water_sat-zone__depth": "soil_saturated_depth",
        "state.variables.snowpack~dry__leq-depth": "snow_leq_depth",
        "state.variables.soil_surface__temperature": "soil_temp",
        "state.variables.soil_layer_water_unsat-zone__depth": "soil_unsaturated_depth",
        "state.variables.snowpack~liquid__depth": "snow_water_depth",
        "state.variables.vegetation_canopy_water__depth": "vegetation_water_depth",
        "state.variables.subsurface_water__volume_flow_rate": "subsurface_q",
        "state.variables.land_surface_water__instantaneous_depth": "land_instantaneous_h",  # noqa: E501
        "state.variables.river_water__instantaneous_volume_flow_rate": "river_instantaneous_q",  # noqa: E501
        "state.variables.river_water__instantaneous_depth": "river_instantaneous_h",
    }

    # Map with constant values or zeros for basin
    zeromap = [
        "soil_temp",
        "snow_leq_depth",
        "snow_water_depth",
        "vegetation_water_depth",
        "land_instantaneous_h",
    ]
>>>>>>> 38b5172d
    land_routing = config["model"].get("land_routing", "kinematic-wave")
    if land_routing == "local-inertial":
        zeromap.extend(["land_instantaneous_qx", "land_instantaneous_qy"])
        states_config[
            "state.variables.land_surface_water__x_component_of_instantaneous_volume_flow_rate"
        ] = "land_instantaneous_qx"
        states_config[
            "state.variables.land_surface_water__y_component_of_instantaneous_volume_flow_rate"
        ] = "land_instantaneous_qy"
    else:
<<<<<<< HEAD
        zeromap.extend(["land_q"])
        states_config[
            "state.variables.land_surface_water__instantaneous_volume_flow_rate"
        ] = "land_q"
=======
        zeromap.extend(["land_instantaneous_q"])
        states_config[
            "state.variables.land_surface_water__instantaneous_volume_flow_rate"
        ] = "land_instantaneous_q"
>>>>>>> 38b5172d

    for var in zeromap:
        if var == "soil_temp":
            value = 10.0
        else:
            value = 0.0
        da_param = grid_from_constant(
            ds_like,
            constant=value,
            name=var,
            dtype=dtype,
            nodata=nodata,
            mask_name=mask_name_land,
        )
        ds_out[var] = da_param

    # soil_unsaturated_depth (zero per layer)
    # layers are based on c parameter
    c = get_grid_from_config(
        "soil_layer_water__brooks-corey_exponent",
        config=config,
        grid=ds_like,
    )
    usld = full_like(c, nodata=nodata)
    for sl in usld["layer"]:
        usld.loc[dict(layer=sl)] = xr.where(ds_like[mask_name_land], 0.0, nodata)
    ds_out["soil_unsaturated_depth"] = usld

    # Compute other soil states
    # Get required variables from config
    st = get_grid_from_config(
        "soil__thickness",
        config=config,
        grid=ds_like,
    )
    ts = get_grid_from_config(
        "soil_water__saturated_volume_fraction",
        config=config,
        grid=ds_like,
    )
    tr = get_grid_from_config(
        "soil_water__residual_volume_fraction",
        config=config,
        grid=ds_like,
    )
    ksh = get_grid_from_config(
        "subsurface_water__horizontal-to-vertical_saturated_hydraulic_conductivity_ratio",
        config=config,
        grid=ds_like,
    )
    ksv = get_grid_from_config(
        "soil_surface_water__vertical_saturated_hydraulic_conductivity",
        config=config,
        grid=ds_like,
    )
    f = get_grid_from_config(
        "soil_water__vertical_saturated_hydraulic_conductivity_scale_parameter",
        config=config,
        grid=ds_like,
    )
    sl = get_grid_from_config(
        "land_surface__slope",
        config=config,
        grid=ds_like,
    )

    # soil_saturated_depth
    swd = 0.85 * st * (ts - tr)
    swd = swd.where(ds_like[mask_name_land] > 0, nodata)
    swd.raster.set_nodata(nodata)
    ds_out["soil_saturated_depth"] = swd

    # subsurface_q
    zi = np.maximum(0.0, st - swd / (ts - tr))
    kh0 = ksh * ksv * 0.001 * (86400 / timestepsecs)
    ssf = (kh0 * np.maximum(0.00001, sl) / (f * 1000)) * (
        np.exp(-f * 1000 * zi * 0.001)
    ) - (np.exp(-f * 1000 * st) * np.sqrt(ds_like.raster.area_grid()))
    ssf = ssf.where(ds_like[mask_name_land] > 0, nodata)
    ssf.raster.set_nodata(nodata)
    ds_out["subsurface_q"] = ssf

    # River
<<<<<<< HEAD
    zeromap_riv = ["river_q", "river_h", "h_av_river"]
=======
    zeromap_riv = ["river_instantaneous_q", "river_instantaneous_h"]
>>>>>>> 38b5172d
    # 1D floodplain
    if config["model"].get("floodplain_1d", False):
        zeromap_riv.extend(["floodplain_instantaneous_q", "floodplain_instantaneous_h"])
        states_config[
            "state.variables.floodplain_water__instantaneous_volume_flow_rate"
        ] = "floodplain_instantaneous_q"
        states_config["state.variables.floodplain_water__instantaneous_depth"] = (
            "floodplain_instantaneous_h"
        )
    for var in zeromap_riv:
        value = 0.0
        da_param = grid_from_constant(
            ds_like,
            constant=value,
            name=var,
            dtype=dtype,
            nodata=nodata,
            mask_name=mask_name_river,
        )
        da_param = da_param.rename(var)
        ds_out[var] = da_param

    # reservoir
    if config["model"].get("reservoirs", False):
        tff = get_grid_from_config(
            "reservoir_water~full-target__volume_fraction",
            config=config,
            grid=ds_like,
        )
        mv = get_grid_from_config(
            "reservoir_water__max_volume",
            config=config,
            grid=ds_like,
        )
        locs = get_grid_from_config(
            "reservoir_location__count",
            config=config,
            grid=ds_like,
        )
        resvol = tff * mv
        resvol = xr.where(locs > 0, resvol, nodata)
        resvol.raster.set_nodata(nodata)
        ds_out["reservoir_instantaneous_volume"] = resvol

        states_config["state.variables.reservoir_instantaneous_volume"] = (
            "reservoir_instantaneous_volume"
        )

    # lake
    if config["model"].get("lakes", False):
        ll = get_grid_from_config(
            "lake_water_surface__initial_elevation",
            config=config,
            grid=ds_like,
        )
        ll = ll.where(ll != ll.raster.nodata, nodata)
        ll.raster.set_nodata(nodata)
        ds_out["lake_instantaneous_water_level"] = ll

        states_config["state.variables.lake_water_surface__instantaneous_elevation"] = (
            "lake_instantaneous_water_level"
        )

    # glacier
    if config["model"].get("glacier", False):
        gs_vn = get_grid_from_config(
            "glacier_ice__initial_leq-depth",
            config=config,
            grid=ds_like,
        )
        if gs_vn.name in ds_like:
            ds_out["glacier_leq_depth"] = ds_like[gs_vn.name]
        else:
            glacstore = grid_from_constant(
                ds_like,
                value=5500.0,
                name="glacier_leq_depth",
                nodata=nodata,
                dtype=dtype,
                mask=mask_name_land,
            )
            ds_out["glacier_leq_depth"] = glacstore

        states_config["state.variables.glacier_ice__leq-depth"] = "glacier_leq_depth"

    # paddy
    if config["model"].get("water_demand.paddy", False):
        h_paddy = grid_from_constant(
            ds_like,
            value=0.0,
            name="demand_paddy_h",
            nodata=nodata,
            dtype=dtype,
            mask=mask_name_land,
        )
        ds_out["demand_paddy_h"] = h_paddy

        states_config["state.variables.land_surface_water~paddy__depth"] = (
            "demand_paddy_h"
        )

    # Add time dimension
    ds_out = ds_out.expand_dims(dim=dict(time=[timestamp]))

    return ds_out, states_config<|MERGE_RESOLUTION|>--- conflicted
+++ resolved
@@ -25,22 +25,6 @@
 
     Compute cold states variables:
 
-<<<<<<< HEAD
-    * **satwaterdepth**: saturated store [mm]
-    * **snow**: snow storage [mm]
-    * **tsoil**: top soil temperature [°C]
-    * **ustorelayerdepth**: amount of water in the unsaturated store, per layer [mm]
-    * **snowwater**: liquid water content in the snow pack [mm]
-    * **canopystorage**: canopy storage [mm]
-    * **river_qr**: river discharge [m3/s]
-    * **river_h**: river water level [m]
-    * **h_av_river**: river average water level [m]
-    * **ssf**: subsurface flow [m3/d]
-    * **land_h**: land water level [m]
-    * **h_av_land**: land average water level[m]
-    * **land_q** or **qx_land**+**qy_land**: overland flow for kinwave [m3/s] or
-      overland flow in x/y directions for local-inertial [m3/s]
-=======
     * **soil_saturated_depth**: saturated store [mm]
     * **snow_leq_depth**: snow storage [mm]
     * **soil_temp**: top soil temperature [°C]
@@ -55,7 +39,6 @@
     * **land_instantaneous_q** or **land_instantaneous_qx**+**land_instantaneous_qy**:
       overland flow for kinwave [m3/s] or overland flow in x/y directions for
       local-inertial [m3/s]
->>>>>>> 38b5172d
 
     If lakes, also adds:
 
@@ -127,22 +110,6 @@
 
     # Base output config dict for states
     states_config = {
-<<<<<<< HEAD
-        "state.variables.soil_water_sat-zone__depth": "satwaterdepth",
-        "state.variables.snowpack~dry__leq-depth": "snow",
-        "state.variables.soil_surface__temperature": "tsoil",
-        "state.variables.soil_layer_water_unsat-zone__depth": "ustorelayerdepth",
-        "state.variables.snowpack~liquid__depth": "snowwater",
-        "state.variables.vegetation_canopy_water__depth": "canopystorage",
-        "state.variables.subsurface_water__volume_flow_rate": "ssf",
-        "state.variables.land_surface_water__instantaneous_depth": "land_h",
-        "state.variables.river_water__instantaneous_volume_flow_rate": "river_q",
-        "state.variables.river_water__instantaneous_depth": "river_h",
-    }
-
-    # Map with constant values or zeros for basin
-    zeromap = ["tsoil", "snow", "snowwater", "canopystorage", "land_h", "h_av_land"]
-=======
         "state.variables.soil_water_sat-zone__depth": "soil_saturated_depth",
         "state.variables.snowpack~dry__leq-depth": "snow_leq_depth",
         "state.variables.soil_surface__temperature": "soil_temp",
@@ -163,7 +130,6 @@
         "vegetation_water_depth",
         "land_instantaneous_h",
     ]
->>>>>>> 38b5172d
     land_routing = config["model"].get("land_routing", "kinematic-wave")
     if land_routing == "local-inertial":
         zeromap.extend(["land_instantaneous_qx", "land_instantaneous_qy"])
@@ -174,17 +140,10 @@
             "state.variables.land_surface_water__y_component_of_instantaneous_volume_flow_rate"
         ] = "land_instantaneous_qy"
     else:
-<<<<<<< HEAD
-        zeromap.extend(["land_q"])
-        states_config[
-            "state.variables.land_surface_water__instantaneous_volume_flow_rate"
-        ] = "land_q"
-=======
         zeromap.extend(["land_instantaneous_q"])
         states_config[
             "state.variables.land_surface_water__instantaneous_volume_flow_rate"
         ] = "land_instantaneous_q"
->>>>>>> 38b5172d
 
     for var in zeromap:
         if var == "soil_temp":
@@ -268,11 +227,7 @@
     ds_out["subsurface_q"] = ssf
 
     # River
-<<<<<<< HEAD
-    zeromap_riv = ["river_q", "river_h", "h_av_river"]
-=======
     zeromap_riv = ["river_instantaneous_q", "river_instantaneous_h"]
->>>>>>> 38b5172d
     # 1D floodplain
     if config["model"].get("floodplain_1d", False):
         zeromap_riv.extend(["floodplain_instantaneous_q", "floodplain_instantaneous_h"])
