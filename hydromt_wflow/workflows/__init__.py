--- conflicted
+++ resolved
@@ -2,11 +2,8 @@
 
 from .basemaps import *
 from .connect import *
-<<<<<<< HEAD
 from .demand import *
-=======
 from .forcing import *
->>>>>>> db9c4ea4
 from .gauges import *
 from .glaciers import *
 from .landuse import *
