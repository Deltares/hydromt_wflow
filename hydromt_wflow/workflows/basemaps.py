--- conflicted
+++ resolved
@@ -10,10 +10,6 @@
 import xarray as xr
 from hydromt import DataCatalog
 from hydromt.gis import flw
-<<<<<<< HEAD
-from hydromt.gis.raster_utils import _reggrid_area
-=======
->>>>>>> 9684ab56
 from hydromt.model.processes.basin_mask import get_basin_geometry
 from hydromt.model.processes.region import (
     _parse_region_value,
