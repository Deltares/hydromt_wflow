--- conflicted
+++ resolved
@@ -489,15 +489,9 @@
         planted_forest_fn: str | Path | gpd.GeoDataFrame | None = None,
         lulc_vars: Dict = {
             "landuse": None,
-<<<<<<< HEAD
-            "PathFrac": "soil~compacted__area_fraction",  # compacted_fraction
-            "erosion_usle_c ": "soil_erosion__usle_c_factor",  # usle_c
-            "WaterFrac": "land~water-covered__area_fraction",  # water_fraction
-=======
             "soil_compacted_fraction": "soil~compacted__area_fraction",
-            "USLE_C": "soil_erosion__usle_c_factor",
+            "erosion_usle_c ": "soil_erosion__usle_c_factor",
             "land_water_fraction": "land~water-covered__area_fraction",
->>>>>>> bdce2147
         },
         planted_forest_c: float = 0.0881,
         orchard_name: str = "Orchard",
@@ -525,18 +519,11 @@
 
         * **landuse** map: Landuse class [-]
             Original source dependent LULC class, resampled using nearest neighbour.
-<<<<<<< HEAD
         * **erosion_usle_c ** map: Cover management factor from the USLE equation [-]
-        * **PathFrac** map: The fraction of compacted or urban area per grid cell [-]
-        * **WaterFrac** map: The fraction of water covered area per grid cell [-]
-=======
-        * **USLE_C** map:
-            Cover management factor from the USLE equation [-]
-        * **soil_compacted_fraction** map:
-            The fraction of compacted or urban area per grid cell [-]
-        * **land_water_fraction** map:
-            The fraction of water covered area per grid cell [-]
->>>>>>> bdce2147
+        * **soil_compacted_fraction** map: The fraction of compacted or urban area per
+          grid cell [-]
+        * **land_water_fraction** map: The fraction of water covered area per grid
+        cell [-]
 
         Parameters
         ----------
@@ -615,15 +602,9 @@
         planted_forest_fn: str | Path | gpd.GeoDataFrame | None = None,
         lulc_vars: Dict = {
             "landuse": None,
-<<<<<<< HEAD
-            "PathFrac": "soil~compacted__area_fraction",  # compacted_fraction
-            "erosion_usle_c ": "soil_erosion__usle_c_factor",  # usle_c
-            "WaterFrac": "land~water-covered__area_fraction",  # water_fraction
-=======
             "soil_compacted_fraction": "soil~compacted__area_fraction",
-            "USLE_C": "soil_erosion__usle_c_factor",
+            "erosion_usle_c ": "soil_erosion__usle_c_factor",
             "land_water_fraction": "land~water-covered__area_fraction",
->>>>>>> bdce2147
         },
         lulc_res: float | int | None = None,
         all_touched: bool = False,
@@ -655,18 +636,11 @@
 
         * **landuse** map: Landuse class [-]
             Original source dependent LULC class, resampled using nearest neighbour.
-<<<<<<< HEAD
         * **erosion_usle_c** map: Cover management factor from the USLE equation [-]
-        * **PathFrac** map: The fraction of compacted or urban area per grid cell [-]
-        * **WaterFrac** map: The fraction of water covered area per grid cell [-]
-=======
-        * **USLE_C** map:
-            Cover management factor from the USLE equation [-]
-        * **soil_compacted_fraction** map:
-            The fraction of compacted or urban area per grid cell [-]
-        * **land_water_fraction** map:
-            The fraction of water covered area per grid cell [-]
->>>>>>> bdce2147
+        * **soil_compacted_fraction** map: The fraction of compacted or urban area per
+          grid cell [-]
+        * **land_water_fraction** map: The fraction of water covered area per grid
+          cell [-]
 
         Parameters
         ----------
@@ -683,18 +657,8 @@
             GeoDataFrame source with polygons of planted forests.
 
             * Optional variable: ["forest_type"]
-<<<<<<< HEAD
-        lulc_vars : dict
-            List of landuse parameters to prepare.
-            By default ["landuse","Kext","Sl","Swood","erosion_usle_c","PathFrac"]
-=======
         lulc_vars : Dict
-            Dictionnary of landuse parameters to prepare. The names are the
-            the columns of the mapping file and the values are the corresponding
-            Wflow.jl variables if any.
->>>>>>> bdce2147
-        lulc_vars : Dict
-            Dictionnary of landuse parameters to prepare. The names are the
+            Dictionary of landuse parameters to prepare. The names are the
             the columns of the mapping file and the values are the corresponding
             Wflow.jl variables.
         all_touched : bool, optional
@@ -765,7 +729,6 @@
         self,
         bedsed_mapping_fn: str | Path | pd.DataFrame | None = None,
         output_names: Dict = {
-<<<<<<< HEAD
             "river_bottom-and-bank_sediment__d50_diameter": "river_bed_sediment_d50",
             "river_bottom-and-bank_clay__mass_fraction": "river_bed_clay_fraction",
             "river_bottom-and-bank_silt__mass_fraction": "river_bed_silt_fraction",
@@ -775,17 +738,6 @@
             "river_water_sediment__kodatie_transport_capacity_b-coefficient": "river_kodatie_b",  # noqa: E501
             "river_water_sediment__kodatie_transport_capacity_c-coefficient": "river_kodatie_c",  # noqa: E501
             "river_water_sediment__kodatie_transport_capacity_d-coefficient": "river_kodatie_d",  # noqa: E501
-=======
-            "river_bottom-and-bank_sediment__median_diameter": "D50_River",
-            "river_bottom-and-bank_clay__mass_fraction": "ClayF_River",
-            "river_bottom-and-bank_silt__mass_fraction": "SiltF_River",
-            "river_bottom-and-bank_sand__mass_fraction": "SandF_River",
-            "river_bottom-and-bank_gravel__mass_fraction": "GravelF_River",
-            "river_water_sediment__kodatie_transport_capacity_a-coefficient": "a_kodatie",  # noqa: E501
-            "river_water_sediment__kodatie_transport_capacity_b-coefficient": "b_kodatie",  # noqa: E501
-            "river_water_sediment__kodatie_transport_capacity_c-coefficient": "c_kodatie",  # noqa: E501
-            "river_water_sediment__kodatie_transport_capacity_d-coefficient": "d_kodatie",  # noqa: E501
->>>>>>> bdce2147
         },
     ):
         """Generate sediments based river bed characteristics maps.
@@ -903,7 +855,6 @@
         usleK_method: str = "renard",
         add_aggregates: bool = True,
         output_names: Dict = {
-<<<<<<< HEAD
             "soil_clay__mass_fraction": "soil_clay_fraction",
             "soil_silt__mass_fraction": "soil_silt_fraction",
             "soil_sand__mass_fraction": "soil_sand_fraction",
@@ -914,18 +865,6 @@
             "land_surface_sediment__d50_diameter": "soil_sediment_d50",
             "land_surface_water_sediment__govers_transport_capacity_coefficient": "land_govers_c",  # noqa: E501
             "land_surface_water_sediment__govers_transport_capacity_exponent": "land_govers_n",  # noqa: E501
-=======
-            "soil_clay__mass_fraction": "fclay_soil",
-            "soil_silt__mass_fraction": "fsilt_soil",
-            "soil_sand__mass_fraction": "fsand_soil",
-            "soil_aggregates~small__mass_fraction": "fsagg_soil",
-            "soil_aggregates~large__mass_fraction": "flagg_soil",
-            "soil_erosion__rainfall_soil_detachability_factor": "soil_detachability",
-            "soil_erosion__usle_k_factor": "usle_k",
-            "land_surface_sediment__median_diameter": "d50_soil",
-            "land_surface_water_sediment__govers_transport_capacity_coefficient": "c_govers",  # noqa: E501
-            "land_surface_water_sediment__govers_transport_capacity_exponent": "n_govers",  # noqa: E501
->>>>>>> bdce2147
         },
     ):
         """Generate sediments based soil parameter maps.
