"""Implement the Wflow Sediment model class."""

import logging
from pathlib import Path
from typing import Dict, List

import geopandas as gpd
import numpy as np
import pandas as pd
import tomllib
import xarray as xr
from hydromt import hydromt_step

from hydromt_wflow import workflows
from hydromt_wflow.naming import (
    _create_hydromt_wflow_mapping_sediment,
)
from hydromt_wflow.utils import (
    DATADIR,
    convert_to_wflow_v1_sediment,
)
from hydromt_wflow.wflow import WflowModel

__all__ = ["WflowSedimentModel"]
__hydromt_eps__ = ["WflowSedimentModel"]
logger = logging.getLogger(__name__)


class WflowSedimentModel(WflowModel):
    """The wflow sediment model class, a subclass of WflowModel."""

    name: str = "wflow_sediment"

    def __init__(
        self,
        root: str | None = None,
        config_filename: str | None = None,
        mode: str | None = "w",
        data_libs: List | str = [],
        **catalog_keys,
    ):
        super().__init__(
            root=root,
            config_filename=config_filename,
            mode=mode,
            data_libs=data_libs,
            **catalog_keys,
        )
        # Update compared to wflow sbm
        self._MAPS, self._WFLOW_NAMES = _create_hydromt_wflow_mapping_sediment(
            self.config.data
        )

    @hydromt_step
    def setup_rivers(
        self,
        hydrography_fn: str | xr.Dataset,
        river_geom_fn: str | gpd.GeoDataFrame | None = None,
        river_upa: float = 30,
        slope_len: float = 2e3,
        min_rivlen_ratio: float = 0.0,
        min_rivwth: float = 30,
        smooth_len: float = 5e3,
        output_names: Dict = {
            "river_location__mask": "river_mask",
            "river__length": "river_length",
            "river__width": "river_width",
            "river__slope": "river_slope",
        },
    ):
        """Set all river parameter maps.

        The river mask is defined by all cells with a minimum upstream area threshold
        ``river_upa`` [km2].

        The river length is defined as the distance from the subgrid outlet pixel to
        the next upstream subgrid outlet pixel. The ``min_rivlen_ratio`` is the minimum
        global river length to avg. cell resolution ratio and is used as a threshold in
        window based smoothing of river length.

        The river slope is derived from the subgrid elevation difference between pixels
        at a half distance ``slope_len`` [m] up-
        and downstream from the subgrid outlet pixel.

        The river manning roughness coefficient is derived based on reclassification
        of the streamorder map using a lookup table ``rivman_mapping_fn``.

        The river width is derived from the nearest river segment in ``river_geom_fn``.
        Data gaps are filled by the nearest valid upstream value and averaged along
        the flow directions over a length ``smooth_len`` [m]

        Adds model layers:

        * **river_mask** map: river mask [-]
        * **river_length** map: river length [m]
        * **river_width** map: river width [m]
        * **river_slope** map: river slope [m/m]
        * **rivers** geom: river vector based on wflow_river mask

        Parameters
        ----------
        hydrography_fn : str, Path, xarray.Dataset
            Name of RasterDataset source for hydrography data.
            Must be same as setup_basemaps for consistent results.

            * Required variables: 'flwdir' [LLD or D8 or NEXTXY], 'uparea' [km2],
              'elevtn'[m+REF]
            * Optional variables: 'rivwth' [m]
        river_geom_fn : str, Path, geopandas.GeoDataFrame, optional
            Name of GeoDataFrame source for river data.

            * Required variables: 'rivwth' [m]
        river_upa : float, optional
            Minimum upstream area threshold for the river map [km2]. By default 30.0
        slope_len : float, optional
            Length over which the river slope is calculated [km]. By default 2.0
        min_rivlen_ratio: float, optional
            Ratio of cell resolution used minimum length threshold in a moving
            window based smoothing of river length, by default 0.0
            The river length smoothing is skipped if `min_riverlen_ratio` = 0.
            For details about the river length smoothing,
            see :py:meth:`pyflwdir.FlwdirRaster.smooth_rivlen`
        smooth_len : float, optional
            Length [m] over which to smooth the output river width and depth,
            by default 5e3
        min_rivwth : float, optional
            Minimum river width [m], by default 30.0
        output_names : dict, optional
            Dictionary with output names that will be used in the model netcdf input
            files. Users should provide the Wflow.jl variable name followed by the name
            in the netcdf file.
        """
        logger.info("Preparing river maps.")
        # update self._MAPS and self._WFLOW_NAMES with user defined output names
        self._update_naming(output_names)

        # Check that river_upa threshold is bigger than the maximum uparea in the grid
<<<<<<< HEAD
        if river_upa > float(self.staticmaps.data[self._MAPS["uparea"]].max()):
            raise ValueError(
                f"river_upa threshold {river_upa} should be larger than the maximum "
                "uparea in the grid "
                f"{float(self.staticmaps.data[self._MAPS['uparea']].max())}"
                "in order to create river cells."
=======
        if river_upa > float(self.staticmaps[self._MAPS["uparea"]].max()):
            raise ValueError(
                f"river_upa threshold {river_upa} should be larger than the maximum \
uparea in the grid {float(self.staticmaps[self._MAPS['uparea']].max())}"
                " in order to create river cells."
>>>>>>> 8aaca8e2
            )

        # read data
        ds_hydro = self.data_catalog.get_rasterdataset(
            hydrography_fn, geom=self.region, buffer=10
        )
        ds_hydro.coords["mask"] = ds_hydro.raster.geometry_mask(self.region)

        # get rivmsk, rivlen, rivslp
        # read model maps and revert wflow to hydromt map names
<<<<<<< HEAD
        inv_rename = {v: k for k, v in self._MAPS.items() if v in self.staticmaps.data}
        ds_riv = workflows.river(
            ds=ds_hydro,
            ds_model=self.staticmaps.data.rename(inv_rename),
=======
        inv_rename = {v: k for k, v in self._MAPS.items() if v in self.staticmaps}
        ds_riv = workflows.river(
            ds=ds_hydro,
            ds_model=self.staticmaps.rename(inv_rename),
>>>>>>> 8aaca8e2
            river_upa=river_upa,
            slope_len=slope_len,
            channel_dir="up",
            min_rivlen_ratio=min_rivlen_ratio,
            logger=logger,
        )[0]

        ds_riv["rivmsk"] = ds_riv["rivmsk"].assign_attrs(
            river_upa=river_upa, slope_len=slope_len, min_rivlen_ratio=min_rivlen_ratio
        )
        dvars = ["rivmsk", "rivlen", "rivslp"]
        rmdict = {k: self._MAPS.get(k, k) for k in dvars}
        self.set_grid(ds_riv[dvars].rename(rmdict))
        # update config
        for dvar in dvars:
            if dvar == "rivmsk":
                self._update_config_variable_name(self._MAPS[dvar], data_type=None)
            else:
                self._update_config_variable_name(self._MAPS[dvar])

        # get rivwth
        if river_geom_fn is not None:
            gdf_riv = self.data_catalog.get_geodataframe(
                river_geom_fn, geom=self.region
            )
            # re-read model data to get river maps
<<<<<<< HEAD
            inv_rename = {
                v: k for k, v in self._MAPS.items() if v in self.staticmaps.data
            }
            ds_riv1 = workflows.river_bathymetry(
                ds_model=self.staticmaps.data.rename(inv_rename),
=======
            inv_rename = {v: k for k, v in self._MAPS.items() if v in self.staticmaps}
            ds_riv1 = workflows.river_bathymetry(
                ds_model=self.staticmaps.rename(inv_rename),
>>>>>>> 8aaca8e2
                gdf_riv=gdf_riv,
                smooth_len=smooth_len,
                min_rivwth=min_rivwth,
                logger=logger,
            )
            # only add river width
            self.set_grid(ds_riv1["rivwth"], name=self._MAPS["rivwth"])
            # update config
            self._update_config_variable_name(self._MAPS["rivwth"])

        logger.debug("Adding rivers vector to geoms.")
        if "rivers" in self.geoms.data:
            self.geoms.pop("rivers")  # remove old rivers if in geoms
        self.rivers  # add new rivers to geoms

    @hydromt_step
    def setup_lakes(
        self,
        lakes_fn: str | Path | gpd.GeoDataFrame = "hydro_lakes",
        min_area: float = 1.0,
        output_names: Dict = {
            "lake_area__count": "lake_area_id",
            "lake_location__count": "lake_outlet_id",
            "lake_surface__area": "lake_area",
        },
        geom_name: str = "lakes",
        **kwargs,
    ):
        """Generate maps of lake areas and outlets.

        Also generates average lake area.

        The data is generated from features with ``min_area`` [km2] from a database with
        lake geometry, IDs and metadata. Data required are lake ID 'waterbody_id',
        average area 'Area_avg' [m2].

        Adds model layers:

        * **lake_area_id** map: lake IDs [-]
        * **lake_outlet_id** map: lake IDs at outlet locations [-]
        * **lake_area** map: lake area [m2]
        * **lakes** geom: polygon with lakes and wflow lake parameters

        Parameters
        ----------
        lakes_fn :
            Name of GeoDataFrame source for lake parameters.

            * Required variables: ['waterbody_id', 'Area_avg']
        min_area : float, optional
            Minimum lake area threshold [km2], by default 1.0 km2.
        output_names : dict, optional
            Dictionary with output names that will be used in the model netcdf input
            files. Users should provide the Wflow.jl variable name followed by the name
            in the netcdf file.
        geom_name : str, optional
            Name of the lakes geometry in the staticgeoms folder, by default 'lakes'
            for lakes.geojson.
        kwargs: optional
            Keyword arguments passed to the method
            hydromt.DataCatalog.get_rasterdataset()
        """
        # Derive lake are and outlet maps
        gdf_lakes, ds_lakes = self._setup_waterbodies(
            lakes_fn, "lake", min_area, **kwargs
        )
        if ds_lakes is None:
            logger.info("Skipping method, as no data has been found")
            return
        self._update_naming(output_names)

        # add lake area
        gdf_points = gpd.GeoDataFrame(
            gdf_lakes[["waterbody_id", "Area_avg"]],
            geometry=gpd.points_from_xy(gdf_lakes.xout, gdf_lakes.yout),
        )
<<<<<<< HEAD
        ds_lakes["lake_area"] = self.staticmaps.data.raster.rasterize(
=======
        ds_lakes["lake_area"] = self.staticmaps.raster.rasterize(
>>>>>>> 8aaca8e2
            gdf_points, col_name="Area_avg", dtype="float32", nodata=-999
        )

        # add to grid
        rmdict = {k: self._MAPS.get(k, k) for k in ds_lakes.data_vars}
        self.set_grid(ds_lakes.rename(rmdict))
        # write lakes with attr tables to static geoms.
        self.set_geoms(gdf_lakes.rename({"Area_avg": "lake_area"}), name=geom_name)

        # Lake settings in the toml to update
        self.set_config("model.lake__flag", True)
        for dvar in ds_lakes.data_vars:
            if dvar == "lake_area_id" or dvar == "lake_outlet_id":
                self._update_config_variable_name(self._MAPS[dvar], data_type=None)
            elif dvar in self._WFLOW_NAMES:
                self._update_config_variable_name(self._MAPS[dvar])

    @hydromt_step
    def setup_reservoirs(
        self,
        reservoirs_fn: str | Path | gpd.GeoDataFrame,
        min_area: float = 1.0,
        trapping_default: float = 1.0,
        output_names: Dict = {
            "reservoir_area__count": "reservoir_area_id",
            "reservoir_location__count": "reservoir_outlet_id",
            "reservoir_surface__area": "reservoir_area",
            "reservoir_water_sediment~bedload__trapping_efficiency": "reservoir_trapping_efficiency",  # noqa : E501
        },
        geom_name: str = "reservoirs",
        **kwargs,
    ):
        """Generate maps of reservoir areas and outlets.

        Also generates well as parameters with average reservoir area,
        and trapping efficiency for large particles.

        The data is generated from features with ``min_area`` [km2] (default is 1 km2)
        from a database with reservoir geometry, IDs and metadata.

        Adds model layers:

        * **reservoir_area_id** map: reservoir IDs [-]
        * **reservoir_outlet_id** map: reservoir IDs at outlet locations [-]
        * **reservoir_area** map: reservoir area [m2]
        * **reservoir_trapping_efficiency** map: reservoir trapping efficiency \
coefficient [-]

        Parameters
        ----------
        reservoirs_fn : str
            Name of data source for reservoir parameters, see data/data_sources.yml.

            * Required variables: ['waterbody_id', 'Area_avg']

            * Optional variables: ['reservoir_trapping_efficiency']
        min_area : float, optional
            Minimum reservoir area threshold [km2], by default 1.0 km2.
        trapping_default : float, optional
            Default trapping efficiency coefficient for large particles [between 0 and
            1], by default 1 to trap 100% of large particles (sand to gravel) for
            example for gravity dam. For the others the natural deposition in
            waterbodies from Camp is used.
        output_names : dict, optional
            Dictionary with output names that will be used in the model netcdf input
            files. Users should provide the Wflow.jl variable name followed by the name
            in the netcdf file.
        geom_name : str, optional
            Name of the reservoirs geometry in the staticgeoms folder, by default
            "reservoirs" for reservoirs.geojson.
        kwargs: optional
            Keyword arguments passed to the method
            hydromt.DataCatalog.get_rasterdataset()
        """
        # Derive lake are and outlet maps
        gdf_res, ds_res = self._setup_waterbodies(
            reservoirs_fn, "reservoir", min_area, **kwargs
        )
        if ds_res is None:
            logger.info("Skipping method, as no data has been found")
            return
        self._update_naming(output_names)

        # Add default trapping efficiency coefficient if not in data source
        if "reservoir_trapping_efficiency" not in gdf_res.columns:
            gdf_res["reservoir_trapping_efficiency"] = trapping_default
        # add reservoirs parameters to grid
        gdf_points = gpd.GeoDataFrame(
            gdf_res[["waterbody_id", "Area_avg", "reservoir_trapping_efficiency"]],
            geometry=gpd.points_from_xy(gdf_res.xout, gdf_res.yout),
        )
<<<<<<< HEAD
        ds_res["reservoir_area"] = self.staticmaps.data.raster.rasterize(
            gdf_points, col_name="Area_avg", dtype="float32", nodata=-999
        )
        ds_res["reservoir_trapping_efficiency"] = self.staticmaps.data.raster.rasterize(
=======
        ds_res["reservoir_area"] = self.staticmaps.raster.rasterize(
            gdf_points, col_name="Area_avg", dtype="float32", nodata=-999
        )
        ds_res["reservoir_trapping_efficiency"] = self.staticmaps.raster.rasterize(
>>>>>>> 8aaca8e2
            gdf_points,
            col_name="reservoir_trapping_efficiency",
            dtype="float32",
            nodata=-999,
        )

        # add to grid
        rmdict = {k: self._MAPS.get(k, k) for k in ds_res.data_vars}
        self.set_grid(ds_res.rename(rmdict))
        # write lakes with attr tables to static geoms.
        self.set_geoms(gdf_res.rename({"Area_avg": "reservoir_area"}), name=geom_name)

        # Lake settings in the toml to update
        self.set_config("model.reservoir__flag", True)
        for dvar in ds_res.data_vars:
            if dvar in ["reservoir_area_id", "reservoir_outlet_id"]:
                self._update_config_variable_name(self._MAPS[dvar], data_type=None)
            elif dvar in self._WFLOW_NAMES:
                self._update_config_variable_name(self._MAPS[dvar])

    @hydromt_step
    def setup_outlets(
        self,
        river_only: bool = True,
        toml_output: str = "csv",
        gauge_toml_header: List[str] = ["suspended_solids"],
        gauge_toml_param: List[str] = [
            "river_water_sediment~suspended__mass_concentration",
        ],
    ):
        """Set the default gauge map based on basin outlets.

        If the subcatchment map is available, the catchment outlets IDs will be matching
        the subcatchment IDs. If not, then IDs from 1 to number of outlets are used.

        Can also add csv/netcdf_scalar output settings in the TOML.

        Adds model layers:

        * **outlets** map: IDs map from catchment outlets [-]
        * **outlets** geom: polygon of catchment outlets

        Parameters
        ----------
        river_only : bool, optional
            Only derive outlet locations if they are located on a river instead of
            locations for all catchments, by default True.
        toml_output : str, optional
            One of ['csv', 'netcdf_scalar', None] to update [output.csv] or
            [output.netcdf_scalar] section of wflow toml file or do nothing. By
            default, 'csv'.
        gauge_toml_header : list, optional
            Save specific model parameters in csv section. This option defines
            the header of the csv file.
            By default saves suspended_solids (for
            river_water_sediment~suspended__mass_concentration).
        gauge_toml_param: list, optional
            Save specific model parameters in csv section. This option defines
            the wflow variable corresponding to the names in gauge_toml_header.
            By default saves river_water_sediment~suspended__mass_concentration (for
            suspended_solids).
        """
        super().setup_outlets(
            river_only=river_only,
            toml_output=toml_output,
            gauge_toml_header=gauge_toml_header,
            gauge_toml_param=gauge_toml_param,
        )

    @hydromt_step
    def setup_gauges(
        self,
        gauges_fn: str | Path | gpd.GeoDataFrame,
        index_col: str | None = None,
        snap_to_river: bool = True,
        mask: np.ndarray | None = None,
        snap_uparea: bool = False,
        max_dist: float = 10e3,
        wdw: int = 3,
        rel_error: float = 0.05,
        abs_error: float = 50.0,
        fillna: bool = False,
        derive_subcatch: bool = False,
        basename: str | None = None,
        toml_output: str | None = "csv",
        gauge_toml_header: List[str] | None = ["river_q", "suspended_solids"],
        gauge_toml_param: List[str] | None = [
            "river_water__volume_flow_rate",
            "river_water_sediment~suspended__mass_concentration",
        ],
        **kwargs,
    ):
        """Set a gauge map based on ``gauges_fn`` data.

        This function directly calls the ``setup_gauges`` function of the WflowModel,
        see py:meth:`hydromt_wflow.wflow.WflowModel.setup_gauges` for more details.

        The only differences are the default values for the arguments:

        - ``gauge_toml_header`` defaults to ["river_q", "suspended_solids"]
        - ``gauge_toml_param`` defaults to ["river_water__volume_flow_rate",
            "river_water_sediment~suspended__mass_concentration"]

        See Also
        --------
        WflowModel.setup_gauges
        """
        # # Add new outputcsv section in the config
        super().setup_gauges(
            gauges_fn=gauges_fn,
            index_col=index_col,
            snap_to_river=snap_to_river,
            mask=mask,
            snap_uparea=snap_uparea,
            max_dist=max_dist,
            wdw=wdw,
            rel_error=rel_error,
            abs_error=abs_error,
            fillna=fillna,
            derive_subcatch=derive_subcatch,
            basename=basename,
            toml_output=toml_output,
            gauge_toml_header=gauge_toml_header,
            gauge_toml_param=gauge_toml_param,
            **kwargs,
        )

    @hydromt_step
    def setup_lulcmaps(
        self,
        lulc_fn: str | Path | xr.DataArray,
        lulc_mapping_fn: str | Path | pd.DataFrame | None = None,
        planted_forest_fn: str | Path | gpd.GeoDataFrame | None = None,
        lulc_vars: Dict = {
            "landuse": None,
            "soil_compacted_fraction": "soil~compacted__area_fraction",
            "erosion_usle_c": "soil_erosion__usle_c_factor",
            "land_water_fraction": "land~water-covered__area_fraction",
        },
        planted_forest_c: float = 0.0881,
        orchard_name: str = "Orchard",
        orchard_c: float = 0.2188,
        output_names_suffix: str | None = None,
    ):
        """Derive several wflow maps based on landuse-landcover (LULC) data.

        Lookup table `lulc_mapping_fn` columns are converted to lulc classes model
        parameters based on literature. The data is remapped at its original resolution
        and then resampled to the model resolution using the average value, unless noted
        differently.

        Currently, if `lulc_fn` is set to the "vito", "globcover", "esa_worldcover"
        "corine" or "glmnco", default lookup tables are available and will be used if
        `lulc_mapping_fn` is not provided.

        The USLE C factor map can be refined for planted forests using the planted
        forest data source. The planted forest data source is a polygon layer with
        planted forest polygons and optionally a column with the forest type to
        identify orchards. The default value for orchards is 0.2188, the default value
        for other planted forests is 0.0881.

        Adds model layers:

        * **landuse** map: Landuse class [-]
            Original source dependent LULC class, resampled using nearest neighbour.
        * **erosion_usle_c** map: Cover management factor from the USLE equation [-]
        * **soil_compacted_fraction** map: The fraction of compacted or urban area per \
grid cell [-]
        * **land_water_fraction** map: The fraction of water covered area per grid \
cell [-]

        Parameters
        ----------
        lulc_fn : str, xarray.DataArray
            Name of RasterDataset source.
        lulc_mapping_fn : str
            Path to a mapping csv file from landuse in source name to parameter values
            in lulc_vars.
        planted_forest_fn : str, Path, gpd.GeoDataFrame
            GeoDataFrame source with polygons of planted forests.

            * Optional variable: ["forest_type"]

        lulc_vars : Dict
            Dictionnary of landuse parameters to prepare. The names are the
            the columns of the mapping file and the values are the corresponding
            Wflow.jl variables if any.
        planted_forest_c : float, optional
            Value of USLE C factor for planted forest, by default 0.0881.
        orchard_name : str, optional
            Name of orchard landuse class in the "forest_type" column of
            ``planted_forest_fn``, by default "Orchard".
        orchard_c : float, optional
            Value of USLE C factor for orchards, by default 0.2188.
        output_names_suffix : str, optional
            Suffix to be added to the output names to avoid having to rename all the
            columns of the mapping tables. For example if the suffix is "vito", all
            variables in lulc_vars will be renamed to "landuse_vito",
            "erosion_usle_c_vito", etc.

        See Also
        --------
        workflows.setup_lulcmaps_from_vector
        workflows.add_planted_forest_to_landuse
        """
        # Prepare all default parameters
        super().setup_lulcmaps(
            lulc_fn=lulc_fn,
            lulc_mapping_fn=lulc_mapping_fn,
            lulc_vars=lulc_vars,
            output_names_suffix=output_names_suffix,
        )

        # If available, improve USLE C map with planted forest data
        if self._MAPS["usle_c"] in lulc_vars and planted_forest_fn is not None:
            # Read forest data
            planted_forest = self.data_catalog.get_geodataframe(
                planted_forest_fn,
                geom=self.basins,
                buffer=1,
                predicate="intersects",
                handle_nodata="IGNORE",
            )
            if planted_forest is None:
                logger.warning("No Planted forest data found within domain.")
                return
            rename_dict = {
<<<<<<< HEAD
                v: k
                for k, v in self._MAPS.items()
                if v in self.staticmaps.data.data_vars
            }
            usle_c = workflows.add_planted_forest_to_landuse(
                planted_forest,
                self.staticmaps.data.rename(rename_dict),
=======
                v: k for k, v in self._MAPS.items() if v in self.staticmaps.data_vars
            }
            usle_c = workflows.add_planted_forest_to_landuse(
                planted_forest,
                self.staticmaps.rename(rename_dict),
>>>>>>> 8aaca8e2
                planted_forest_c=planted_forest_c,
                orchard_name=orchard_name,
                orchard_c=orchard_c,
                logger=logger,
            )

            # Add to grid
            self.set_grid(usle_c, name=self._MAPS["usle_c"])

    @hydromt_step
    def setup_lulcmaps_from_vector(
        self,
        lulc_fn: str | gpd.GeoDataFrame,
        lulc_mapping_fn: str | Path | pd.DataFrame | None = None,
        planted_forest_fn: str | Path | gpd.GeoDataFrame | None = None,
        lulc_vars: Dict = {
            "landuse": None,
            "soil_compacted_fraction": "soil~compacted__area_fraction",
            "erosion_usle_c": "soil_erosion__usle_c_factor",
            "land_water_fraction": "land~water-covered__area_fraction",
        },
        lulc_res: float | int | None = None,
        all_touched: bool = False,
        buffer: int = 1000,
        save_raster_lulc: bool = False,
        planted_forest_c: float = 0.0881,
        orchard_name: str = "Orchard",
        orchard_c: float = 0.2188,
        output_names_suffix: str | None = None,
    ):
        """
        Derive several wflow maps based on vector landuse-landcover (LULC) data.

        The vector lulc data is first rasterized to a raster map at the model resolution
        or at a higher resolution specified in ``lulc_res`` (recommended).

        Lookup table `lulc_mapping_fn` columns are converted to lulc classes model
        parameters based on literature. The data is remapped at its original resolution
        and then resampled to the model resolution using the average value, unless noted
        differently.

        The USLE C factor map can be refined for planted forests using the planted
        forest data source. The planted forest data source is a polygon layer with
        planted forest polygons and optionally a column with the forest type to
        identify orchards. The default value for orchards is 0.2188, the default value
        for other planted forests is 0.0881.

        Adds model layers:

        * **landuse** map: Landuse class [-]
            Original source dependent LULC class, resampled using nearest neighbour.
        * **erosion_usle_c** map: Cover management factor from the USLE equation [-]
        * **soil_compacted_fraction** map: The fraction of compacted or urban area per
          grid cell [-]
        * **land_water_fraction** map: The fraction of water covered area per grid
          cell [-]

        Parameters
        ----------
        lulc_fn : str, gpd.GeoDataFrame
            GeoDataFrame or name in data catalog / path to (vector) landuse map.

            * Required columns: 'landuse' [-]
        lulc_mapping_fn : str, Path, pd.DataFrame
            Path to a mapping csv file from landuse in source name to parameter values
            in lulc_vars. If lulc_fn is one of {"globcover", "vito", "corine",
            "esa_worldcover", "glmnco"}, a default mapping is used and this argument
            becomes optional.
        planted_forest_fn : str, Path, gpd.GeoDataFrame
            GeoDataFrame source with polygons of planted forests.

            * Optional variable: ["forest_type"]
        lulc_vars : Dict
            Dictionary of landuse parameters to prepare. The names are the
            the columns of the mapping file and the values are the corresponding
            Wflow.jl variables.
        all_touched : bool, optional
            If True, all pixels touched by the vector will be burned in the raster,
            by default False.
        buffer : int, optional
            Buffer around the bounding box of the vector data to ensure that all
            landuse classes are included in the rasterized map, by default 1000.
        save_raster_lulc : bool, optional
            If True, the high resolution rasterized landuse map will be saved to
            maps/landuse_raster.tif, by default False.
        planted_forest_c : float, optional
            Value of USLE C factor for planted forest, by default 0.0881.
        orchard_name : str, optional
            Name of orchard landuse class in the "forest_type" column of
            ``planted_forest_fn``, by default "Orchard".
        orchard_c : float, optional
            Value of USLE C factor for orchards, by default 0.2188.
        output_names_suffix : str, optional
            Suffix to be added to the output names to avoid having to rename all the
            columns of the mapping tables. For example if the suffix is "vito", all
            variables in lulc_vars will be renamed to "landuse_vito",
            "erosion_usle_c_vito", etc.

        See Also
        --------
        workflows.setup_lulcmaps_from_vector
        workflows.add_planted_forest_to_landuse
        """
        # Prepare all default parameters
        super().setup_lulcmaps_from_vector(
            lulc_fn=lulc_fn,
            lulc_mapping_fn=lulc_mapping_fn,
            lulc_vars=lulc_vars,
            lulc_res=lulc_res,
            all_touched=all_touched,
            buffer=buffer,
            save_raster_lulc=save_raster_lulc,
            output_names_suffix=output_names_suffix,
        )

        # If available, improve USLE C map with planted forest data
        if self._MAPS["usle_c"] in lulc_vars and planted_forest_fn is not None:
            # Read forest data
            planted_forest = self.data_catalog.get_geodataframe(
                planted_forest_fn,
                geom=self.basins,
                buffer=1,
                predicate="intersects",
                handle_nodata="IGNORE",
            )
            if planted_forest is None:
                logger.warning("No Planted forest data found within domain.")
                return
            rename_dict = {
<<<<<<< HEAD
                v: k
                for k, v in self._MAPS.items()
                if v in self.staticmaps.data.data_vars
            }
            usle_c = workflows.add_planted_forest_to_landuse(
                planted_forest,
                self.staticmaps.data.rename(rename_dict),
=======
                v: k for k, v in self._MAPS.items() if v in self.staticmaps.data_vars
            }
            usle_c = workflows.add_planted_forest_to_landuse(
                planted_forest,
                self.staticmaps.rename(rename_dict),
>>>>>>> 8aaca8e2
                planted_forest_c=planted_forest_c,
                orchard_name=orchard_name,
                orchard_c=orchard_c,
                logger=logger,
            )

            # Add to grid
            self.set_grid(usle_c, name=self._MAPS["usle_c"])

    @hydromt_step
    def setup_riverbedsed(
        self,
        bedsed_mapping_fn: str | Path | pd.DataFrame | None = None,
        strord_name: str = "meta_streamorder",
        output_names: Dict = {
            "river_bottom-and-bank_sediment__median_diameter": "river_bed_sediment_d50",
            "river_bottom-and-bank_clay__mass_fraction": "river_bed_clay_fraction",
            "river_bottom-and-bank_silt__mass_fraction": "river_bed_silt_fraction",
            "river_bottom-and-bank_sand__mass_fraction": "river_bed_sand_fraction",
            "river_bottom-and-bank_gravel__mass_fraction": "river_bed_gravel_fraction",
            "river_water_sediment__kodatie_transport_capacity_a-coefficient": "river_kodatie_a",  # noqa: E501
            "river_water_sediment__kodatie_transport_capacity_b-coefficient": "river_kodatie_b",  # noqa: E501
            "river_water_sediment__kodatie_transport_capacity_c-coefficient": "river_kodatie_c",  # noqa: E501
            "river_water_sediment__kodatie_transport_capacity_d-coefficient": "river_kodatie_d",  # noqa: E501
        },
    ):
        """Generate sediments based river bed characteristics maps.

        Kodatie transport capacity coefficients can also be derived from such mapping
        table based on the mean sediment diameter of the river bed.

        Adds model layers:

        * **river_bed_sediment_d50** map: median sediment diameter of the river bed [mm]
        * **river_bed_clay_fraction** map: fraction of clay material in the river bed [-]
        * **river_bed_silt_fraction** map: fraction of silt material in the river bed [-]
        * **river_bed_sand_fraction** map: fraction of sand material in the river bed [-]
        * **river_bed_gravel_fraction** map: fraction of gravel material in the river bed [-]
        * **river_kodatie_a** map: Kodatie transport capacity coefficient a [-]
        * **river_kodatie_b** map: Kodatie transport capacity coefficient b [-]
        * **river_kodatie_c** map: Kodatie transport capacity coefficient c [-]
        * **river_kodatie_d** map: Kodatie transport capacity coefficient d [-]

        Parameters
        ----------
        bedsed_mapping_fn : str
            Path to a mapping csv file from streamorder to river bed particles
            characteristics. If None reverts to default values.

            * Required variable: ['strord','river_bed_sediment_d50', \
'river_bed_clay_fraction', 'river_bed_silt_fraction', 'river_bed_sand_fraction', \
'river_bed_gravel_fraction']
            * Optional variable: ['river_kodatie_a', 'river_kodatie_b', \
'river_kodatie_c', 'river_kodatie_d']

        strord_name : str, optional
            Name of the stream order map in the grid, by default 'meta_streamorder'.
        output_names : dict, optional
            Dictionary with output names that will be used in the model netcdf input
            files. Users should provide the Wflow.jl variable name followed by the name
            in the netcdf file.
        """  # noqa: E501
        logger.info("Preparing riverbedsed parameter maps.")
        # check for streamorder
        if self._MAPS["strord"] not in self.staticmaps.data:
            if strord_name not in self.staticmaps.data:
                raise ValueError(
                    f"Streamorder map {strord_name} not found in grid. "
                    "Please run setup_basemaps or update the strord_name argument."
                )
            else:
                self._MAPS["strord"] = strord_name
        # update self._MAPS and self._WFLOW_NAMES with user defined output names
        self._update_naming(output_names)

        # Make river_bed_sediment_d50 map from csv file with mapping between streamorder
        #  and river_bed_sediment_d50 value
        if bedsed_mapping_fn is None:
            fn_map = "riverbedsed_mapping_default"
        else:
            fn_map = bedsed_mapping_fn

        df = self.data_catalog.get_dataframe(fn_map)

        strord = self.staticmaps.data[self._MAPS["strord"]].copy()
        # max streamorder value above which values get the same D50 value
        max_str = df.index[-2]
        nodata = df.index[-1]
        # if streamroder value larger than max_str, assign last value
        strord = strord.where(strord <= max_str, max_str)
        # handle missing value (last row of csv is mapping of nan values)
        strord = strord.where(strord != strord.raster.nodata, nodata)
        strord.raster.set_nodata(nodata)

        ds_riversed = workflows.landuse(
            da=strord,
            ds_like=self.staticmaps.data,
            df=df,
            logger=logger,
        )

        rmdict = {k: self._MAPS.get(k, k) for k in ds_riversed.data_vars}
        self.set_grid(ds_riversed.rename(rmdict))
        # update config
        self._update_config_variable_name(ds_riversed.rename(rmdict).data_vars)

    @hydromt_step
    def setup_canopymaps(
        self,
        canopy_fn: str | Path | xr.DataArray,
        output_name: str = "vegetation_height",
    ):
        """Generate sediments based canopy height maps.

        Adds model layers:

        * **vegetation_height** map: height of the vegetation canopy [m]

        Parameters
        ----------
        canopy_fn :
            Canopy height data source (DataArray).
        output_name : dict, optional
            Name of the output map. By default 'vegetation_height'.
        """
        logger.info("Preparing canopy height map.")

        # Canopy height
        dsin = self.data_catalog.get_rasterdataset(
            canopy_fn, geom=self.region, buffer=2
        )
<<<<<<< HEAD
        dsout = xr.Dataset(coords=self.staticmaps.data.raster.coords)
        ds_out = dsin.raster.reproject_like(self.staticmaps.data, method="average")
=======
        dsout = xr.Dataset(coords=self.staticmaps.raster.coords)
        ds_out = dsin.raster.reproject_like(self.staticmaps, method="average")
>>>>>>> 8aaca8e2
        dsout["vegetation_height"] = ds_out.astype(np.float32)
        dsout["vegetation_height"] = dsout["vegetation_height"].fillna(-9999.0)
        dsout["vegetation_height"].raster.set_nodata(-9999.0)

        # update name
        wflow_var = self._WFLOW_NAMES[self._MAPS["vegetation_height"]]
        self._update_naming({wflow_var: output_name})
        self.set_grid(dsout["vegetation_height"], name=output_name)
        # update config
        self._update_config_variable_name(output_name)

    @hydromt_step
    def setup_soilmaps(
        self,
        soil_fn: str = "soilgrids",
        usle_k_method: str = "renard",
        add_aggregates: bool = True,
        output_names: Dict = {
            "soil_clay__mass_fraction": "soil_clay_fraction",
            "soil_silt__mass_fraction": "soil_silt_fraction",
            "soil_sand__mass_fraction": "soil_sand_fraction",
            "soil_aggregates~small__mass_fraction": "soil_sagg_fraction",
            "soil_aggregates~large__mass_fraction": "soil_lagg_fraction",
            "soil_erosion__rainfall_soil_detachability_factor": "erosion_soil_detachability",  # noqa: E501
            "soil_erosion__usle_k_factor": "erosion_usle_k",
            "land_surface_sediment__median_diameter": "soil_sediment_d50",
            "land_surface_water_sediment__govers_transport_capacity_coefficient": "land_govers_c",  # noqa: E501
            "land_surface_water_sediment__govers_transport_capacity_exponent": "land_govers_n",  # noqa: E501
        },
    ):
        """Generate sediments based soil parameter maps.

        Sediment size distribution and addition of small and large aggregates can be
        estimated from primary particle size distribution with Foster et al. (1980).
        USLE K factor can be computed from the soil data using Renard or EPIC methods.
        Calculation of D50 and fraction of fine and very fine sand (fvfs) from
        Fooladmand et al, 2006.

        Adds model layers:

        * **soil_clay_fraction**: clay content of the topsoil [g/g]
        * **soil_silt_fraction**: silt content of the topsoil [g/g]
        * **soil_sand_fraction**: sand content of the topsoil [g/g]
        * **soil_sagg_fraction**: small aggregate content of the topsoil [g/g]
        * **soil_lagg_fraction**: large aggregate content of the topsoil [g/g]
        * **erosion_soil_detachability** map: mean detachability of the soil \
(Morgan et al., 1998) [g/J]
        * **erosion_usle_k** map: soil erodibility factor from the USLE equation [-]
        * **soil_sediment_d50** map: median sediment diameter of the soil [mm]
        * **land_govers_c** map: Govers factor for overland flow transport capacity [-]
        * **land_govers_n** map: Govers exponent for overland flow transport \
capacity [-]


        Parameters
        ----------
        soil_fn : {"soilgrids"}
            Name of soil data source in data_sources.yml file.

            * Required variables: ['clyppt_sl1', 'sltppt_sl1', 'oc_sl1']

        usle_k_method: {"renard", "epic"}
            Method to compute the USLE K factor, by default renard.
        add_aggregates: bool, optional
            Add small and large aggregates based on soil texture, by default True.
        output_names : dict, optional
            Dictionary with output names that will be used in the model netcdf input
            files. Users should provide the Wflow.jl variable name followed by the name
            in the netcdf file.
        """
        logger.info("Preparing soil parameter maps.")

        # Soil related maps
        if soil_fn not in ["soilgrids"]:
            logger.warning(
                f"Invalid source '{soil_fn}', skipping setup_soilmaps for sediment."
            )
            return

        self._update_naming(output_names)
        dsin = self.data_catalog.get_rasterdataset(soil_fn, geom=self.region, buffer=2)
        dsout = workflows.soilgrids_sediment(
            dsin,
            self.staticmaps.data,
            usle_k_method=usle_k_method,
            add_aggregates=add_aggregates,
        )
        rmdict = {k: self._MAPS.get(k, k) for k in dsout.data_vars}
        self.set_grid(dsout.rename(rmdict))
        self._update_config_variable_name(dsout.rename(rmdict).data_vars)

    @hydromt_step
    def upgrade_to_v1_wflow(
        self,
        soil_fn: str = "soilgrids",
        usle_k_method: str = "renard",
        strord_name: str = "wflow_streamorder",
    ):
        """
        Upgrade the model to wflow v1 format.

        The function reads a TOML from wflow v0x and converts it to wflow v1x format.
        The other components stay the same.
        A few variables that used to be computed within Wflow.jl are now moved to
        HydroMT to allow more flexibility for the users to update if they do get local
        data or calibrate some of the parameters specifically. For this, the
        ``setup_soilmaps`` and ``setup_riverbedsed`` functions are called again.

        This function should be followed by ``write_config`` to write the upgraded TOML
        file and by ``write_grid`` to write the upgraded static netcdf input file.

        Parameters
        ----------
        soil_fn : str, optional
            soil_fn argument of setup_soilmaps method.
        usle_k_method : str, optional
            usle_k_method argument of setup_soilmaps method.
        strord_name : str, optional
            strord_name argument of setup_riverbedsed method.
        """
        self.read()
        config_out = convert_to_wflow_v1_sediment(self.config.data)

        with open(DATADIR / "default_config_headers.toml", "rb") as file:
            self.config._data = tomllib.load(file)

        for option in config_out:
            self.set_config(option, config_out[option])

        # Rerun setup_soilmaps
        self.setup_soilmaps(
            soil_fn=soil_fn,
            usle_k_method=usle_k_method,
            add_aggregates=True,
        )

        # Rerun setup_riverbedsed
        self.setup_riverbedsed(bedsed_mapping_fn=None, strord_name=strord_name)<|MERGE_RESOLUTION|>--- conflicted
+++ resolved
@@ -135,20 +135,12 @@
         self._update_naming(output_names)
 
         # Check that river_upa threshold is bigger than the maximum uparea in the grid
-<<<<<<< HEAD
         if river_upa > float(self.staticmaps.data[self._MAPS["uparea"]].max()):
             raise ValueError(
                 f"river_upa threshold {river_upa} should be larger than the maximum "
                 "uparea in the grid "
                 f"{float(self.staticmaps.data[self._MAPS['uparea']].max())}"
                 "in order to create river cells."
-=======
-        if river_upa > float(self.staticmaps[self._MAPS["uparea"]].max()):
-            raise ValueError(
-                f"river_upa threshold {river_upa} should be larger than the maximum \
-uparea in the grid {float(self.staticmaps[self._MAPS['uparea']].max())}"
-                " in order to create river cells."
->>>>>>> 8aaca8e2
             )
 
         # read data
@@ -159,17 +151,10 @@
 
         # get rivmsk, rivlen, rivslp
         # read model maps and revert wflow to hydromt map names
-<<<<<<< HEAD
         inv_rename = {v: k for k, v in self._MAPS.items() if v in self.staticmaps.data}
         ds_riv = workflows.river(
             ds=ds_hydro,
             ds_model=self.staticmaps.data.rename(inv_rename),
-=======
-        inv_rename = {v: k for k, v in self._MAPS.items() if v in self.staticmaps}
-        ds_riv = workflows.river(
-            ds=ds_hydro,
-            ds_model=self.staticmaps.rename(inv_rename),
->>>>>>> 8aaca8e2
             river_upa=river_upa,
             slope_len=slope_len,
             channel_dir="up",
@@ -196,17 +181,11 @@
                 river_geom_fn, geom=self.region
             )
             # re-read model data to get river maps
-<<<<<<< HEAD
             inv_rename = {
                 v: k for k, v in self._MAPS.items() if v in self.staticmaps.data
             }
             ds_riv1 = workflows.river_bathymetry(
                 ds_model=self.staticmaps.data.rename(inv_rename),
-=======
-            inv_rename = {v: k for k, v in self._MAPS.items() if v in self.staticmaps}
-            ds_riv1 = workflows.river_bathymetry(
-                ds_model=self.staticmaps.rename(inv_rename),
->>>>>>> 8aaca8e2
                 gdf_riv=gdf_riv,
                 smooth_len=smooth_len,
                 min_rivwth=min_rivwth,
@@ -283,11 +262,7 @@
             gdf_lakes[["waterbody_id", "Area_avg"]],
             geometry=gpd.points_from_xy(gdf_lakes.xout, gdf_lakes.yout),
         )
-<<<<<<< HEAD
         ds_lakes["lake_area"] = self.staticmaps.data.raster.rasterize(
-=======
-        ds_lakes["lake_area"] = self.staticmaps.raster.rasterize(
->>>>>>> 8aaca8e2
             gdf_points, col_name="Area_avg", dtype="float32", nodata=-999
         )
 
@@ -379,17 +354,10 @@
             gdf_res[["waterbody_id", "Area_avg", "reservoir_trapping_efficiency"]],
             geometry=gpd.points_from_xy(gdf_res.xout, gdf_res.yout),
         )
-<<<<<<< HEAD
         ds_res["reservoir_area"] = self.staticmaps.data.raster.rasterize(
             gdf_points, col_name="Area_avg", dtype="float32", nodata=-999
         )
         ds_res["reservoir_trapping_efficiency"] = self.staticmaps.data.raster.rasterize(
-=======
-        ds_res["reservoir_area"] = self.staticmaps.raster.rasterize(
-            gdf_points, col_name="Area_avg", dtype="float32", nodata=-999
-        )
-        ds_res["reservoir_trapping_efficiency"] = self.staticmaps.raster.rasterize(
->>>>>>> 8aaca8e2
             gdf_points,
             col_name="reservoir_trapping_efficiency",
             dtype="float32",
@@ -617,7 +585,6 @@
                 logger.warning("No Planted forest data found within domain.")
                 return
             rename_dict = {
-<<<<<<< HEAD
                 v: k
                 for k, v in self._MAPS.items()
                 if v in self.staticmaps.data.data_vars
@@ -625,13 +592,6 @@
             usle_c = workflows.add_planted_forest_to_landuse(
                 planted_forest,
                 self.staticmaps.data.rename(rename_dict),
-=======
-                v: k for k, v in self._MAPS.items() if v in self.staticmaps.data_vars
-            }
-            usle_c = workflows.add_planted_forest_to_landuse(
-                planted_forest,
-                self.staticmaps.rename(rename_dict),
->>>>>>> 8aaca8e2
                 planted_forest_c=planted_forest_c,
                 orchard_name=orchard_name,
                 orchard_c=orchard_c,
@@ -761,7 +721,6 @@
                 logger.warning("No Planted forest data found within domain.")
                 return
             rename_dict = {
-<<<<<<< HEAD
                 v: k
                 for k, v in self._MAPS.items()
                 if v in self.staticmaps.data.data_vars
@@ -769,13 +728,6 @@
             usle_c = workflows.add_planted_forest_to_landuse(
                 planted_forest,
                 self.staticmaps.data.rename(rename_dict),
-=======
-                v: k for k, v in self._MAPS.items() if v in self.staticmaps.data_vars
-            }
-            usle_c = workflows.add_planted_forest_to_landuse(
-                planted_forest,
-                self.staticmaps.rename(rename_dict),
->>>>>>> 8aaca8e2
                 planted_forest_c=planted_forest_c,
                 orchard_name=orchard_name,
                 orchard_c=orchard_c,
@@ -907,13 +859,8 @@
         dsin = self.data_catalog.get_rasterdataset(
             canopy_fn, geom=self.region, buffer=2
         )
-<<<<<<< HEAD
         dsout = xr.Dataset(coords=self.staticmaps.data.raster.coords)
         ds_out = dsin.raster.reproject_like(self.staticmaps.data, method="average")
-=======
-        dsout = xr.Dataset(coords=self.staticmaps.raster.coords)
-        ds_out = dsin.raster.reproject_like(self.staticmaps, method="average")
->>>>>>> 8aaca8e2
         dsout["vegetation_height"] = ds_out.astype(np.float32)
         dsout["vegetation_height"] = dsout["vegetation_height"].fillna(-9999.0)
         dsout["vegetation_height"].raster.set_nodata(-9999.0)
