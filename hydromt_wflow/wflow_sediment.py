"""Implement the Wflow Sediment model class."""

import logging
from pathlib import Path
from typing import Dict, List, Optional, Union

import geopandas as gpd
import numpy as np
import pandas as pd
import xarray as xr

from hydromt_wflow.utils import (
    DATADIR,
    convert_to_wflow_v1_sediment,
)
from hydromt_wflow.wflow import WflowModel

from . import workflows
from .naming import _create_hydromt_wflow_mapping_sediment

__all__ = ["WflowSedimentModel"]

logger = logging.getLogger(__name__)


class WflowSedimentModel(WflowModel):
    """The wflow sediment model class, a subclass of WflowModel."""

    _NAME = "wflow_sediment"
    _CONF = "wflow_sediment.toml"
    _DATADIR = DATADIR
    _GEOMS = {}
    _FOLDERS = WflowModel._FOLDERS

    def __init__(
        self,
        root: Optional[str] = None,
        mode: Optional[str] = "w",
        config_fn: Optional[str] = None,
        data_libs: List | str = [],
        wflow_version: str = "1.0.0",
        logger=logger,
    ):
        super().__init__(
            root=root,
            mode=mode,
            config_fn=config_fn,
            data_libs=data_libs,
            logger=logger,
        )
        # Update compared to wflow sbm
        self._MAPS, self._WFLOW_NAMES = _create_hydromt_wflow_mapping_sediment(
            self.config
        )

    def setup_rivers(
        self,
        hydrography_fn: Union[str, xr.Dataset],
        river_geom_fn: Union[str, gpd.GeoDataFrame] = None,
        river_upa: float = 30,
        slope_len: float = 2e3,
        min_rivlen_ratio: float = 0.0,
        min_rivwth: float = 30,
        smooth_len: float = 5e3,
        output_names: Dict = {
            "river_location__mask": "wflow_river",
            "river__length": "wflow_riverlength",
            "river__width": "wflow_riverwidth",
            "river__slope": "RiverSlope",
        },
    ):
        """Set all river parameter maps.

        The river mask is defined by all cells with a minimum upstream area threshold
        ``river_upa`` [km2].

        The river length is defined as the distance from the subgrid outlet pixel to
        the next upstream subgrid outlet pixel. The ``min_rivlen_ratio`` is the minimum
        global river length to avg. cell resolution ratio and is used as a threshold in
        window based smoothing of river length.

        The river slope is derived from the subgrid elevation difference between pixels
        at a half distance ``slope_len`` [m] up-
        and downstream from the subgrid outlet pixel.

        The river manning roughness coefficient is derived based on reclassification
        of the streamorder map using a lookup table ``rivman_mapping_fn``.

        The river width is derived from the nearest river segment in ``river_geom_fn``.
        Data gaps are filled by the nearest valid upstream value and averaged along
        the flow directions over a length ``smooth_len`` [m]

        Adds model layers:

        * **wflow_river** map: river mask [-]
        * **wflow_riverlength** map: river length [m]
        * **wflow_riverwidth** map: river width [m]
        * **RiverSlope** map: river slope [m/m]
        * **rivers** geom: river vector based on wflow_river mask

        Parameters
        ----------
        hydrography_fn : str, Path, xarray.Dataset
            Name of RasterDataset source for hydrography data.
            Must be same as setup_basemaps for consistent results.

            * Required variables: 'flwdir' [LLD or D8 or NEXTXY], 'uparea' [km2],
              'elevtn'[m+REF]
            * Optional variables: 'rivwth' [m]
        river_geom_fn : str, Path, geopandas.GeoDataFrame, optional
            Name of GeoDataFrame source for river data.

            * Required variables: 'rivwth' [m]
        river_upa : float, optional
            Minimum upstream area threshold for the river map [km2]. By default 30.0
        slope_len : float, optional
            Length over which the river slope is calculated [km]. By default 2.0
        min_rivlen_ratio: float, optional
            Ratio of cell resolution used minimum length threshold in a moving
            window based smoothing of river length, by default 0.0
            The river length smoothing is skipped if `min_riverlen_ratio` = 0.
            For details about the river length smoothing,
            see :py:meth:`pyflwdir.FlwdirRaster.smooth_rivlen`
        smooth_len : float, optional
            Length [m] over which to smooth the output river width and depth,
            by default 5e3
        min_rivwth : float, optional
            Minimum river width [m], by default 30.0
        output_names : dict, optional
            Dictionary with output names that will be used in the model netcdf input
            files. Users should provide the Wflow.jl variable name followed by the name
            in the netcdf file.

        See Also
        --------
        workflows.river_bathymetry
        """
        self.logger.info("Preparing river maps.")
        # update self._MAPS and self._WFLOW_NAMES with user defined output names
        self._update_naming(output_names)

        # Check that river_upa threshold is bigger than the maximum uparea in the grid
        if river_upa > float(self.grid[self._MAPS["uparea"]].max()):
            raise ValueError(
                f"river_upa threshold {river_upa} should be larger than the maximum \
uparea in the grid {float(self.grid[self._MAPS['uparea']].max())} in order to create \
river cells."
            )

        # read data
        ds_hydro = self.data_catalog.get_rasterdataset(
            hydrography_fn, geom=self.region, buffer=10
        )
        ds_hydro.coords["mask"] = ds_hydro.raster.geometry_mask(self.region)

        # get rivmsk, rivlen, rivslp
        # read model maps and revert wflow to hydromt map names
        inv_rename = {v: k for k, v in self._MAPS.items() if v in self.grid}
        ds_riv = workflows.river(
            ds=ds_hydro,
            ds_model=self.grid.rename(inv_rename),
            river_upa=river_upa,
            slope_len=slope_len,
            channel_dir="up",
            min_rivlen_ratio=min_rivlen_ratio,
            logger=self.logger,
        )[0]

        ds_riv["rivmsk"] = ds_riv["rivmsk"].assign_attrs(
            river_upa=river_upa, slope_len=slope_len, min_rivlen_ratio=min_rivlen_ratio
        )
        dvars = ["rivmsk", "rivlen", "rivslp"]
        rmdict = {k: self._MAPS.get(k, k) for k in dvars}
        self.set_grid(ds_riv[dvars].rename(rmdict))
        # update config
        for dvar in dvars:
            if dvar == "rivmsk":
                self._update_config_variable_name(self._MAPS[dvar], data_type=None)
            else:
                self._update_config_variable_name(self._MAPS[dvar])

        # get rivwth
        if river_geom_fn is not None:
            gdf_riv = self.data_catalog.get_geodataframe(
                river_geom_fn, geom=self.region
            )
            # re-read model data to get river maps
            inv_rename = {v: k for k, v in self._MAPS.items() if v in self.grid}
            ds_riv1 = workflows.river_bathymetry(
                ds_model=self.grid.rename(inv_rename),
                gdf_riv=gdf_riv,
                smooth_len=smooth_len,
                min_rivwth=min_rivwth,
                logger=self.logger,
            )
            # only add river width
            self.set_grid(ds_riv1["rivwth"], name=self._MAPS["rivwth"])
            # update config
            self._update_config_variable_name(self._MAPS["rivwth"])

        self.logger.debug("Adding rivers vector to geoms.")
        self.geoms.pop("rivers", None)  # remove old rivers if in geoms
        self.rivers  # add new rivers to geoms

    def setup_lakes(
        self,
        lakes_fn: str | Path | gpd.GeoDataFrame = "hydro_lakes",
        min_area: float = 1.0,
        output_names: Dict = {
            "lake_area__count": "wflow_lakeareas",
            "lake_location__count": "wflow_lakelocs",
            "lake_surface__area": "LakeArea",
        },
        geom_name: str = "lakes",
        **kwargs,
    ):
        """Generate maps of lake areas and outlets.

        Also generates average lake area.

        The data is generated from features with ``min_area`` [km2] from a database with
        lake geometry, IDs and metadata. Data required are lake ID 'waterbody_id',
        average area 'Area_avg' [m2].

        Adds model layers:

        * **wflow_lakeareas** map: lake IDs [-]
        * **wflow_lakelocs** map: lake IDs at outlet locations [-]
        * **LakeArea** map: lake area [m2]
        * **lakes** geom: polygon with lakes and wflow lake parameters

        Parameters
        ----------
        lakes_fn :
            Name of GeoDataFrame source for lake parameters.

            * Required variables: ['waterbody_id', 'Area_avg']
        min_area : float, optional
            Minimum lake area threshold [km2], by default 1.0 km2.
        output_names : dict, optional
            Dictionary with output names that will be used in the model netcdf input
            files. Users should provide the Wflow.jl variable name followed by the name
            in the netcdf file.
        geom_name : str, optional
            Name of the lakes geometry in the staticgeoms folder, by default 'lakes'
            for lakes.geojson.
        kwargs: optional
            Keyword arguments passed to the method
            hydromt.DataCatalog.get_rasterdataset()
        """
        # Derive lake are and outlet maps
        gdf_lakes, ds_lakes = self._setup_waterbodies(
            lakes_fn, "lake", min_area, **kwargs
        )
        if ds_lakes is None:
            self.logger.info("Skipping method, as no data has been found")
            return
        self._update_naming(output_names)

        # add lake area
        gdf_points = gpd.GeoDataFrame(
            gdf_lakes[["waterbody_id", "Area_avg"]],
            geometry=gpd.points_from_xy(gdf_lakes.xout, gdf_lakes.yout),
        )
        ds_lakes["LakeArea"] = self.grid.raster.rasterize(
            gdf_points, col_name="Area_avg", dtype="float32", nodata=-999
        )

        # add to grid
        rmdict = {k: self._MAPS.get(k, k) for k in ds_lakes.data_vars}
        self.set_grid(ds_lakes.rename(rmdict))
        # write lakes with attr tables to static geoms.
        self.set_geoms(gdf_lakes.rename({"Area_avg": "LakeArea"}), name=geom_name)

        # Lake settings in the toml to update
        self.set_config("model.lakes", True)
        for dvar in ds_lakes.data_vars:
            if dvar == "lakeareas" or dvar == "lakelocs":
                self._update_config_variable_name(self._MAPS[dvar], data_type=None)
            elif dvar in self._WFLOW_NAMES:
                self._update_config_variable_name(self._MAPS[dvar])

    def setup_reservoirs(
        self,
<<<<<<< HEAD
        reservoirs_fn: Union[str, Path, gpd.GeoDataFrame],
=======
        reservoirs_fn: str | Path | gpd.GeoDataFrame,
>>>>>>> a91476d9
        min_area: float = 1.0,
        trapping_default: float = 1.0,
        output_names: Dict = {
            "reservoir_area__count": "wflow_reservoirareas",
            "reservoir_location__count": "wflow_reservoirlocs",
            "reservoir_surface__area": "ResSimpleArea",
            "reservoir_sediment~bedload__trapping_efficiency_coefficient": "ResTrapEff",
        },
        geom_name: str = "reservoirs",
        **kwargs,
    ):
        """Generate maps of reservoir areas and outlets.

        Also generates well as parameters with average reservoir area,
        and trapping efficiency for large particles.

        The data is generated from features with ``min_area`` [km2] (default is 1 km2)
        from a database with reservoir geometry, IDs and metadata.

        Adds model layers:

        * **wflow_reservoirareas** map: reservoir IDs [-]
        * **wflow_reservoirlocs** map: reservoir IDs at outlet locations [-]
        * **ResSimpleArea** map: reservoir area [m2]
        * **ResTrapEff** map: reservoir trapping efficiency coefficient [-]

        Parameters
        ----------
        reservoirs_fn : str
            Name of data source for reservoir parameters, see data/data_sources.yml.

            * Required variables: ['waterbody_id', 'Area_avg']

            * Optional variables: ['ResTrapEff']
        min_area : float, optional
            Minimum reservoir area threshold [km2], by default 1.0 km2.
        trapping_default : float, optional
            Default trapping efficiency coefficient for large particles [between 0 and
            1], by default 1 to trap 100% of large particles (sand to gravel) for
            example for gravity dam. For the others the natural deposition in
            waterbodies from Camp is used.
        output_names : dict, optional
            Dictionary with output names that will be used in the model netcdf input
            files. Users should provide the Wflow.jl variable name followed by the name
            in the netcdf file.
        geom_name : str, optional
            Name of the reservoirs geometry in the staticgeoms folder, by default
            "reservoirs" for reservoirs.geojson.
        kwargs: optional
            Keyword arguments passed to the method
            hydromt.DataCatalog.get_rasterdataset()
        """
        # Derive lake are and outlet maps
        gdf_res, ds_res = self._setup_waterbodies(
            reservoirs_fn, "reservoir", min_area, **kwargs
        )
        if ds_res is None:
            self.logger.info("Skipping method, as no data has been found")
            return
        self._update_naming(output_names)

        # Add default trapping efficiency coefficient if not in data source
        if "ResTrapEff" not in gdf_res.columns:
            gdf_res["ResTrapEff"] = trapping_default
        # add reservoirs parameters to grid
        gdf_points = gpd.GeoDataFrame(
            gdf_res[["waterbody_id", "Area_avg", "ResTrapEff"]],
            geometry=gpd.points_from_xy(gdf_res.xout, gdf_res.yout),
        )
        ds_res["ResSimpleArea"] = self.grid.raster.rasterize(
            gdf_points, col_name="Area_avg", dtype="float32", nodata=-999
        )
        ds_res["ResTrapEff"] = self.grid.raster.rasterize(
            gdf_points, col_name="ResTrapEff", dtype="float32", nodata=-999
        )

        # add to grid
        rmdict = {k: self._MAPS.get(k, k) for k in ds_res.data_vars}
        self.set_grid(ds_res.rename(rmdict))
        # write lakes with attr tables to static geoms.
        self.set_geoms(gdf_res.rename({"Area_avg": "ResSimpleArea"}), name=geom_name)

        # Lake settings in the toml to update
        self.set_config("model.reservoirs", True)
        for dvar in ds_res.data_vars:
            if dvar == "resareas" or dvar == "reslocs":
                self._update_config_variable_name(self._MAPS[dvar], data_type=None)
            elif dvar in self._WFLOW_NAMES:
                self._update_config_variable_name(self._MAPS[dvar])

    def setup_outlets(
        self,
        river_only: bool = True,
        toml_output: str = "csv",
        gauge_toml_header: List[str] = ["TSS"],
        gauge_toml_param: List[str] = [
            "river_water_sediment~suspended__mass_concentration",
        ],
    ):
        """Set the default gauge map based on basin outlets.

        If wflow_subcatch is available, the catchment outlets IDs will be matching the
        wflow_subcatch IDs. If not, then IDs from 1 to number of outlets are used.

        Can also add csv/netcdf_scalar output settings in the TOML.

        Adds model layers:

        * **wflow_gauges** map: gauge IDs map from catchment outlets [-]
        * **gauges** geom: polygon of catchment outlets

        Parameters
        ----------
        river_only : bool, optional
            Only derive outlet locations if they are located on a river instead of
            locations for all catchments, by default True.
        toml_output : str, optional
            One of ['csv', 'netcdf_scalar', None] to update [output.csv] or
            [output.netcdf_scalar] section of wflow toml file or do nothing. By
            default, 'csv'.
        gauge_toml_header : list, optional
            Save specific model parameters in csv section. This option defines
            the header of the csv file.
            By default saves TSS (for
            river_water_sediment~suspended__mass_concentration).
        gauge_toml_param: list, optional
            Save specific model parameters in csv section. This option defines
            the wflow variable corresponding to the names in gauge_toml_header.
            By default saves river_water_sediment~suspended__mass_concentration (for
            TSS).
        """
        super().setup_outlets(
            river_only=river_only,
            toml_output=toml_output,
            gauge_toml_header=gauge_toml_header,
            gauge_toml_param=gauge_toml_param,
        )

    def setup_gauges(
        self,
        gauges_fn: str | Path | gpd.GeoDataFrame,
        index_col: Optional[str] = None,
        snap_to_river: Optional[bool] = True,
        mask: Optional[np.ndarray] = None,
        snap_uparea: Optional[bool] = False,
        max_dist: Optional[float] = 10e3,
        wdw: Optional[int] = 3,
        rel_error: Optional[float] = 0.05,
        abs_error: float = 50.0,
        fillna: bool = False,
        derive_subcatch: Optional[bool] = False,
        basename: Optional[str] = None,
        toml_output: Optional[str] = "csv",
        gauge_toml_header: Optional[List[str]] = ["Q", "TSS"],
        gauge_toml_param: Optional[List[str]] = [
            "river_water__volume_flow_rate",
            "river_water_sediment~suspended__mass_concentration",
        ],
        **kwargs,
    ):
        """Set a gauge map based on ``gauges_fn`` data.

        This function directly calls the ``setup_gauges`` function of the WflowModel,
        see py:meth:`hydromt_wflow.wflow.WflowModel.setup_gauges` for more details.

        The only differences are the default values for the arguments:

        - ``gauge_toml_header`` defaults to ["Q", "TSS"]
        - ``gauge_toml_param`` defaults to ["river_water__volume_flow_rate",
            "river_water_sediment~suspended__mass_concentration"]

        See Also
        --------
        WflowModel.setup_gauges
        """
        # # Add new outputcsv section in the config
        super().setup_gauges(
            gauges_fn=gauges_fn,
            index_col=index_col,
            snap_to_river=snap_to_river,
            mask=mask,
            snap_uparea=snap_uparea,
            max_dist=max_dist,
            wdw=wdw,
            rel_error=rel_error,
            abs_error=abs_error,
            fillna=fillna,
            derive_subcatch=derive_subcatch,
            basename=basename,
            toml_output=toml_output,
            gauge_toml_header=gauge_toml_header,
            gauge_toml_param=gauge_toml_param,
            **kwargs,
        )

    def setup_lulcmaps(
        self,
<<<<<<< HEAD
        lulc_fn: Union[str, Path, xr.DataArray],
        lulc_mapping_fn: Union[str, Path, pd.DataFrame] = None,
        planted_forest_fn: Union[str, Path, gpd.GeoDataFrame] = None,
=======
        lulc_fn: str | Path | xr.DataArray,
        lulc_mapping_fn: str | Path | pd.DataFrame | None = None,
        planted_forest_fn: str | Path | gpd.GeoDataFrame | None = None,
>>>>>>> a91476d9
        lulc_vars: Dict = {
            "landuse": None,
            "PathFrac": "soil~compacted__area_fraction",  # compacted_fraction
            "USLE_C": "soil_erosion__usle_c_factor",  # usle_c
            "WaterFrac": "land~water-covered__area_fraction",  # water_fraction
        },
        planted_forest_c: float = 0.0881,
        orchard_name: str = "Orchard",
        orchard_c: float = 0.2188,
        output_names_suffix: Optional[str] = None,
    ):
        """Derive several wflow maps based on landuse-landcover (LULC) data.

        Lookup table `lulc_mapping_fn` columns are converted to lulc classes model
        parameters based on literature. The data is remapped at its original resolution
        and then resampled to the model resolution using the average value, unless noted
        differently.

        Currently, if `lulc_fn` is set to the "vito", "globcover", "esa_worldcover"
        "corine" or "glmnco", default lookup tables are available and will be used if
        `lulc_mapping_fn` is not provided.

        The USLE C factor map can be refined for planted forests using the planted
        forest data source. The planted forest data source is a polygon layer with
        planted forest polygons and optionally a column with the forest type to
        identify orchards. The default value for orchards is 0.2188, the default value
        for other planted forests is 0.0881.

        Adds model layers:

        * **landuse** map: Landuse class [-]
            Original source dependent LULC class, resampled using nearest neighbour.
        * **USLE_C** map: Cover management factor from the USLE equation [-]
        * **PathFrac** map: The fraction of compacted or urban area per grid cell [-]
        * **WaterFrac** map: The fraction of water covered area per grid cell [-]

        Parameters
        ----------
        lulc_fn : str, xarray.DataArray
            Name of RasterDataset source.
        lulc_mapping_fn : str
            Path to a mapping csv file from landuse in source name to parameter values
            in lulc_vars.
        planted_forest_fn : str, Path, gpd.GeoDataFrame
            GeoDataFrame source with polygons of planted forests.

            * Optional variable: ["forest_type"]

        lulc_vars : Dict
            Dictionnary of landuse parameters to prepare. The names are the
            the columns of the mapping file and the values are the corresponding
            Wflow.jl variables if any.
        planted_forest_c : float, optional
            Value of USLE C factor for planted forest, by default 0.0881.
        orchard_name : str, optional
            Name of orchard landuse class in the "forest_type" column of
            ``planted_forest_fn``, by default "Orchard".
        orchard_c : float, optional
            Value of USLE C factor for orchards, by default 0.2188.
        output_names_suffix : str, optional
            Suffix to be added to the output names to avoid having to rename all the
            columns of the mapping tables. For example if the suffix is "vito", all
            variables in lulc_vars will be renamed to "landuse_vito", "USLE_C_vito",
            etc.

        See Also
        --------
        workflows.setup_lulcmaps_from_vector
        workflows.add_planted_forest_to_landuse
        """
        # Prepare all default parameters
        super().setup_lulcmaps(
            lulc_fn=lulc_fn,
            lulc_mapping_fn=lulc_mapping_fn,
            lulc_vars=lulc_vars,
            output_names_suffix=output_names_suffix,
        )

        # If available, improve USLE C map with planted forest data
        if "USLE_C" in lulc_vars and planted_forest_fn is not None:
            # Read forest data
            planted_forest = self.data_catalog.get_geodataframe(
                planted_forest_fn,
                geom=self.basins,
                buffer=1,
                predicate="intersects",
                handle_nodata="IGNORE",
            )
            if planted_forest is None:
                self.logger.warning("No Planted forest data found within domain.")
                return
            usle_c = workflows.add_planted_forest_to_landuse(
                planted_forest,
                self.grid,  # TODO should have USLE_C in the grid already
                planted_forest_c=planted_forest_c,
                orchard_name=orchard_name,
                orchard_c=orchard_c,
                logger=self.logger,
            )

            # Add to grid
            self.set_grid(usle_c)

    def setup_lulcmaps_from_vector(
        self,
<<<<<<< HEAD
        lulc_fn: Union[str, gpd.GeoDataFrame],
        lulc_mapping_fn: Union[str, Path, pd.DataFrame] = None,
        planted_forest_fn: Union[str, Path, gpd.GeoDataFrame] = None,
=======
        lulc_fn: str | gpd.GeoDataFrame,
        lulc_mapping_fn: str | Path | pd.DataFrame | None = None,
        planted_forest_fn: str | Path | gpd.GeoDataFrame | None = None,
>>>>>>> a91476d9
        lulc_vars: Dict = {
            "landuse": None,
            "PathFrac": "soil~compacted__area_fraction",  # compacted_fraction
            "USLE_C": "soil_erosion__usle_c_factor",  # usle_c
            "WaterFrac": "land~water-covered__area_fraction",  # water_fraction
        },
<<<<<<< HEAD
        lulc_res: Optional[Union[float, int]] = None,
=======
        lulc_res: float | int | None = None,
>>>>>>> a91476d9
        all_touched: bool = False,
        buffer: int = 1000,
        save_raster_lulc: bool = False,
        planted_forest_c: float = 0.0881,
        orchard_name: str = "Orchard",
        orchard_c: float = 0.2188,
<<<<<<< HEAD
        output_names_suffix: Optional[str] = None,
=======
        output_names_suffix: str | None = None,
>>>>>>> a91476d9
    ):
        """
        Derive several wflow maps based on vector landuse-landcover (LULC) data.

        The vector lulc data is first rasterized to a raster map at the model resolution
        or at a higher resolution specified in ``lulc_res`` (recommended).

        Lookup table `lulc_mapping_fn` columns are converted to lulc classes model
        parameters based on literature. The data is remapped at its original resolution
        and then resampled to the model resolution using the average value, unless noted
        differently.

        The USLE C factor map can be refined for planted forests using the planted
        forest data source. The planted forest data source is a polygon layer with
        planted forest polygons and optionally a column with the forest type to
        identify orchards. The default value for orchards is 0.2188, the default value
        for other planted forests is 0.0881.

        Adds model layers:

        * **landuse** map: Landuse class [-]
            Original source dependent LULC class, resampled using nearest neighbour.
        * **USLE_C** map: Cover management factor from the USLE equation [-]
        * **PathFrac** map: The fraction of compacted or urban area per grid cell [-]
        * **WaterFrac** map: The fraction of water covered area per grid cell [-]

        Parameters
        ----------
        lulc_fn : str, gpd.GeoDataFrame
            GeoDataFrame or name in data catalog / path to (vector) landuse map.

            * Required columns: 'landuse' [-]
        lulc_mapping_fn : str, Path, pd.DataFrame
            Path to a mapping csv file from landuse in source name to parameter values
            in lulc_vars. If lulc_fn is one of {"globcover", "vito", "corine",
            "esa_worldcover", "glmnco"}, a default mapping is used and this argument
            becomes optional.
        planted_forest_fn : str, Path, gpd.GeoDataFrame
            GeoDataFrame source with polygons of planted forests.

            * Optional variable: ["forest_type"]
        lulc_vars : dict
            List of landuse parameters to prepare.
            By default ["landuse","Kext","Sl","Swood","USLE_C","PathFrac"]
        lulc_vars : Dict
            Dictionnary of landuse parameters to prepare. The names are the
            the columns of the mapping file and the values are the corresponding
            Wflow.jl variables.
        all_touched : bool, optional
            If True, all pixels touched by the vector will be burned in the raster,
            by default False.
        buffer : int, optional
            Buffer around the bounding box of the vector data to ensure that all
            landuse classes are included in the rasterized map, by default 1000.
        save_raster_lulc : bool, optional
            If True, the high resolution rasterized landuse map will be saved to
            maps/landuse_raster.tif, by default False.
        planted_forest_c : float, optional
            Value of USLE C factor for planted forest, by default 0.0881.
        orchard_name : str, optional
            Name of orchard landuse class in the "forest_type" column of
            ``planted_forest_fn``, by default "Orchard".
        orchard_c : float, optional
            Value of USLE C factor for orchards, by default 0.2188.
        output_names_suffix : str, optional
            Suffix to be added to the output names to avoid having to rename all the
            columns of the mapping tables. For example if the suffix is "vito", all
            variables in lulc_vars will be renamed to "landuse_vito", "USLE_C_vito",
            etc.

        See Also
        --------
        workflows.setup_lulcmaps_from_vector
        workflows.add_planted_forest_to_landuse
        """
        # Prepare all default parameters
        super().setup_lulcmaps_from_vector(
            lulc_fn=lulc_fn,
            lulc_mapping_fn=lulc_mapping_fn,
            lulc_vars=lulc_vars,
            lulc_res=lulc_res,
            all_touched=all_touched,
            buffer=buffer,
            save_raster_lulc=save_raster_lulc,
            output_names_suffix=output_names_suffix,
        )

        # If available, improve USLE C map with planted forest data
        if "USLE_C" in lulc_vars and planted_forest_fn is not None:
            # Read forest data
            planted_forest = self.data_catalog.get_geodataframe(
                planted_forest_fn,
                geom=self.basins,
                buffer=1,
                predicate="intersects",
                handle_nodata="IGNORE",
            )
            if planted_forest is None:
                self.logger.warning("No Planted forest data found within domain.")
                return
            usle_c = workflows.add_planted_forest_to_landuse(
                planted_forest,
                self.grid,
                planted_forest_c=planted_forest_c,
                orchard_name=orchard_name,
                orchard_c=orchard_c,
                logger=self.logger,
            )

            # Add to grid
            self.set_grid(usle_c)

    def setup_riverbedsed(
        self,
<<<<<<< HEAD
        bedsed_mapping_fn: Union[str, Path, pd.DataFrame] = None,
=======
        bedsed_mapping_fn: str | Path | pd.DataFrame | None = None,
>>>>>>> a91476d9
        output_names: Dict = {
            "river_bottom-and-bank_sediment__d50_diameter": "D50_River",
            "river_bottom-and-bank_clay__mass_fraction": "ClayF_River",
            "river_bottom-and-bank_silt__mass_fraction": "SiltF_River",
            "river_bottom-and-bank_sand__mass_fraction": "SandF_River",
            "river_bottom-and-bank_gravel__mass_fraction": "GravelF_River",
            "river_water_sediment__kodatie_transport_capacity_a-coefficient": "a_kodatie",  # noqa: E501
            "river_water_sediment__kodatie_transport_capacity_b-coefficient": "b_kodatie",  # noqa: E501
            "river_water_sediment__kodatie_transport_capacity_c-coefficient": "c_kodatie",  # noqa: E501
            "river_water_sediment__kodatie_transport_capacity_d-coefficient": "d_kodatie",  # noqa: E501
        },
    ):
        """Generate sediments based river bed characteristics maps.

        Kodatie transport capacity coefficients can also be derived from such mapping
        table based on the mean sediment diameter of the river bed.

        Adds model layers:

        * **D50_River** map: median sediment diameter of the river bed [mm]
        * **ClayF_River** map: fraction of clay material in the river bed [-]
        * **SiltF_River** map: fraction of silt material in the river bed [-]
        * **SandF_River** map: fraction of sand material in the river bed [-]
        * **GravelF_River** map: fraction of gravel material in the river bed [-]
        * **a_kodatie** map: Kodatie transport capacity coefficient a [-]
        * **b_kodatie** map: Kodatie transport capacity coefficient b [-]
        * **c_kodatie** map: Kodatie transport capacity coefficient c [-]
        * **d_kodatie** map: Kodatie transport capacity coefficient d [-]

        Parameters
        ----------
        bedsed_mapping_fn : str
            Path to a mapping csv file from streamorder to river bed particles
            characteristics. If None reverts to default values.

            * Required variable: ['strord','D50_River', 'ClayF_River', 'SiltF_River',
              'SandF_River', 'GravelF_River']
            * Optional variable: ['a_kodatie', 'b_kodatie', 'c_kodatie', 'd_kodatie']
        output_names : dict, optional
            Dictionary with output names that will be used in the model netcdf input
            files. Users should provide the Wflow.jl variable name followed by the name
            in the netcdf file.
        """
        self.logger.info("Preparing riverbedsed parameter maps.")
        if self._MAPS["strord"] not in self.grid.data_vars:
            raise ValueError(
                "Streamorder map is not available, please run setup_basemaps first."
            )
        # update self._MAPS and self._WFLOW_NAMES with user defined output names
        self._update_naming(output_names)

        # Make D50_River map from csv file with mapping between streamorder and
        # D50_River value
        if bedsed_mapping_fn is None:
            fn_map = "riverbedsed_mapping_default"
        else:
            fn_map = bedsed_mapping_fn

        df = self.data_catalog.get_dataframe(fn_map)

        strord = self.grid[self._MAPS["strord"]].copy()
        # max streamorder value above which values get the same D50 value
        max_str = df.index[-2]
        nodata = df.index[-1]
        # if streamroder value larger than max_str, assign last value
        strord = strord.where(strord <= max_str, max_str)
        # handle missing value (last row of csv is mapping of nan values)
        strord = strord.where(strord != strord.raster.nodata, nodata)
        strord.raster.set_nodata(nodata)

        ds_riversed = workflows.landuse(
            da=strord,
            ds_like=self.grid,
            df=df,
            logger=self.logger,
        )

        rmdict = {k: self._MAPS.get(k, k) for k in ds_riversed.data_vars}
        self.set_grid(ds_riversed.rename(rmdict))
        # update config
        self._update_config_variable_name(ds_riversed.rename(rmdict).data_vars)

    def setup_canopymaps(
        self,
<<<<<<< HEAD
        canopy_fn: Union[str, Path, xr.DataArray],
=======
        canopy_fn: str | Path | xr.DataArray,
>>>>>>> a91476d9
        output_name: str = "CanopyHeight",
    ):
        """Generate sediments based canopy height maps.

        Adds model layers:

        * **CanopyHeight** map: height of the vegetation canopy [m]

        Parameters
        ----------
        canopy_fn :
            Canopy height data source (DataArray).
        output_name : dict, optional
            Name of the output map. By default 'CanopyHeight'.
        """
        self.logger.info("Preparing canopy height map.")

        # Canopy height
        dsin = self.data_catalog.get_rasterdataset(
            canopy_fn, geom=self.region, buffer=2
        )
        dsout = xr.Dataset(coords=self.grid.raster.coords)
        ds_out = dsin.raster.reproject_like(self.grid, method="average")
        dsout["CanopyHeight"] = ds_out.astype(np.float32)
        dsout["CanopyHeight"] = dsout["CanopyHeight"].fillna(-9999.0)
        dsout["CanopyHeight"].raster.set_nodata(-9999.0)

        # update name
        wflow_var = self._WFLOW_NAMES[self._MAPS["CanopyHeight"]]
        self._update_naming({wflow_var: output_name})
        self.set_grid(dsout["CanopyHeight"], name=output_name)
        # update config
        self._update_config_variable_name(output_name)

    def setup_soilmaps(
        self,
        soil_fn: str = "soilgrids",
        usleK_method: str = "renard",
        add_aggregates: bool = True,
        output_names: Dict = {
            "soil_clay__mass_fraction": "fclay_soil",
            "soil_silt__mass_fraction": "fsilt_soil",
            "soil_sand__mass_fraction": "fsand_soil",
            "soil_aggregates~small__mass_fraction": "fsagg_soil",
            "soil_aggregates~large__mass_fraction": "flagg_soil",
            "soil_erosion__rainfall_soil_detachability_factor": "soil_detachability",
            "soil_erosion__usle_k_factor": "usle_k",
            "land_surface_sediment__d50_diameter": "d50_soil",
            "land_surface_water_sediment__govers_transport_capacity_coefficient": "c_govers",  # noqa: E501
            "land_surface_water_sediment__govers_transport_capacity_exponent": "n_govers",  # noqa: E501
        },
    ):
        """Generate sediments based soil parameter maps.

        Sediment size distribution and addition of small and large aggregates can be
        estimated from primary particle size distribution with Foster et al. (1980).
        USLE K factor can be computed from the soil data using Renard or EPIC methods.
        Calculation of D50 and fraction of fine and very fine sand (fvfs) from
        Fooladmand et al, 2006.

        Adds model layers:

        * **fclay_soil**: clay content of the topsoil [g/g]
        * **fsilt_soil**: silt content of the topsoil [g/g]
        * **fsand_soil**: sand content of the topsoil [g/g]
        * **fsagg_soil**: small aggregate content of the topsoil [g/g]
        * **flagg_soil**: large aggregate content of the topsoil [g/g]
        * **soil_detachability** map: mean detachability of the soil (Morgan et al.,
          1998) [g/J]
        * **usle_k** map: soil erodibility factor from the USLE equation [-]
        * **d50_soil** map: median sediment diameter of the soil [mm]
        * **c_govers** map: Govers factor for overland flow transport capacity [-]
        * **n_govers** map: Govers exponent for overland flow transport capacity [-]


        Parameters
        ----------
        soil_fn : {"soilgrids"}
            Name of soil data source in data_sources.yml file.

            * Required variables: ['clyppt_sl1', 'sltppt_sl1', 'oc_sl1']
        usleK_method: {"renard", "epic"}
            Method to compute the USLE K factor, by default renard.
        add_aggregates: bool, optional
            Add small and large aggregates based on soil texture, by default True.
        output_names : dict, optional
            Dictionary with output names that will be used in the model netcdf input
            files. Users should provide the Wflow.jl variable name followed by the name
            in the netcdf file.
        """
        self.logger.info("Preparing soil parameter maps.")

        # Soil related maps
        if soil_fn not in ["soilgrids"]:
            self.logger.warning(
                f"Invalid source '{soil_fn}', skipping setup_soilmaps for sediment."
            )
            return

        self._update_naming(output_names)
        dsin = self.data_catalog.get_rasterdataset(soil_fn, geom=self.region, buffer=2)
        dsout = workflows.soilgrids_sediment(
            dsin,
            self.grid,
            usleK_method=usleK_method,
            add_aggregates=add_aggregates,
            logger=self.logger,
        )
        rmdict = {k: self._MAPS.get(k, k) for k in dsout.data_vars}
        self.set_grid(dsout)
        self._update_config_variable_name(dsout.rename(rmdict).data_vars)

    def upgrade_to_v1_wflow(
        self,
        soil_fn: str = "soilgrids",
        usleK_method: str = "renard",
    ):
        """
        Upgrade the model to wflow v1 format.

        The function reads a TOML from wflow v0x and converts it to wflow v1x format.
        The other components stay the same.
        A few variables that used to be computed within Wflow.jl are now moved to
        HydroMT to allow more flexibility for the users to update if they do get local
        data or calibrate some of the parameters specifically. For this, the
        ``setup_soilmaps`` and ``setup_riverbedsed`` functions are called again.

        This function should be followed by ``write_config`` to write the upgraded TOML
        file and by ``write_grid`` to write the upgraded static netcdf input file.
        """
        config_out = convert_to_wflow_v1_sediment(self.config, logger=self.logger)
        self._config = dict()
        for option in config_out:
            self.set_config(option, config_out[option])

        # Rerun setup_soilmaps
        self.setup_soilmaps(
            soil_fn=soil_fn,
            usleK_method=usleK_method,
            add_aggregates=True,
        )

        # Rerun setup_riverbedsed
        self.setup_riverbedsed(bedsed_mapping_fn=None)<|MERGE_RESOLUTION|>--- conflicted
+++ resolved
@@ -282,11 +282,7 @@
 
     def setup_reservoirs(
         self,
-<<<<<<< HEAD
-        reservoirs_fn: Union[str, Path, gpd.GeoDataFrame],
-=======
         reservoirs_fn: str | Path | gpd.GeoDataFrame,
->>>>>>> a91476d9
         min_area: float = 1.0,
         trapping_default: float = 1.0,
         output_names: Dict = {
@@ -484,15 +480,9 @@
 
     def setup_lulcmaps(
         self,
-<<<<<<< HEAD
-        lulc_fn: Union[str, Path, xr.DataArray],
-        lulc_mapping_fn: Union[str, Path, pd.DataFrame] = None,
-        planted_forest_fn: Union[str, Path, gpd.GeoDataFrame] = None,
-=======
         lulc_fn: str | Path | xr.DataArray,
         lulc_mapping_fn: str | Path | pd.DataFrame | None = None,
         planted_forest_fn: str | Path | gpd.GeoDataFrame | None = None,
->>>>>>> a91476d9
         lulc_vars: Dict = {
             "landuse": None,
             "PathFrac": "soil~compacted__area_fraction",  # compacted_fraction
@@ -598,37 +588,23 @@
 
     def setup_lulcmaps_from_vector(
         self,
-<<<<<<< HEAD
-        lulc_fn: Union[str, gpd.GeoDataFrame],
-        lulc_mapping_fn: Union[str, Path, pd.DataFrame] = None,
-        planted_forest_fn: Union[str, Path, gpd.GeoDataFrame] = None,
-=======
         lulc_fn: str | gpd.GeoDataFrame,
         lulc_mapping_fn: str | Path | pd.DataFrame | None = None,
         planted_forest_fn: str | Path | gpd.GeoDataFrame | None = None,
->>>>>>> a91476d9
         lulc_vars: Dict = {
             "landuse": None,
             "PathFrac": "soil~compacted__area_fraction",  # compacted_fraction
             "USLE_C": "soil_erosion__usle_c_factor",  # usle_c
             "WaterFrac": "land~water-covered__area_fraction",  # water_fraction
         },
-<<<<<<< HEAD
-        lulc_res: Optional[Union[float, int]] = None,
-=======
         lulc_res: float | int | None = None,
->>>>>>> a91476d9
         all_touched: bool = False,
         buffer: int = 1000,
         save_raster_lulc: bool = False,
         planted_forest_c: float = 0.0881,
         orchard_name: str = "Orchard",
         orchard_c: float = 0.2188,
-<<<<<<< HEAD
-        output_names_suffix: Optional[str] = None,
-=======
         output_names_suffix: str | None = None,
->>>>>>> a91476d9
     ):
         """
         Derive several wflow maps based on vector landuse-landcover (LULC) data.
@@ -743,11 +719,7 @@
 
     def setup_riverbedsed(
         self,
-<<<<<<< HEAD
-        bedsed_mapping_fn: Union[str, Path, pd.DataFrame] = None,
-=======
         bedsed_mapping_fn: str | Path | pd.DataFrame | None = None,
->>>>>>> a91476d9
         output_names: Dict = {
             "river_bottom-and-bank_sediment__d50_diameter": "D50_River",
             "river_bottom-and-bank_clay__mass_fraction": "ClayF_River",
@@ -832,11 +804,7 @@
 
     def setup_canopymaps(
         self,
-<<<<<<< HEAD
-        canopy_fn: Union[str, Path, xr.DataArray],
-=======
         canopy_fn: str | Path | xr.DataArray,
->>>>>>> a91476d9
         output_name: str = "CanopyHeight",
     ):
         """Generate sediments based canopy height maps.
