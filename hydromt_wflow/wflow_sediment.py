--- conflicted
+++ resolved
@@ -63,17 +63,10 @@
         min_rivwth: float = 30,
         smooth_len: float = 5e3,
         output_names: Dict = {
-<<<<<<< HEAD
             "river_location__mask": "river_mask",
             "river__length": "river_length",
             "river__width": "river_width",
             "river__slope": "RiverSlope",
-=======
-            "river_location__mask": "wflow_river",
-            "river__length": "river_length",
-            "river__width": "river_width",
-            "river__slope": "river_slope",
->>>>>>> dfad9d6c
         },
     ):
         """Set all river parameter maps.
@@ -99,19 +92,11 @@
 
         Adds model layers:
 
-<<<<<<< HEAD
         * **river_mask** map: river mask [-]
-        * **river_mask_length** map: river length [m]
-        * **river_mask_width** map: river width [m]
-        * **RiverSlope** map: river slope [m/m]
-        * **rivers** geom: river vector based on river mask
-=======
-        * **wflow_river** map: river mask [-]
         * **river_length** map: river length [m]
         * **river_width** map: river width [m]
         * **river_slope** map: river slope [m/m]
         * **rivers** geom: river vector based on wflow_river mask
->>>>>>> dfad9d6c
 
         Parameters
         ----------
@@ -222,15 +207,9 @@
         lakes_fn: str | Path | gpd.GeoDataFrame = "hydro_lakes",
         min_area: float = 1.0,
         output_names: Dict = {
-<<<<<<< HEAD
             "lake_area__count": "lake_area_id",
             "lake_location__count": "lake_outlet_id",
-            "lake_surface__area": "LakeArea",
-=======
-            "lake_area__count": "wflow_lakeareas",
-            "lake_location__count": "wflow_lakelocs",
             "lake_surface__area": "lake_area",
->>>>>>> dfad9d6c
         },
         geom_name: str = "lakes",
         **kwargs,
@@ -245,15 +224,9 @@
 
         Adds model layers:
 
-<<<<<<< HEAD
         * **lake_area_id** map: lake IDs [-]
         * **lake_outlet_id** map: lake IDs at outlet locations [-]
-        * **LakeArea** map: lake area [m2]
-=======
-        * **wflow_lakeareas** map: lake IDs [-]
-        * **wflow_lakelocs** map: lake IDs at outlet locations [-]
         * **lake_area** map: lake area [m2]
->>>>>>> dfad9d6c
         * **lakes** geom: polygon with lakes and wflow lake parameters
 
         Parameters
@@ -313,17 +286,10 @@
         min_area: float = 1.0,
         trapping_default: float = 1.0,
         output_names: Dict = {
-<<<<<<< HEAD
             "reservoir_area__count": "reservoir_area_id",
             "reservoir_location__count": "reservoir_outlet_id",
-            "reservoir_surface__area": "ResSimpleArea",
-            "reservoir_sediment~bedload__trapping_efficiency_coefficient": "ResTrapEff",
-=======
-            "reservoir_area__count": "wflow_reservoirareas",
-            "reservoir_location__count": "wflow_reservoirlocs",
             "reservoir_surface__area": "reservoir_area",
             "reservoir_water_sediment~bedload__trapping_efficiency": "reservoir_trapping_efficiency",  # noqa : E501
->>>>>>> dfad9d6c
         },
         geom_name: str = "reservoirs",
         **kwargs,
@@ -338,18 +304,11 @@
 
         Adds model layers:
 
-<<<<<<< HEAD
         * **reservoir_area_id** map: reservoir IDs [-]
         * **reservoir_outlet_id** map: reservoir IDs at outlet locations [-]
-        * **ResSimpleArea** map: reservoir area [m2]
-        * **ResTrapEff** map: reservoir trapping efficiency coefficient [-]
-=======
-        * **wflow_reservoirareas** map: reservoir IDs [-]
-        * **wflow_reservoirlocs** map: reservoir IDs at outlet locations [-]
         * **reservoir_area** map: reservoir area [m2]
         * **reservoir_trapping_efficiency** map: reservoir trapping efficiency
          coefficient [-]
->>>>>>> dfad9d6c
 
         Parameters
         ----------
