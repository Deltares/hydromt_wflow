"""Implement Wflow model class."""

# Implement model class following model API

import codecs
import glob
import logging
import os
from os.path import basename, dirname, isdir, isfile, join
from pathlib import Path
from typing import Any, Dict, List

import geopandas as gpd
import hydromt
import numpy as np
import pandas as pd
import pyflwdir
import pyproj
import shapely
import tomlkit
import xarray as xr
from dask.diagnostics import ProgressBar
from hydromt import flw
from hydromt.models.model_grid import GridModel
from hydromt.nodata import NoDataStrategy
from shapely.geometry import box

from hydromt_wflow.utils import (
    DATADIR,
    convert_to_wflow_v1_sbm,
    get_config,
    mask_raster_from_layer,
    read_csv_results,
)

from . import workflows
from .naming import _create_hydromt_wflow_mapping_sbm

__all__ = ["WflowModel"]

logger = logging.getLogger(__name__)


class WflowModel(GridModel):
    """Wflow model class."""

    _NAME = "wflow"
    _CONF = "wflow_sbm.toml"
    _CLI_ARGS = {"region": "setup_basemaps", "res": "setup_basemaps"}
    _DATADIR = DATADIR
    _GEOMS = {}
    _FOLDERS = []
    _CATALOGS = join(_DATADIR, "parameters_data.yml")

    def __init__(
        self,
        root: str | None = None,
        mode: str | None = "w",
        config_fn: str | None = None,
        data_libs: List[str] | str | None = None,
        logger=logger,
        **artifact_keys,
    ):
        if data_libs is None:
            data_libs = []
        for lib, version in artifact_keys.items():
            logger.warning(
                "Adding a predefined data catalog as key-word argument is deprecated, "
                f"add the catalog as '{lib}={version}'"
                " to the data_libs list instead."
            )
            if not version:  # False or None
                continue
            elif isinstance(version, str):
                lib += f"={version}"
            data_libs = [lib] + data_libs

        super().__init__(
            root=root,
            mode=mode,
            config_fn=config_fn,
            data_libs=data_libs,
            logger=logger,
        )

        # wflow specific
        self._tables = dict()
        self._flwdir = None
        self.data_catalog.from_yml(self._CATALOGS)

        # Supported Wflow.jl version
        logger.info("Supported Wflow.jl version v1+")
        # hydromt mapping and wflow variable names
        self._MAPS, self._WFLOW_NAMES = _create_hydromt_wflow_mapping_sbm(self.config)

    # COMPONENTS
    def setup_basemaps(
        self,
        region: Dict,
        hydrography_fn: str | xr.Dataset,
        basin_index_fn: str | xr.Dataset | None = None,
        res: float | int = 1 / 120.0,
        upscale_method: str = "ihu",
        output_names: Dict = {
            "local_drain_direction": "wflow_ldd",
            "subcatchment_location__count": "wflow_subcatch",
            "land_surface__slope": "land_slope",
        },
    ):
        """
        Build the DEM and flow direction for a Wflow model.

        Setup basemaps sets the `region` of interest and `res`
        (resolution in degrees) of the model.
        All DEM and flow direction related maps are then build.

        We strongly recommend using the region types ``basin`` or ``subbasin`` to build
        a wflow model. If you know what you are doing, you can also use the ``bbox``
        region type (e.g for an island) with the bbox coordinates in EPSG 4326 or the
        ``geom`` region type (e.g. basin polygons have been pre-processed and match
        EXACTLY with ``hydrography_fn``).

        E.g. of `region` argument for a subbasin based on a point and snapped using
        upstream area threshold in `hydrography_fn`, where the maximum boundary box of
        the output subbasin is known:
        region = {'subbasin': [x,y], 'uparea': 10, 'bounds': [xmin, ymin, xmax, ymax]}

        (Sub)Basin delineation is done using hydromt.workflows.get_basin_geometry
        method. Because the delineation is computed from the flow direction data in
        memory, to avoid memory error when using large datasets in `hydrography_fn`, the
        user can either supply 'bounds' in `region` or a basin index dataset in
        `basin_index_fn` to limit the flow direction data to the region of interest.
        The basin index dataset is a GeoDataframe containing either basins polygons or
        bounding boxes of basin boundaries. To select the correct basins, basin ID
        'basins' in `hydrography_fn` and `basin_index_fn` should match.

        If the model resolution is larger than the source data resolution,
        the flow direction is upscaled using the `upscale_method`, by default the
        Iterative Hydrography Upscaling (IHU).

        The default `hydrography_fn` is "merit_hydro"
        (`MERIT hydro <http://hydro.iis.u-tokyo.ac.jp/~yamadai/MERIT_Hydro/index.html>`_
        at 3 arcsec resolution).
        Alternative sources include "merit_hydro_1k" at 30 arcsec resolution.
        Users can also supply their own elevation and flow direction data
        in any CRS and not only EPSG:4326. The ArcGIS D8 convention is supported
        (see also `PyFlwDir documentation
        <https://deltares.github.io/pyflwdir/latest/_examples/flwdir.html>`).

        Note that in order to define the region, using points or bounding box,
        the coordinates of the points / bounding box
        should be in the same CRS than the hydrography data.
        The wflow model will then also be in the same CRS than the
        hydrography data in order to avoid assumptions and reprojection errors.
        If the user wishes to use a different CRS,
        we recommend first to reproject the hydrography data separately,
        before calling hydromt build.
        You can find examples on how to reproject or prepare hydrography data in the
        `prepare flow directions example notebook
        <https://deltares.github.io/hydromt_wflow/latest/_examples/prepare_ldd.html>`_.

        Adds model layers:

        * **wflow_ldd** map: flow direction in LDD format [-]
        * **wflow_subcatch** map: basin ID map [-]
        * **meta_upstream_area** map: upstream area [km2]
        * **meta_streamorder** map: Strahler stream order [-]
        * **land_elevation** map: average elevation [m+REF]
        * **meta_subgrid_elevation** map: subgrid outlet elevation [m+REF]
        * **land_slope** map: average land surface slope [m/m]
        * **basins** geom: basins boundary vector
        * **region** geom: region boundary vector

        Parameters
        ----------
        region : dict
            Dictionary describing region of interest.
            See :py:meth:`hydromt.workflows.basin_mask.parse_region()` for all options
        hydrography_fn : str, xarray.Dataset
            Name of RasterDataset source for basemap parameters.

            * Required variables: 'flwdir' [LLD or D8 or NEXTXY], 'elevtn' [m+REF]

            * Required variables if used with `basin_index_fn`: 'basins' [-]

            * Required variables if used for snapping in `region`: 'uparea' [km2],
                'strord' [-]

            * Optional variables: 'lndslp' [m/m], 'mask' [bool]
        basin_index_fn : str, geopandas.GeoDataFrame, optional
            Name of GeoDataFrame source for basin_index data linked to hydrography_fn.

            * Required variables: 'basid' [-]
        res : float, optional
            Output model resolution
        upscale_method : {'ihu', 'eam', 'dmm'}, optional
            Upscaling method for flow direction data, by default 'ihu'.
        output_names : dict, optional
            Dictionary with output names that will be used in the model netcdf input
            files. Users should provide the Wflow.jl variable name followed by the name
            in the netcdf file.

        See Also
        --------
        hydromt.workflows.parse_region
        hydromt.workflows.get_basin_geometry
        workflows.hydrography
        workflows.topography
        """
        self.logger.info("Preparing base hydrography basemaps.")
        # update self._MAPS and self._WFLOW_NAMES with user defined output names
        self._update_naming(output_names)
        # retrieve global data (lazy!)
        ds_org = self.data_catalog.get_rasterdataset(hydrography_fn)

        # Check on resolution (degree vs meter) depending on ds_org res/crs
        scale_ratio = int(np.round(res / ds_org.raster.res[0]))
        if scale_ratio < 1:
            raise ValueError(
                f"The model resolution {res} should be \
larger than the {hydrography_fn} resolution {ds_org.raster.res[0]}"
            )
        if ds_org.raster.crs.is_geographic:
            if res > 1:  # 111 km
                raise ValueError(
                    f"The model resolution {res} should be smaller than 1 degree \
(111km) for geographic coordinate systems. "
                    "Make sure you provided res in degree rather than in meters."
                )

        # get basin geometry and clip data
        kind, region = hydromt.workflows.parse_region(region, logger=self.logger)
        xy = None
        if kind in ["basin", "subbasin", "outlet"]:
            if basin_index_fn is not None:
                bas_index = self.data_catalog[basin_index_fn]
            else:
                bas_index = None
            geom, xy = hydromt.workflows.get_basin_geometry(
                ds=ds_org,
                kind=kind,
                basin_index=bas_index,
                logger=self.logger,
                **region,
            )
        elif "bbox" in region:
            bbox = region.get("bbox")
            geom = gpd.GeoDataFrame(geometry=[box(*bbox)], crs=4326)
        elif "geom" in region:
            geom = region.get("geom")
        else:
            raise ValueError(f"wflow region argument not understood: {region}")
        if geom is not None and geom.crs is None:
            raise ValueError("wflow region geometry has no CRS")

        # Set the basins geometry
        ds_org = ds_org.raster.clip_geom(geom, align=res, buffer=10)
        ds_org.coords["mask"] = ds_org.raster.geometry_mask(geom)
        self.logger.debug("Adding basins vector to geoms.")

        # Set name based on scale_factor
        if scale_ratio != 1:
            self.set_geoms(geom, name="basins_highres")

        # setup hydrography maps and set staticmap attribute with renamed maps
        ds_base, _ = workflows.hydrography(
            ds=ds_org,
            res=res,
            xy=xy,
            upscale_method=upscale_method,
            logger=self.logger,
        )
        # Rename and add to grid
        # rename idx_out coords
        if "idx_out" in ds_base:
            ds_base = ds_base.rename({"idx_out": "meta_subgrid_outlet_idx"})
        rmdict = {k: self._MAPS.get(k, k) for k in ds_base.data_vars}
        self.set_grid(ds_base.rename(rmdict))
        # update config
        # skip adding elevtn to config as it will only be used if floodplain 2d are on
        rmdict = {k: v for k, v in rmdict.items() if k != "elevtn"}
        self._update_config_variable_name(ds_base.rename(rmdict).data_vars, None)
        # Call basins once to set it
        self.basins

        # setup topography maps
        ds_topo = workflows.topography(
            ds=ds_org, ds_like=self.grid, method="average", logger=self.logger
        )
        rmdict = {k: self._MAPS.get(k, k) for k in ds_topo.data_vars}
        self.set_grid(ds_topo.rename(rmdict))
        # update config
        # skip adding elevtn to config as it will only be used if floodplain 2d are on
        rmdict = {k: v for k, v in rmdict.items() if k != "elevtn"}
        self._update_config_variable_name(ds_topo.rename(rmdict).data_vars)
        # set basin geometry
        self.logger.debug("Adding region vector to geoms.")
        self.set_geoms(self.region, name="region")

        # update toml for degree/meters if needed
        if ds_base.raster.crs.is_projected:
            self.set_config("model.sizeinmetres", True)

    def setup_rivers(
        self,
        hydrography_fn: str | xr.Dataset,
        river_geom_fn: str | gpd.GeoDataFrame | None = None,
        river_upa: float = 30,
        rivdph_method: str = "powlaw",
        slope_len: float = 2e3,
        min_rivlen_ratio: float = 0.0,
        min_rivdph: float = 1,
        min_rivwth: float = 30,
        smooth_len: float = 5e3,
        rivman_mapping_fn: str
        | Path
        | pd.DataFrame = "roughness_river_mapping_default",
        elevtn_map: str = "land_elevation",
        river_routing: str = "kinematic-wave",
        connectivity: int = 8,
        output_names: Dict = {
            "river_location__mask": "wflow_river",
            "river__length": "river_length",
            "river__width": "river_width",
            "river_bank_water__depth": "river_depth",
            "river__slope": "river_slope",
            "river_water_flow__manning_n_parameter": "river_manning_n",
            "river_bank_water__elevation": "river_bank_elevation",
        },
    ):
        """
        Set all river parameter maps.

        The river mask is defined by all cells with a minimum upstream area threshold
        ``river_upa`` [km2].

        The river length is defined as the distance from the subgrid outlet pixel to
        the next upstream subgrid outlet pixel. The ``min_rivlen_ratio`` is the minimum
        global river length to avg. cell resolution ratio and is used as a threshold in
        window based smoothing of river length.

        The river slope is derived from the subgrid elevation difference between pixels
        at a half distance ``slope_len`` [m] up-
        and downstream from the subgrid outlet pixel.

        The river manning roughness coefficient is derived based on reclassification
        of the streamorder map using a lookup table ``rivman_mapping_fn``.

        The river width is derived from the nearest river segment in ``river_geom_fn``.
        Data gaps are filled by the nearest valid upstream value and averaged along
        the flow directions over a length ``smooth_len`` [m]

        The river depth can be directly derived from ``river_geom_fn`` property or
        calculated using the ``rivdph_method``, by default powlaw:
        h = hc*Qbf**hp, which is based on qbankfull discharge from the nearest river
        segment in ``river_geom_fn`` and takes optional arguments for the hc
        (default = 0.27) and hp (default = 0.30) parameters. For other methods see
        :py:meth:`hydromt.workflows.river_depth`.

        If ``river_routing`` is set to "local-inertial", the bankfull elevation map
        can be conditioned based on the average cell elevation ("land_elevation")
        or subgrid outlet pixel elevation ("meta_subgrid_elevation").
        The subgrid elevation might provide a better representation
        of the river elevation profile, however in combination with
        local-inertial land routing (see :py:meth:`setup_floodplains`)
        the subgrid elevation will likely overestimate the floodplain storage capacity.
        Note that the same input elevation map should be used for river bankfull
        elevation and land elevation when using local-inertial land routing.

        Adds model layers:

        * **wflow_river** map: river mask [-]
        * **river_length** map: river length [m]
        * **river_width** map: river width [m]
        * **river_depth** map: bankfull river depth [m]
        * **river_slope** map: river slope [m/m]
        * **river_manning_n** map: Manning coefficient for river cells [s.m^1/3]
        * **rivers** geom: river vector based on wflow_river mask
        * **river_bank_elevation** map: hydrologically conditioned elevation [m+REF]

        Parameters
        ----------
        hydrography_fn : str, Path, xarray.Dataset
            Name of RasterDataset source for hydrography data.
            Must be same as setup_basemaps for consistent results.

            * Required variables: 'flwdir' [LLD or D8 or NEXTXY], 'uparea' [km2],
              'elevtn'[m+REF]
            * Optional variables: 'rivwth' [m], 'qbankfull' [m3/s]
        river_geom_fn : str, Path, geopandas.GeoDataFrame, optional
            Name of GeoDataFrame source for river data.

            * Required variables: 'rivwth' [m], 'rivdph' [m] or 'qbankfull' [m3/s]
        river_upa : float, optional
            Minimum upstream area threshold for the river map [km2]. By default 30.0
        slope_len : float, optional
            Length over which the river slope is calculated [km]. By default 2.0
        min_rivlen_ratio: float, optional
            Ratio of cell resolution used minimum length threshold in a moving
            window based smoothing of river length, by default 0.0
            The river length smoothing is skipped if `min_riverlen_ratio` = 0.
            For details about the river length smoothing,
            see :py:meth:`pyflwdir.FlwdirRaster.smooth_rivlen`
        rivdph_method : {'gvf', 'manning', 'powlaw'}
            see :py:meth:`hydromt.workflows.river_depth` for details, by default \
                "powlaw"
        river_routing : {'kinematic-wave', 'local-inertial'}
            Routing methodology to be used, by default "kinematic-wave".
        smooth_len : float, optional
            Length [m] over which to smooth the output river width and depth,
            by default 5e3
        min_rivdph : float, optional
            Minimum river depth [m], by default 1.0
        min_rivwth : float, optional
            Minimum river width [m], by default 30.0
        elevtn_map : str, optional
            Name of the elevation map in the current WflowModel.grid.
            By default "land_elevation"
        output_names : dict, optional
            Dictionary with output names that will be used in the model netcdf input
            files. Users should provide the Wflow.jl variable name followed by the name
            in the netcdf file.

        See Also
        --------
        workflows.river_bathymetry
        hydromt.workflows.river_depth
        pyflwdir.FlwdirRaster.river_depth
        setup_floodplains
        """
        self.logger.info("Preparing river maps.")
        # update self._MAPS and self._WFLOW_NAMES with user defined output names
        self._update_naming(output_names)

        # Check that river_upa threshold is bigger than the maximum uparea in the grid
        if river_upa > float(self.grid[self._MAPS["uparea"]].max()):
            raise ValueError(
                f"river_upa threshold {river_upa} should be larger than the maximum \
uparea in the grid {float(self.grid[self._MAPS['uparea']].max())} in order to create \
river cells."
            )

        rivdph_methods = ["gvf", "manning", "powlaw"]
        if rivdph_method not in rivdph_methods:
            raise ValueError(f'"{rivdph_method}" unknown. Select from {rivdph_methods}')

        routing_options = ["kinematic-wave", "local-inertial"]
        if river_routing not in routing_options:
            raise ValueError(
                f'river_routing="{river_routing}" unknown. \
Select from {routing_options}.'
            )

        # read data
        ds_hydro = self.data_catalog.get_rasterdataset(
            hydrography_fn, geom=self.region, buffer=10
        )
        ds_hydro.coords["mask"] = ds_hydro.raster.geometry_mask(self.region)

        # get rivmsk, rivlen, rivslp
        # read model maps and revert wflow to hydromt map names
        inv_rename = {v: k for k, v in self._MAPS.items() if v in self.grid}
        ds_riv = workflows.river(
            ds=ds_hydro,
            ds_model=self.grid.rename(inv_rename),
            river_upa=river_upa,
            slope_len=slope_len,
            channel_dir="up",
            min_rivlen_ratio=min_rivlen_ratio,
            logger=self.logger,
        )[0]

        ds_riv["rivmsk"] = ds_riv["rivmsk"].assign_attrs(
            river_upa=river_upa, slope_len=slope_len, min_rivlen_ratio=min_rivlen_ratio
        )
        dvars = ["rivmsk", "rivlen", "rivslp"]
        rmdict = {k: self._MAPS.get(k, k) for k in dvars}
        self.set_grid(ds_riv[dvars].rename(rmdict))
        # update config
        for dvar in dvars:
            if dvar == "rivmsk":
                self._update_config_variable_name(self._MAPS[dvar], data_type=None)
            else:
                self._update_config_variable_name(self._MAPS[dvar])

        # TODO make separate workflows.river_manning  method
        # Make river_manning_n map from csv file with mapping
        # between streamorder and river_manning_n value
        strord = self.grid[self._MAPS["strord"]].copy()
        df = self.data_catalog.get_dataframe(rivman_mapping_fn)
        # max streamorder value above which values get the same river_manning_n value
        max_str = df.index[-2]
        nodata = df.index[-1]
        # if streamorder value larger than max_str, assign last value
        strord = strord.where(strord <= max_str, max_str)
        # handle missing value (last row of csv is mapping of missing values)
        strord = strord.where(strord != strord.raster.nodata, nodata)
        strord.raster.set_nodata(nodata)
        ds_nriver = workflows.landuse(
            da=strord,
            ds_like=self.grid,
            df=df,
            logger=self.logger,
        )
        rmdict = {k: self._MAPS.get(k, k) for k in ds_nriver.data_vars}
        self.set_grid(ds_nriver.rename(rmdict))
        # update config
        self._update_config_variable_name(ds_nriver.rename(rmdict).data_vars)

        # get rivdph, rivwth
        # while we still have setup_riverwidth one can skip river_bathymetry here
        # TODO make river_geom_fn required after removing setup_riverwidth
        if river_geom_fn is not None:
            gdf_riv = self.data_catalog.get_geodataframe(
                river_geom_fn, geom=self.region
            )
            # reread model data to get river maps
            inv_rename = {v: k for k, v in self._MAPS.items() if v in self.grid}
            ds_riv1 = workflows.river_bathymetry(
                ds_model=self.grid.rename(inv_rename),
                gdf_riv=gdf_riv,
                method=rivdph_method,
                smooth_len=smooth_len,
                min_rivdph=min_rivdph,
                min_rivwth=min_rivwth,
                logger=self.logger,
            )
            rmdict = {k: self._MAPS.get(k, k) for k in ds_riv1.data_vars}
            self.set_grid(ds_riv1.rename(rmdict))
            # update config
            self._update_config_variable_name(ds_riv1.rename(rmdict).data_vars)

        self.logger.debug("Adding rivers vector to geoms.")
        self.geoms.pop("rivers", None)  # remove old rivers if in geoms
        self.rivers  # add new rivers to geoms

        # Add hydrologically conditioned elevation map for the river, if required
        self.logger.debug(f'Update wflow config model.river_routing="{river_routing}"')
        self.set_config("model.river_routing", river_routing)
        if river_routing == "local-inertial":
            postfix = {
                "land_elevation": "_avg",
                "meta_subgrid_elevation": "_subgrid",
            }.get(elevtn_map, "")
            name = f"river_bank_elevation{postfix}"
            # Check if users wanted a specific name for the hydrodem
            hydrodem_var = self._WFLOW_NAMES.get(self._MAPS["river_bank_elevation"])
            if hydrodem_var in output_names:
                name = output_names[hydrodem_var]
            self._update_naming({hydrodem_var: name})

            ds_out = flw.dem_adjust(
                da_flwdir=self.grid[self._MAPS["flwdir"]],
                da_elevtn=self.grid[elevtn_map],
                da_rivmsk=self.grid[self._MAPS["rivmsk"]],
                flwdir=self.flwdir,
                connectivity=connectivity,
                river_d8=True,
                logger=self.logger,
            ).rename(name)
            self.set_grid(ds_out)

            # update toml model.river_routing
            self._update_config_variable_name(name)

    def setup_floodplains(
        self,
        hydrography_fn: str | xr.Dataset,
        floodplain_type: str,
        ### Options for 1D floodplains
        river_upa: float | None = None,
        flood_depths: List = [0.5, 1.0, 1.5, 2.0, 2.5, 3.0, 4.0, 5.0],
        ### Options for 2D floodplains
        elevtn_map: str = "land_elevation",
        connectivity: int = 4,
        output_names: Dict = {
            "floodplain_water__sum_of_volume-per-depth": "floodplain_volume",
            "river_bank_elevation": "river_bank_elevation_avg_D4",
        },
    ):
        """
        Add floodplain information to the model schematisation.

        The user can define what type of floodplains are required (1D or 2D),
        through the ``floodplain_type`` argument.

        If ``floodplain_type`` is set to "1d", a floodplain profile is derived for every
        river cell. It adds a map with floodplain volume per flood depth,
        which is used in the wflow 1D floodplain schematisation.

        Note, it is important to use the same river uparea value as used in the
        :py:meth:`setup_rivers` method.

        If ``floodplain_type`` is set to "2d", this component adds
        a hydrologically conditioned elevation (river_bank_elevation) map for
        land routing (local-inertial). For this options, landcells need to be
        conditioned to D4 flow directions otherwise pits may remain in the land cells.

        The conditioned elevation can be based on the average cell elevation
        ("land_elevation") or subgrid outlet pixel elevation ("meta_subgrid_elevation").
        Note that the subgrid elevation will likely overestimate
        the floodplain storage capacity.

        Additionally, note that the same input elevation map should be used for river
        bankfull elevation and land elevation when using local-inertial land routing.

        Requires :py:meth:`setup_rivers` to be executed beforehand
        (with ``river_routing`` set to "local-inertial").

        Adds model layers:

        * **floodplain_volume** map: map with floodplain volumes, has flood depth as \
            third dimension [m3] (for 1D floodplains)
        * **river_bank_elevation** map: hydrologically conditioned elevation [m+REF]
          (for 2D floodplains)

        Parameters
        ----------
        floodplain_type: {"1d", "2d"}
            Option defining the type of floodplains, see below what arguments
            are related to the different floodplain types
        hydrography_fn : str, Path, xarray.Dataset
            Name of RasterDataset source for hydrography data. Must be same as
            setup_basemaps for consistent results.

            * Required variables: ['flwdir', 'uparea', 'elevtn']
        river_upa : float, optional
            (1D floodplains) minimum upstream area threshold for drain in the HAND.
            Optional value, as it is inferred from the grid metadata,
            to be consistent with setup_rivers.
        flood_depths : tuple of float, optional
            (1D floodplains) flood depths at which a volume is derived.
            By default [0.5, 1.0, 1.5, 2.0, 2.5, 3.0, 4.0, 5.0]

        elevtn_map: {"land_elevation", "meta_subgrid_elevation"}
            (2D floodplains) Name of staticmap to hydrologically condition.
            By default "land_elevation"
        output_names : dict, optional
            Dictionary with output names that will be used in the model netcdf input
            files. Users should provide the Wflow.jl variable name followed by the name
            in the netcdf file.

        See Also
        --------
        workflows.river_floodplain_volume
        hydromt.flw.dem_adjust
        pyflwdir.FlwdirRaster.dem_adjust
        setup_rivers
        """
        if self.get_config("model.river_routing") != "local-inertial":
            raise ValueError(
                "Floodplains (1d or 2d) are currently only supported with \
local inertial river routing"
            )
        # update self._MAPS and self._WFLOW_NAMES with user defined output names
        var = "floodplain_water__sum_of_volume-per-depth"
        if var in output_names:
            self._update_naming({var: output_names[var]})

        r_list = ["1d", "2d"]
        if floodplain_type not in r_list:
            raise ValueError(
                f'river_routing="{floodplain_type}" unknown. Select from {r_list}.'
            )

        # Adjust settings based on floodplain_type selection
        if floodplain_type == "1d":
            floodplain_1d = True
            land_routing = "kinematic-wave"

            if not hasattr(pyflwdir.FlwdirRaster, "ucat_volume"):
                self.logger.warning("This method requires pyflwdir >= 0.5.6")
                return

            self.logger.info("Preparing 1D river floodplain_volume map.")

            # read data
            ds_hydro = self.data_catalog.get_rasterdataset(
                hydrography_fn, geom=self.region, buffer=10
            )
            ds_hydro.coords["mask"] = ds_hydro.raster.geometry_mask(self.region)

            # try to get river uparea from grid, throw error if not specified
            # or when found but different from specified value
            new_river_upa = self.grid[self._MAPS["rivmsk"]].attrs.get(
                "river_upa", river_upa
            )
            if new_river_upa is None:
                raise ValueError(
                    "No value for `river_upa` specified, and the value cannot \
be inferred from the grid attributes"
                )
            elif new_river_upa != river_upa and river_upa is not None:
                raise ValueError(
                    f"Value specified for river_upa ({river_upa}) is different from \
the value found in the grid ({new_river_upa})"
                )
            self.logger.debug(f"Using river_upa value value of: {new_river_upa}")

            # get river floodplain volume
            inv_rename = {v: k for k, v in self._MAPS.items() if v in self.grid}
            da_fldpln = workflows.river_floodplain_volume(
                ds=ds_hydro,
                ds_model=self.grid.rename(inv_rename),
                river_upa=new_river_upa,
                flood_depths=flood_depths,
                logger=self.logger,
            )

            # check if the layer already exists, since overwriting with different
            # flood_depth values is not working properly if this is the case
            if self._MAPS["floodplain_volume"] in self.grid:
                self.logger.warning(
                    "Layer `floodplain_volume` already in grid, removing layer \
and `flood_depth` dimension to ensure correctly \
setting new flood_depth dimensions"
                )
                self._grid = self._grid.drop_dims("flood_depth")

            da_fldpln.name = self._MAPS["floodplain_volume"]
            self.set_grid(da_fldpln)
            self._update_config_variable_name(da_fldpln.name)

        elif floodplain_type == "2d":
            floodplain_1d = False
            land_routing = "local-inertial"

            if elevtn_map not in self.grid:
                raise ValueError(f'"{elevtn_map}" not found in grid')

            postfix = {
                "land_elevation": "_avg",
                "meta_subgrid_elevation": "_subgrid",
            }.get(elevtn_map, "")
            name = f"river_bank_elevation{postfix}_D{connectivity}"
            # Check if users wanted a specific name for the river_bank_elevation
            hydrodem_var = self._WFLOW_NAMES.get(self._MAPS["river_bank_elevation"])
            lndelv_var = self._WFLOW_NAMES.get(self._MAPS["elevtn"])
            # river_bank_elevation is used for two wflow variables
            if hydrodem_var in output_names:
                name = output_names[hydrodem_var]
            self._update_naming(
                {
                    hydrodem_var: name,
                    lndelv_var: elevtn_map,
                }
            )
            self.logger.info(f"Preparing {name} map for land routing.")
            ds_out = flw.dem_adjust(
                da_flwdir=self.grid[self._MAPS["flwdir"]],
                da_elevtn=self.grid[elevtn_map],
                da_rivmsk=self.grid[self._MAPS["rivmsk"]],
                flwdir=self.flwdir,
                connectivity=connectivity,
                river_d8=True,
                logger=self.logger,
            ).rename(name)
            self.set_grid(ds_out)
            # Update the bankfull elevation map
            self.set_config("input.static.river_bank_water__elevation", name)
            # In this case river_bank_elevation is also used for the ground elevation?
            self.set_config(
                "input.static.land_surface_water_flow__ground_elevation", elevtn_map
            )

        # Update config
        self.logger.debug(f'Update wflow config model.floodplain_1d="{floodplain_1d}"')
        self.set_config("model.floodplain_1d", floodplain_1d)
        self.logger.debug(f'Update wflow config model.land_routing="{land_routing}"')
        self.set_config("model.land_routing", land_routing)

        if floodplain_type == "1d":
            # Add states
            self.set_config(
                "state.floodplain_water__instantaneous_volume_flow_rate",
                "floodplain_instantaneous_q",
            )
            self.set_config(
                "state.floodplain_water__instantaneous_depth",
                "floodplain_instantaneous_h",
            )
            self.set_config(
<<<<<<< HEAD
                "state.land_surface_water__instantaneous_volume_flow_rate", "land_q"
=======
                "state.land_surface_water__instantaneous_volume_flow_rate",
                "land_instantaneous_q",
>>>>>>> 38b5172d
            )
            # Remove local-inertial land states
            if (
                self.get_config(
                    "state.land_surface_water__x_component_of_instantaneous_volume_flow_rate"
                )
                is not None
            ):
                self.config["state"].pop(
                    "land_surface_water__x_component_of_instantaneous_volume_flow_rate",
                    None,
                )
            if (
                self.get_config(
                    "state.land_surface_water__y_component_of_instantaneous_volume_flow_rate"
                )
                is not None
            ):
                self.config["state"].pop(
                    "land_surface_water__y_component_of_instantaneous_volume_flow_rate",
                    None,
                )
            # Remove from output.netcdf_grid section
            if (
                self.get_config(
                    "output.netcdf_grid.variables.land_surface_water__x_component_of_instantaneous_volume_flow_rate"
                )
                is not None
            ):
                self.config["output"]["netcdf_grid"]["variables"].pop(
                    "land_surface_water__x_component_of_instantaneous_volume_flow_rate",
                    None,
                )
            if (
                self.get_config(
                    "output.netcdf_grid.variables.land_surface_water__y_component_of_instantaneous_volume_flow_rate"
                )
                is not None
            ):
                self.config["output"]["netcdf_grid"]["variables"].pop(
                    "land_surface_water__y_component_of_instantaneous_volume_flow_rate",
                    None,
                )
        else:
            # Add local-inertial land routing states
            self.set_config(
                "state.land_surface_water__x_component_of_instantaneous_volume_flow_rate",
                "land_instantaneous_qx",
            )
            self.set_config(
                "state.land_surface_water__y_component_of_instantaneous_volume_flow_rate",
                "land_instantaneous_qy",
            )
            # Remove kinematic-wave and 1d floodplain states
            if (
                self.get_config(
                    "state.land_surface_water__instantaneous_volume_flow_rate"
                )
                is not None
            ):
                self.config["state"].pop(
                    "land_surface_water__instantaneous_volume_flow_rate", None
                )
            if (
                self.get_config(
                    "state.floodplain_water__instantaneous_volume_flow_rate"
                )
                is not None
            ):
                self.config["state"].pop(
                    "floodplain_water__instantaneous_volume_flow_rate", None
                )
            if (
                self.get_config("state.floodplain_water__instantaneous_depth")
                is not None
            ):
                self.config["state"].pop("floodplain_water__instantaneous_depth", None)
            # Remove from output.netcdf_grid section
            if (
                self.get_config(
                    "output.netcdf_grid.variables.land_surface_water__instantaneous_volume_flow_rate"
                )
                is not None
            ):
                self.config["output"]["netcdf_grid"]["variables"].pop(
                    "land_surface_water__instantaneous_volume_flow_rate", None
                )

    def setup_riverwidth(
        self,
        predictor: str = "discharge",
        fill: bool = False,
        fit: bool = False,
        min_wth: float = 1.0,
        precip_fn: str | xr.DataArray = "chelsa",
        climate_fn: str | xr.DataArray = "koppen_geiger",
        output_name: str = "river_width",
        **kwargs,
    ):
        """
        Set the river width parameter based on power-law relationship with a predictor.

        By default the riverwidth is estimated based on discharge as ``predictor``
        and used to set the riverwidth globally based on pre-defined power-law
        parameters per climate class. With ``fit`` set to True,
        the power-law relationships parameters are set on-the-fly.
        With ``fill`` set to True, the estimated river widths are only used
        to fill gaps in the observed data. Alternative ``predictor`` values
        are precip (accumulated precipitation) and uparea (upstream area).
        For these predictors values ``fit`` default to True.
        By default the predictor is based on discharge which is estimated through
        multiple linear regression with precipitation and upstream area
        per climate zone.

        * **river_width** map: river width [m]

        Parameters
        ----------
        predictor : {"discharge", "precip", "uparea"}
            Predictor used in the power-law equation: width = a * predictor ^ b.
            Discharge is based on multiple linear regression per climate zone.
            Precip is based on the 10x the daily average
            accumulated precipitation [m3/s].
            Uparea is based on the upstream area grid [km2].
            Other variables, e.g. bankfull discharge, can also be provided if present
            in the grid
        fill : bool, optional
            If True (default), use estimate to fill gaps, outliers and lake/res areas
            in observed width data (if present);
            if False, set all riverwidths based on predictor
            (automatic choice if no observations found)
        fit : bool, optional
            If True, the power-law parameters are fitted on the fly
            By default True for all but "discharge" predictor.
            A-priori derived parameters will be overwritten if True.
        a, b : float, optional kwarg
            Manual power-law parameters
        min_wth : float, optional
            Minimum river width, by default 1.0
        precip_fn : str, xarray.DataArray
            Source of long term precipitation grid if the predictor
            is set to 'discharge' or 'precip'. By default "chelsa".
        climate_fn: str, xarray.DataArray
            Source of long-term climate grid if the predictor is set to 'discharge'.
            By default "koppen_geiger".
        output_name : str
            The name of the output river__width map.
        """
        self.logger.warning(
            'The "setup_riverwidth" method has been deprecated \
and will soon be removed. '
            'You can now use the "setup_river" method for all river parameters.'
        )
        if self._MAPS["rivmsk"] not in self.grid:
            raise ValueError(
                "The setup_riverwidth method requires to run setup_river method first."
            )

        # update self._MAPS and self._WFLOW_NAMES with user defined output names
        wflow_var = "river__width"
        self._update_naming({wflow_var: output_name})

        # derive river width
        data = {}
        if predictor in ["discharge", "precip"]:
            da_precip = self.data_catalog.get_rasterdataset(
                precip_fn, geom=self.region, buffer=2
            )
            da_precip.name = precip_fn
            data["da_precip"] = da_precip
        if predictor == "discharge":
            da_climate = self.data_catalog.get_rasterdataset(
                climate_fn, geom=self.region, buffer=2
            )
            da_climate.name = climate_fn
            data["da_climate"] = da_climate

        inv_rename = {v: k for k, v in self._MAPS.items() if v in self.grid}
        da_rivwth = workflows.river_width(
            ds_like=self.grid.rename(inv_rename),
            flwdir=self.flwdir,
            data=data,
            fill=fill,
            fill_outliers=kwargs.pop("fill_outliers", fill),
            min_wth=min_wth,
            mask_names=["lakeareas", "resareas", "glacareas"],
            predictor=predictor,
            a=kwargs.get("a", None),
            b=kwargs.get("b", None),
            logger=self.logger,
            fit=fit,
            **kwargs,
        )
        self.set_grid(da_rivwth, name=output_name)
        self._update_config_variable_name(output_name)

    def setup_lulcmaps(
        self,
        lulc_fn: str | xr.DataArray,
        lulc_mapping_fn: str | Path | pd.DataFrame | None = None,
        lulc_vars: Dict = {
            "landuse": None,
            "Kext": "vegetation_canopy__light-extinction_coefficient",
            "land_manning_n": "land_surface_water_flow__manning_n_parameter",
            "PathFrac": "soil~compacted__area_fraction",
            "RootingDepth": "vegetation_root__depth",
            "Sl": "vegetation__specific-leaf_storage",
            "Swood": "vegetation_wood_water__storage_capacity",
            "WaterFrac": "land~water-covered__area_fraction",
            "kc": "vegetation__crop_factor",
            "alpha_h1": "vegetation_root__feddes_critial_pressure_head_h~1_reduction_coefficient",  # noqa: E501
            "h1": "vegetation_root__feddes_critial_pressure_head_h~1",
            "h2": "vegetation_root__feddes_critial_pressure_head_h~2",
            "h3_high": "vegetation_root__feddes_critial_pressure_head_h~3~high",
            "h3_low": "vegetation_root__feddes_critial_pressure_head_h~3~low",
            "h4": "vegetation_root__feddes_critial_pressure_head_h~4",
        },
        output_names_suffix: str | None = None,
    ):
        """
        Derive several wflow maps based on landuse-landcover (LULC) data.

        Lookup table `lulc_mapping_fn` columns are converted to lulc classes model
        parameters based on literature. The data is remapped at its original resolution
        and then resampled to the model resolution using the average value, unless noted
        differently.

        Currently, if `lulc_fn` is set to the "vito", "globcover", "esa_worldcover"
        "corine" or "glmnco", default lookup tables are available and will be used if
        `lulc_mapping_fn` is not provided.

        Adds model layers:

        * **landuse** map: Landuse class [-]
        * **Kext** map: Extinction coefficient in the canopy gap fraction equation [-]
        * **Sl** map: Specific leaf storage [mm]
        * **Swood** map: Fraction of wood in the vegetation/plant [-]
        * **RootingDepth** map: Length of vegetation roots [mm]
        * **PathFrac** map: The fraction of compacted or urban area per grid cell [-]
        * **WaterFrac** map: The fraction of open water per grid cell [-]
        * **land_manning_n** map: Manning Roughness [-]
        * **kc** map: Crop coefficient [-]
        * **alpha_h1** map: Root water uptake reduction at soil water pressure head h1
          (0 or 1) [-]
        * **h1** map: Soil water pressure head h1 at which root water uptake is reduced
          (Feddes) [cm]
        * **h2** map: Soil water pressure head h2 at which root water uptake is reduced
          (Feddes) [cm]
        * **h3_high** map: Soil water pressure head h3 at which root water uptake is
          reduced (Feddes) [cm]
        * **h3_low** map: Soil water pressure head h3 at which root water uptake is
          reduced (Feddes) [cm]
        * **h4** map: Soil water pressure head h4 at which root water uptake is reduced
          (Feddes) [cm]


        Parameters
        ----------
        lulc_fn : str, xarray.DataArray
            Name of RasterDataset source in data_sources.yml file.
        lulc_mapping_fn : str, Path, pd.DataFrame
            Path to a mapping csv file from landuse in source name to parameter values
            in lulc_vars. If lulc_fn is one of {"globcover", "vito", "corine",
            "esa_worldcover", "glmnco"}, a default mapping is used and this argument
            becomes optional.
        lulc_vars : Dict
            Dictionnary of landuse parameters to prepare. The names are the
            the columns of the mapping file and the values are the corresponding
            Wflow.jl variables if any.
        output_names_suffix : str, optional
            Suffix to be added to the output names to avoid having to rename all the
            columns of the mapping tables. For example if the suffix is "vito", all
            variables in lulc_vars will be renamed to "landuse_vito", "Kext_vito", etc.
        """
        if output_names_suffix is not None:
            # rename lulc_vars with the suffix
            output_names = {
                v: f"{k}_{output_names_suffix}" for k, v in lulc_vars.items()
            }
        else:
            output_names = {v: k for k, v in lulc_vars.items()}
        self._update_naming(output_names)
        # As landuse is not a wflow variable, we update the name manually in self._MAPS
        if output_names_suffix is not None:
            self._MAPS["landuse"] = f"meta_landuse_{output_names_suffix}"

        self.logger.info("Preparing LULC parameter maps.")
        if lulc_mapping_fn is None:
            lulc_mapping_fn = f"{lulc_fn}_mapping_default"

        # read landuse map to DataArray
        da = self.data_catalog.get_rasterdataset(
            lulc_fn, geom=self.region, buffer=2, variables=["landuse"]
        )
        df_map = self.data_catalog.get_dataframe(
            lulc_mapping_fn,
            driver_kwargs={"index_col": 0},  # only used if fn_map is a file path
        )
        # process landuse
        ds_lulc_maps = workflows.landuse(
            da=da,
            ds_like=self.grid,
            df=df_map,
            params=list(lulc_vars.keys()),
            logger=self.logger,
        )
        rmdict = {k: self._MAPS.get(k, k) for k in ds_lulc_maps.data_vars}
        self.set_grid(ds_lulc_maps.rename(rmdict))

        # Add entries to the config
        self._update_config_variable_name(ds_lulc_maps.rename(rmdict).data_vars)

    def setup_lulcmaps_from_vector(
        self,
        lulc_fn: str | gpd.GeoDataFrame,
        lulc_mapping_fn: str | Path | pd.DataFrame | None = None,
        lulc_vars: Dict = {
            "landuse": None,
            "Kext": "vegetation_canopy__light-extinction_coefficient",
            "land_manning_n": "land_surface_water_flow__manning_n_parameter",
            "PathFrac": "soil~compacted__area_fraction",
            "RootingDepth": "vegetation_root__depth",
            "Sl": "vegetation__specific-leaf_storage",
            "Swood": "vegetation_wood_water__storage_capacity",
            "WaterFrac": "land~water-covered__area_fraction",
            "kc": "vegetation__crop_factor",
            "alpha_h1": "vegetation_root__feddes_critial_pressure_head_h~1_reduction_coefficient",  # noqa: E501
            "h1": "vegetation_root__feddes_critial_pressure_head_h~1",
            "h2": "vegetation_root__feddes_critial_pressure_head_h~2",
            "h3_high": "vegetation_root__feddes_critial_pressure_head_h~3~high",
            "h3_low": "vegetation_root__feddes_critial_pressure_head_h~3~low",
            "h4": "vegetation_root__feddes_critial_pressure_head_h~4",
        },
        lulc_res: float | int | None = None,
        all_touched: bool = False,
        buffer: int = 1000,
        save_raster_lulc: bool = False,
        output_names_suffix: str | None = None,
    ):
        """
        Derive several wflow maps based on vector landuse-landcover (LULC) data.

        The vector lulc data is first rasterized to a raster map at the model resolution
        or at a higher resolution specified in ``lulc_res`` (recommended).

        Lookup table `lulc_mapping_fn` columns are converted to lulc classes model
        parameters based on literature. The data is remapped at its original resolution
        and then resampled to the model resolution using the average value, unless noted
        differently.

        Adds model layers:

        * **landuse** map: Landuse class [-]
        * **Kext** map: Extinction coefficient in the canopy gap fraction equation [-]
        * **Sl** map: Specific leaf storage [mm]
        * **Swood** map: Fraction of wood in the vegetation/plant [-]
        * **RootingDepth** map: Length of vegetation roots [mm]
        * **PathFrac** map: The fraction of compacted or urban area per grid cell [-]
        * **WaterFrac** map: The fraction of open water per grid cell [-]
        * **land_manning_n** map: Manning Roughness [-]
        * **kc** map: Crop coefficient [-]
        * **alpha_h1** map: Root water uptake reduction at soil water pressure head h1
          (0 or 1) [-]
        * **h1** map: Soil water pressure head h1 at which root water uptake is reduced
          (Feddes) [cm]
        * **h2** map: Soil water pressure head h2 at which root water uptake is reduced
          (Feddes) [cm]
        * **h3_high** map: Soil water pressure head h3 at which root water uptake is
          reduced (Feddes) [cm]
        * **h3_low** map: Soil water pressure head h3 at which root water uptake is
          reduced (Feddes) [cm]
        * **h4** map: Soil water pressure head h4 at which root water uptake is reduced
          (Feddes) [cm]

        Parameters
        ----------
        lulc_fn : str, gpd.GeoDataFrame
            GeoDataFrame or name in data catalog / path to (vector) landuse map.

            * Required columns: 'landuse' [-]
        lulc_mapping_fn : str, Path, pd.DataFrame
            Path to a mapping csv file from landuse in source name to parameter values
            in lulc_vars. If lulc_fn is one of {"globcover", "vito", "corine",
            "esa_worldcover", "glmnco"}, a default mapping is used and this argument
            becomes optional.
        lulc_vars : Dict
            Dictionnary of landuse parameters to prepare. The names are the
            the columns of the mapping file and the values are the corresponding
            Wflow.jl variables.
        lulc_res : float, int, optional
            Resolution of the intermediate rasterized landuse map. The unit (meter or
            degree) depends on the CRS of lulc_fn (projected or not). By default None,
            which uses the model resolution.
        all_touched : bool, optional
            If True, all pixels touched by the vector will be burned in the raster,
            by default False.
        buffer : int, optional
            Buffer around the bounding box of the vector data to ensure that all
            landuse classes are included in the rasterized map, by default 1000.
        save_raster_lulc : bool, optional
            If True, the (high) resolution rasterized landuse map will be saved to
            maps/landuse_raster.tif, by default False.
        output_names_suffix : str, optional
            Suffix to be added to the output names to avoid having to rename all the
            columns of the mapping tables. For example if the suffix is "vito", all
            variables in lulc_vars will be renamed to "landuse_vito", "Kext_vito", etc.

        See Also
        --------
        workflows.landuse_from_vector
        """
        if output_names_suffix is not None:
            # rename lulc_vars with the suffix
            output_names = {
                v: f"{k}_{output_names_suffix}" for k, v in lulc_vars.items()
            }
        else:
            output_names = {v: k for k, v in lulc_vars.items()}
        self._update_naming(output_names)
        # As landuse is not a wflow variable, we update the name manually in self._MAPS
        if output_names_suffix is not None:
            self._MAPS["landuse"] = f"meta_landuse_{output_names_suffix}"

        self.logger.info("Preparing LULC parameter maps.")
        # Read mapping table
        if lulc_mapping_fn is None:
            lulc_mapping_fn = f"{lulc_fn}_mapping_default"
        df_map = self.data_catalog.get_dataframe(
            lulc_mapping_fn,
            driver_kwargs={"index_col": 0},  # only used if fn_map is a file path
        )
        # read landuse map
        gdf = self.data_catalog.get_geodataframe(
            lulc_fn,
            bbox=self.grid.raster.bounds,
            buffer=buffer,
            variables=["landuse"],
        )
        if save_raster_lulc:
            lulc_out = join(self.root, "maps", "landuse_raster.tif")
        else:
            lulc_out = None

        # process landuse
        ds_lulc_maps = workflows.landuse_from_vector(
            gdf=gdf,
            ds_like=self.grid,
            df=df_map,
            params=list(lulc_vars.keys()),
            lulc_res=lulc_res,
            all_touched=all_touched,
            buffer=buffer,
            lulc_out=lulc_out,
            logger=self.logger,
        )
        rmdict = {k: self._MAPS.get(k, k) for k in ds_lulc_maps.data_vars}
        self.set_grid(ds_lulc_maps.rename(rmdict))
        # update config variable names
        self._update_config_variable_name(ds_lulc_maps.rename(rmdict).data_vars)

    def setup_laimaps(
        self,
        lai_fn: str | xr.DataArray,
        lulc_fn: str | xr.DataArray | None = None,
        lulc_sampling_method: str = "any",
        lulc_zero_classes: List[int] = [],
        buffer: int = 2,
        output_name: str = "LAI",
    ):
        """
        Set leaf area index (LAI) climatology maps per month [1,2,3,...,12].

        The values are resampled to the model resolution using the average value.
        Currently only directly cyclic LAI data is supported.

        If `lulc_fn` is provided, mapping tables from landuse classes to LAI values
        will be derived from the LULC data. These tables can then be re-used later if
        you would like to add new LAI maps derived from this mapping table and new
        landuse scenarios. We advise to use a larger `buffer` to ensure that LAI values
        can be assigned for all landuse classes and based on a large enough sample of
        the LULC data.

        Adds model layers:

        * **LAI** map: Leaf Area Index climatology [-]
            Resampled from source data using average. Assuming that missing values
            correspond to bare soil, these are set to zero before resampling.

        Parameters
        ----------
        lai_fn : str, xarray.DataArray
            Name of RasterDataset source for LAI parameters, see data/data_sources.yml.

            * Required variables: 'LAI' [-]

            * Required dimensions: 'time' = [1,2,3,...,12] (months)
        lulc_fn : str, xarray.DataArray, optional
            Name of RasterDataset source for landuse-landcover data.
            If provided, the LAI values are mapped to landuse classes and will be saved
            to a csv file.
        lulc_sampling_method : str, optional
            Resampling method for the LULC data to the LAI resolution. Two methods are
            supported:

            * 'any' (default): if any cell of the desired landuse class is present in
              the resampling window (even just one), it will be used to derive LAI
              values. This method is less exact but will provide LAI values for all
              landuse classes for the high resolution landuse map.
            * 'mode': the most frequent value in the resampling window is
              used. This method is less precise as for cells with a lot of different
              landuse classes, the most frequent value might still be only a small
              fraction of the cell. More landuse classes should however be covered and
              it can always be used with the landuse map of the wflow model instead of
              the original high resolution one.
            * 'q3': only cells with the most frequent value (mode) and that cover 75%
              (q3) of the resampling window will be used. This method is more exact but
              for small basins, you may have less or no samples to derive LAI values
              for some classes.
        lulc_zero_classes : list, optional
            List of landuse classes that should have zero for leaf area index values
            for example waterbodies, open ocean etc. For very high resolution landuse
            maps, urban surfaces and bare areas can be included here as well.
            By default empty.
        buffer : int, optional
            Buffer around the region to read the data, by default 2.
        output_name : str
            Name of the output vegetation__leaf-area_index map. By default "LAI".
        """
        # retrieve data for region
        self.logger.info("Preparing LAI maps.")
        wflow_var = self._WFLOW_NAMES[self._MAPS["LAI"]]
        self._update_naming({wflow_var: output_name})
        da = self.data_catalog.get_rasterdataset(
            lai_fn, geom=self.region, buffer=buffer
        )
        if lulc_fn is not None:
            self.logger.info("Preparing LULC-LAI mapping table.")
            da_lulc = self.data_catalog.get_rasterdataset(
                lulc_fn, geom=self.region, buffer=buffer
            )
            # derive mapping
            df_lai_mapping = workflows.create_lulc_lai_mapping_table(
                da_lulc=da_lulc,
                da_lai=da.copy(),
                sampling_method=lulc_sampling_method,
                lulc_zero_classes=lulc_zero_classes,
                logger=self.logger,
            )
            # Save to csv
            if isinstance(lulc_fn, str) and not isfile(lulc_fn):
                df_fn = f"lai_per_lulc_{lulc_fn}.csv"
            else:
                df_fn = "lai_per_lulc.csv"
            df_lai_mapping.to_csv(join(self.root, df_fn))

        # Resample LAI data to wflow model resolution
        da_lai = workflows.lai(
            da=da,
            ds_like=self.grid,
            logger=self.logger,
        )
        # Rename the first dimension to time
        rmdict = {da_lai.dims[0]: "time"}
        self.set_grid(da_lai.rename(rmdict), name=self._MAPS["LAI"])
        self._update_config_variable_name(self._MAPS["LAI"], data_type="cyclic")

    def setup_laimaps_from_lulc_mapping(
        self,
        lulc_fn: str | xr.DataArray,
        lai_mapping_fn: str | pd.DataFrame,
        output_name: str = "LAI",
    ):
        """
        Derive cyclic LAI maps from a LULC data source and a LULC-LAI mapping table.

        Adds model layers:

        * **LAI** map: Leaf Area Index climatology [-]
            Resampled from source data using average. Assuming that missing values
            correspond to bare soil, these are set to zero before resampling.

        Parameters
        ----------
        lulc_fn : str, xarray.DataArray
            Name of RasterDataset source for landuse-landcover data.
        lai_mapping_fn : str, pd.DataFrame
            Path to a mapping csv file from landuse in source name to
            LAI values. The csv file should contain rows with landuse classes
            and LAI values for each month. The columns should be named as the
            months (1,2,3,...,12).
            This table can be created using the :py:meth:`setup_laimaps` method.
        output_name : str
            Name of the output vegetation__leaf-area_index map. By default "LAI".
        """
        self.logger.info(
            "Preparing LAI maps from LULC data using LULC-LAI mapping table."
        )
        # update self._MAPS and self._WFLOW_NAMES with user defined output names
        wflow_var = self._WFLOW_NAMES[self._MAPS["LAI"]]
        self._update_naming({wflow_var: output_name})

        # read landuse map to DataArray
        da = self.data_catalog.get_rasterdataset(
            lulc_fn, geom=self.region, buffer=2, variables=["landuse"]
        )
        df_lai_mapping = self.data_catalog.get_dataframe(
            lai_mapping_fn,
            driver_kwargs={"index_col": 0},  # only used if fn_map is a file path
        )
        # process landuse with LULC-LAI mapping table
        da_lai = workflows.lai_from_lulc_mapping(
            da=da,
            ds_like=self.grid,
            df=df_lai_mapping,
            logger=self.logger,
        )
        # Add to grid
        self.set_grid(da_lai, name=self._MAPS["LAI"])
        # Add to config
        self._update_config_variable_name(self._MAPS["LAI"], data_type="cyclic")

    def setup_config_output_timeseries(
        self,
        mapname: str,
        toml_output: str | None = "csv",
        header: List[str] | None = ["river_q"],
        param: List[str] | None = ["river_water__volume_flow_rate"],
        reducer: List[str] | None = None,
    ):
        """Set the default gauge map based on basin outlets.

        Adds model layers:

        * **csv.column** config: csv timeseries to save based on mapname locations
        * **netcdf.variable** config: netcdf timeseries to save based on mapname \
            locations

        Parameters
        ----------
        mapname : str
            Name of the gauge map (in staticmaps.nc) to use for scalar output.
        toml_output : str, optional
            One of ['csv', 'netcdf_scalar', None] to update [output.csv] or
            [output.netcdf_scalar] section of wflow toml file or do nothing. By
            default, 'csv'.
        header : list, optional
            Save specific model parameters in csv section. This option defines
            the header of the csv file.
            By default saves river_q (for river_water__volume_flow_rate).
        param: list, optional
            Save specific model parameters in csv section. This option defines
            the wflow variable corresponding to the
            names in gauge_toml_header. By default saves river_water__volume_flow_rate
            (for river_q).
        reducer: list, optional
            If map is an area rather than a point location, provides the reducer
            for the parameters to save. By default None.
        """
        # # Add new outputcsv section in the config
        if toml_output == "csv" or toml_output == "netcdf_scalar":
            self.logger.info(f"Adding {param} to {toml_output} section of toml.")
            # Add map to the input section of config
            basename = (
                mapname
                if not mapname.startswith("wflow")
                else mapname.replace("wflow_", "")
            )
            self.set_config(f"input.{basename}", mapname)
            # Settings and add csv or netcdf sections if not already in config
            # csv
            if toml_output == "csv":
                header_name = "header"
                var_name = "column"
                if self.get_config("output.csv") is None:
                    self.set_config("output.csv.path", "output.csv")
            # netcdf
            if toml_output == "netcdf_scalar":
                header_name = "name"
                var_name = "variable"
                if self.get_config("output.netcdf_scalar") is None:
                    self.set_config("output.netcdf_scalar.path", "output_scalar.nc")
            # initialise column / variable section
            if self.get_config(f"output.{toml_output}.{var_name}") is None:
                self.set_config(f"output.{toml_output}.{var_name}", [])

            # Add new output column/variable to config
            for o in range(len(param)):
                gauge_toml_dict = {
                    header_name: header[o],
                    "map": basename,
                    "parameter": param[o],
                }
                if reducer is not None:
                    gauge_toml_dict["reducer"] = reducer[o]
                # If the gauge column/variable already exists skip writing twice
                if gauge_toml_dict not in self.config["output"][toml_output][var_name]:
                    self.config["output"][toml_output][var_name].append(gauge_toml_dict)
        else:
            self.logger.info(
                f"toml_output set to {toml_output}, \
skipping adding gauge specific outputs to the toml."
            )

    def setup_outlets(
        self,
        river_only: bool = True,
        toml_output: str = "csv",
        gauge_toml_header: List[str] = ["river_q"],
        gauge_toml_param: List[str] = ["river_water__volume_flow_rate"],
    ):
        """Set the default gauge map based on basin outlets.

        If wflow_subcatch is available, the catchment outlets IDs will be matching the
        wflow_subcatch IDs. If not, then IDs from 1 to number of outlets are used.

        Can also add csv/netcdf_scalar output settings in the TOML.

        Adds model layers:

        * **wflow_gauges** map: gauge IDs map from catchment outlets [-]
        * **gauges** geom: polygon of catchment outlets

        Parameters
        ----------
        river_only : bool, optional
            Only derive outlet locations if they are located on a river instead of
            locations for all catchments, by default True.
        toml_output : str, optional
            One of ['csv', 'netcdf_scalar', None] to update [output.csv] or
            [output.netcdf_scalar] section of wflow toml file or do nothing. By
            default, 'csv'.
        gauge_toml_header : list, optional
            Save specific model parameters in csv section. This option defines
            the header of the csv file.
            By default saves river_q (for river_water__volume_flow_rate).
        gauge_toml_param: list, optional
            Save specific model parameters in csv section. This option defines
            the wflow variable corresponding to the names in gauge_toml_header.
            By default saves river_water__volume_flow_rate (for river_q).
        """
        # read existing geoms; important to get the right basin when updating
        # fix in set_geoms / set_geoms method
        self.geoms

        self.logger.info("Gauges locations set based on river outlets.")
        idxs_out = self.flwdir.idxs_pit
        # Only keep river outlets for gauges
        if river_only:
            idxs_out = idxs_out[
                (self.grid[self._MAPS["rivmsk"]] > 0).values.flat[idxs_out]
            ]
        # Use the wflow_subcatch ids
        if self._MAPS["basins"] in self.grid:
            ids = self.grid[self._MAPS["basins"]].values.flat[idxs_out]
        else:
            ids = None
        da_out, idxs_out, ids_out = flw.gauge_map(
            self.grid,
            idxs=idxs_out,
            ids=ids,
            flwdir=self.flwdir,
            logger=self.logger,
        )
        self.set_grid(da_out, name="wflow_gauges")
        points = gpd.points_from_xy(*self.grid.raster.idx_to_xy(idxs_out))
        gdf = gpd.GeoDataFrame(
            index=ids_out.astype(np.int32), geometry=points, crs=self.crs
        )
        gdf["fid"] = ids_out.astype(np.int32)
        self.set_geoms(gdf, name="gauges")
        self.logger.info("Gauges map based on catchment river outlets added.")

        self.setup_config_output_timeseries(
            mapname="wflow_gauges",
            toml_output=toml_output,
            header=gauge_toml_header,
            param=gauge_toml_param,
        )

    def setup_gauges(
        self,
        gauges_fn: str | Path | gpd.GeoDataFrame,
        index_col: str | None = None,
        snap_to_river: bool = True,
        mask: np.ndarray | None = None,
        snap_uparea: bool = False,
        max_dist: float = 10e3,
        wdw: int = 3,
        rel_error: float = 0.05,
        abs_error: float = 50.0,
        fillna: bool = False,
        derive_subcatch: bool = False,
        basename: str | None = None,
        toml_output: str = "csv",
        gauge_toml_header: List[str] = ["river_q", "precip"],
        gauge_toml_param: List[str] = [
            "river_water__volume_flow_rate",
            "atmosphere_water__precipitation_volume_flux",
        ],
        **kwargs,
    ):
        """Set a gauge map based on ``gauges_fn`` data.

        Supported gauge datasets include data catlog entries, direct GeoDataFrame
        or "<path_to_source>" for user supplied csv or geometry files
        with gauge locations. If a csv file is provided, a "x" or "lon" and
        "y" or "lat" column is required and the first column will be used as
        IDs in the map.

        There are four available methods to prepare the gauge map:

        * no snapping: ``mask=None``, ``snap_to_river=False``, ``snap_uparea=False``.
          The gauge locations are used as is.
        * snapping to mask: the gauge locations are snapped to a boolean mask map based
          on the closest dowsntream cell within the mask:
          either provide ``mask`` or set ``snap_to_river=True``
          to snap to the river cells (default).
          ``max_dist`` can be used to set the maximum distance to snap to the mask.
        * snapping based on upstream area matching: : ``snap_uparea=True``.
          The gauge locations are snapped to the closest matching upstream area value.
          Requires gauges_fn to have an ``uparea`` [km2] column. The closest value will
          be looked for in a cell window of size ``wdw`` and the absolute and relative
          differences between the gauge and the closest value should be smaller than
          ``abs_error`` and ``rel_error``.
        * snapping based on upstream area matching and mask: ``snap_uparea=True``,
          ``mask`` or ``snap_to_river=True``. The gauge locations are snapped to the
          closest matching upstream area value within the mask.

        If ``derive_subcatch`` is set to True, an additional subcatch map is derived
        from the gauge locations.

        Finally the output locations can be added to wflow TOML file sections
        [output.csv] or [output.netcdf_scalar] using the ``toml_output`` option. The
        ``gauge_toml_header`` and ``gauge_toml_param`` options can be used to define
        the header and corresponding wflow variable names in the TOML file.

        Adds model layers:

        * **wflow_gauges_source** map: gauge IDs map from source [-] (if gauges_fn)
        * **wflow_subcatch_source** map: subcatchment based on gauge locations [-] \
(if derive_subcatch)
        * **gauges_source** geom: polygon of gauges from source
        * **subcatch_source** geom: polygon of subcatchment based on \
gauge locations [-] (if derive_subcatch)

        Parameters
        ----------
        gauges_fn : str, Path, geopandas.GeoDataFrame
            Catalog source name, path to gauges file geometry file or
            geopandas.GeoDataFrame.

            * Required variables if snap_uparea is True: 'uparea' [km2]
        index_col : str, optional
            Column in gauges_fn to use for ID values, by default None
            (use the default index column)
        mask : np.boolean, optional
            If provided snaps to the mask, else snaps to the river (default).
        snap_to_river : bool, optional
            Snap point locations to the closest downstream river cell, by default True
        snap_uparea: bool, optional
            Snap gauges based on upstream area. Gauges_fn should have "uparea"
            in its attributes.
        max_dist : float, optional
            Maximum distance [m] between original and snapped point location.
            A warning is logged if exceeded. By default 10 000m.
        wdw: int, optional
            Window size in number of cells around the gauge locations
            to snap uparea to, only used if ``snap_uparea`` is True. By default 3.
        rel_error: float, optional
            Maximum relative error (default 0.05)
            between the gauge location upstream area and the upstream area of
            the best fit grid cell, only used if snap_uparea is True.
        abs_error: float, optional
            Maximum absolute error (default 50.0)
            between the gauge location upstream area and the upstream area of
            the best fit grid cell, only used if snap_uparea is True.
        fillna: bool, optional
            Fill missing values in the gauges uparea column with the values from wflow
            upstream area (ie no snapping). By default False and the gauges with NaN
            values are skipped.
        derive_subcatch : bool, optional
            Derive subcatch map for gauges, by default False
        basename : str, optional
            Map name in grid (wflow_gauges_basename)
            if None use the gauges_fn basename.
        toml_output : str, optional
            One of ['csv', 'netcdf_scalar', None] to update [output.csv] or
            [output.netcdf_scalar] section of wflow toml file or do nothing. By
            default, 'csv'.
        gauge_toml_header : list, optional
            Save specific model parameters in csv section.
            This option defines the header of the csv file.
            By default saves river_q (for river_water__volume_flow_rate) and
            precip (for "atmosphere_water__precipitation_volume_flux").
        gauge_toml_param: list, optional
            Save specific model parameters in csv section. This option defines
            the wflow variable corresponding to the names in gauge_toml_header.
            By default saves river_water__volume_flow_rate (for river_q) and
            "atmosphere_water__precipitation_volume_flux" (for precip).
        kwargs : dict, optional
            Additional keyword arguments to pass to the get_data method ie
            get_geodataframe or get_geodataset depending  on the data_type of gauges_fn.
        """
        # Read data
        kwargs = {}
        if isinstance(gauges_fn, gpd.GeoDataFrame):
            gdf_gauges = gauges_fn
            if not np.all(np.isin(gdf_gauges.geometry.type, "Point")):
                raise ValueError(f"{gauges_fn} contains other geometries than Point")
        elif isfile(gauges_fn):
            # try to get epsg number directly, important when writing back data_catalog
            if hasattr(self.crs, "to_epsg"):
                code = self.crs.to_epsg()
            else:
                code = self.crs
            kwargs.update(crs=code)
            gdf_gauges = self.data_catalog.get_geodataframe(
                gauges_fn,
                geom=self.basins,
                assert_gtype="Point",
                handle_nodata=NoDataStrategy.IGNORE,
                **kwargs,
            )
        elif gauges_fn in self.data_catalog:
            if self.data_catalog[gauges_fn].data_type == "GeoDataFrame":
                gdf_gauges = self.data_catalog.get_geodataframe(
                    gauges_fn,
                    geom=self.basins,
                    assert_gtype="Point",
                    handle_nodata=NoDataStrategy.IGNORE,
                    **kwargs,
                )
            elif self.data_catalog[gauges_fn].data_type == "GeoDataset":
                da = self.data_catalog.get_geodataset(
                    gauges_fn,
                    geom=self.basins,
                    handle_nodata=NoDataStrategy.IGNORE,
                    **kwargs,
                )
                gdf_gauges = da.vector.to_gdf()
                # Check for point geometry
                if not np.all(np.isin(gdf_gauges.geometry.type, "Point")):
                    raise ValueError(
                        f"{gauges_fn} contains other geometries than Point"
                    )
        else:
            raise ValueError(
                f"{gauges_fn} data source not found or \
                incorrect data_type ({self.data_catalog[gauges_fn].data_type} \
                instead of GeoDataFrame or GeoDataset)."
            )

        # Create basename
        if basename is None:
            basename = os.path.basename(gauges_fn).split(".")[0].replace("_", "-")

        # Check if there is data found
        if gdf_gauges is None:
            self.logger.info("Skipping method, as no data has been found")
            return

        # Create the gauges map
        self.logger.info(
            f"{gdf_gauges.index.size} {basename} gauge locations found within domain"
        )

        # read existing geoms; important to get the right basin when updating
        self.geoms
        # Reproject to model crs
        gdf_gauges = gdf_gauges.to_crs(self.crs).copy()

        # Get coords, index and ID
        xs, ys = np.vectorize(lambda p: (p.xy[0][0], p.xy[1][0]))(
            gdf_gauges["geometry"]
        )
        idxs = self.grid.raster.xy_to_idx(xs, ys)
        if index_col is not None and index_col in gdf_gauges.columns:
            gdf_gauges = gdf_gauges.set_index(index_col)
        if np.any(gdf_gauges.index == 0):
            self.logger.warning("Gauge ID 0 is not allowed, setting to 1")
            gdf_gauges.index = gdf_gauges.index.values + 1
        ids = gdf_gauges.index.values

        # if snap_to_river use river map as the mask
        if snap_to_river and mask is None:
            mask = self._MAPS["rivmsk"]
        if mask is not None:
            mask = self.grid[mask].values
        if snap_uparea and "uparea" in gdf_gauges.columns:
            # Derive gauge map based on upstream area snapping
            da, idxs, ids = workflows.gauge_map_uparea(
                self.grid,
                gdf_gauges,
                uparea_name=self._MAPS["uparea"],
                mask=mask,
                wdw=wdw,
                rel_error=rel_error,
                abs_error=abs_error,
                fillna=fillna,
                logger=self.logger,
            )
        else:
            # Derive gauge map
            da, idxs, ids = flw.gauge_map(
                self.grid,
                idxs=idxs,
                ids=ids,
                stream=mask,
                flwdir=self.flwdir,
                max_dist=max_dist,
                logger=self.logger,
            )
            # Filter gauges that could not be snapped to rivers
            if snap_to_river:
                ids_old = ids.copy()
                da = da.where(self.grid[self._MAPS["rivmsk"]] != 0, da.raster.nodata)
                ids_new = np.unique(da.values[da.values > 0])
                idxs = idxs[np.isin(ids_old, ids_new)]
                ids = da.values.flat[idxs]

        # Check if there are gauges left
        if ids.size == 0:
            self.logger.warning(
                "No gauges found within domain after snapping, skipping method."
            )
            return

        # Add to grid
        mapname = f"wflow_gauges_{basename}"
        self.set_grid(da, name=mapname)

        # geoms
        points = gpd.points_from_xy(*self.grid.raster.idx_to_xy(idxs))
        # if csv contains additional columns, these are also written in the geoms
        gdf_snapped = gpd.GeoDataFrame(
            index=ids.astype(np.int32), geometry=points, crs=self.crs
        )
        # Set the index name of gdf snapped based on original gdf
        if gdf_gauges.index.name is not None:
            gdf_snapped.index.name = gdf_gauges.index.name
        else:
            gdf_snapped.index.name = "fid"
            gdf_gauges.index.name = "fid"
        # Add gdf attributes to gdf_snapped (filter on snapped index before merging)
        df_attrs = pd.DataFrame(gdf_gauges.drop(columns="geometry"))
        df_attrs = df_attrs[np.isin(df_attrs.index, gdf_snapped.index)]
        gdf_snapped = gdf_snapped.merge(df_attrs, how="inner", on=gdf_gauges.index.name)
        # Add gdf_snapped to geoms
        self.set_geoms(gdf_snapped, name=mapname.replace("wflow_", ""))

        # Add output timeseries for gauges in the toml
        self.setup_config_output_timeseries(
            mapname=mapname,
            toml_output=toml_output,
            header=gauge_toml_header,
            param=gauge_toml_param,
        )

        # add subcatch
        if derive_subcatch:
            da_basins = flw.basin_map(self.grid, self.flwdir, idxs=idxs, ids=ids)[0]
            mapname = self._MAPS["basins"] + "_" + basename
            self.set_grid(da_basins, name=mapname)
            gdf_basins = self.grid[mapname].raster.vectorize()
            self.set_geoms(gdf_basins, name=mapname.replace("wflow_", ""))

    def setup_areamap(
        self,
        area_fn: str | gpd.GeoDataFrame,
        col2raster: str,
        nodata: int | float = -1,
        output_names: Dict = {},
    ):
        """Set area map from vector data to save wflow outputs for specific area.

        Adds model layer:

        * **col2raster** map:  output area data map

        Parameters
        ----------
        area_fn : str, geopandas.GeoDataFrame
            Name of GeoDataFrame data corresponding to wflow output area.
        col2raster : str
            Name of the column from `area_fn` to rasterize.
        nodata : int/float, optional
            Nodata value to use when rasterizing. Should match the dtype of `col2raster`
            . By default -1.
        output_names : dict, optional
            Dictionary with output names that will be used in the model netcdf input
            files. Users should provide the Wflow.jl variable name followed by the name
            in the netcdf file. If another name is provided than col2raster, this name
            will be used.
        """
        self.logger.info(f"Preparing '{col2raster}' map from '{area_fn}'.")
        self._update_naming(output_names)
        gdf_org = self.data_catalog.get_geodataframe(
            area_fn, geom=self.basins, dst_crs=self.crs
        )
        if gdf_org.empty:
            self.logger.warning(
                f"No shapes of {area_fn} found within region, skipping areamap."
            )
            return
        else:
            da_area = self.grid.raster.rasterize(
                gdf=gdf_org,
                col_name=col2raster,
                nodata=nodata,
                all_touched=True,
            )
        if any(output_names):
            if len(output_names) > 1:
                raise ValueError(
                    "Only one output name is allowed for areamap, \
                    please provide a dictionary with one key."
                )
            col2raster_name = list(output_names.values())[0]
            self._update_config_variable_name(col2raster_name)
        else:
            col2raster_name = col2raster
        self.set_grid(da_area.rename(col2raster_name))

    def setup_lakes(
        self,
        lakes_fn: str | Path | gpd.GeoDataFrame,
        rating_curve_fns: List[str | Path | pd.DataFrame] | None = None,
        min_area: float = 10.0,
        add_maxstorage: bool = False,
        output_names: Dict = {
            "lake_area__count": "wflow_lakeareas",
            "lake_location__count": "wflow_lakelocs",
            "lake_surface__area": "lake_area",
            "lake_water_surface__initial_elevation": "lake_initial_depth",
            "lake_water_flow_threshold-level__elevation": "lake_outflow_threshold",
            "lake_water__rating_curve_coefficient": "lake_b",
            "lake_water__rating_curve_exponent": "lake_e",
            "lake_water__rating_curve_type_count": "lake_rating_curve",
            "lake_water__storage_curve_type_count": "lake_storage_curve",
            "lake~lower_location__count": "lake_lower_id",
        },
        geom_name: str = "lakes",
        **kwargs,
    ):
        """Generate maps of lake areas and outlets.

        Also meant to generate parameters with average lake area,
        depth and discharge values. The data is generated from features with
        ``min_area`` [km2] (default 1 km2) from a database with lake geometry, IDs and
        metadata. Data required are lake ID 'waterbody_id',
        average area 'Area_avg' [m2], average volume 'Vol_avg' [m3],
        average depth 'Depth_avg' [m] and average discharge 'Dis_avg' [m3/s].

        If rating curve data is available for storage and discharge they can be prepared
        via ``rating_curve_fns`` (see below for syntax and requirements).
        Else the parameters 'lake_b' and 'lake_e' will be used for discharge and
        for storage a rectangular profile lake is assumed.
        See Wflow documentation for more information.

        If ``add_maxstorage`` is True, the maximum storage of the lake is added to the
        output (controlled lake) based on 'Vol_max' [m3] column of lakes_fn.

        Adds model layers:

        * **wflow_lakeareas** map: lake IDs [-]
        * **wflow_lakelocs** map: lake IDs at outlet locations [-]
        * **lake_area** map: lake area [m2]
        * **lake_initial_depth** map: lake average water level [m]
        * **lake_outflow_threshold** map: lake outflow threshold water level [m]
        * **meta_lake_mean_outflow** map: lake average discharge [m3/s]
        * **lake_b** map: lake rating curve coefficient [-]
        * **lake_e** map: lake rating curve exponent [-]
        * **lake_rating_curve** map: option to compute rating curve [-]
        * **lake_storage_curve** map: option to compute storage curve [-]
        * **lake_lower_id** map: optional, lower linked lake locations [-]
        * **LakeMaxStorage** map: optional, maximum storage of lake [m3]
        * **lakes** geom: polygon with lakes and wflow lake parameters

        Parameters
        ----------
        lakes_fn :
            Name of GeoDataFrame source for lake parameters.

            * Required variables for direct use: \
'waterbody_id' [-], 'Area_avg' [m2], 'Depth_avg' [m], 'Dis_avg' [m3/s], 'lake_b' [-], \
'lake_e' [-], 'lake_rating_curve' [-], 'lake_storage_curve' [-], \
'lake_outflow_threshold' [m], 'lake_lower_id' [-]

            * Required variables for parameter estimation: \
'waterbody_id' [-], 'Area_avg' [m2], 'Vol_avg' [m3], 'Depth_avg' [m], 'Dis_avg'[m3/s]
        rating_curve_fns: str, Path, pandas.DataFrame, List, optional
            Data catalog entry/entries, path(s) or pandas.DataFrame containing rating
            curve values for lakes. If None then will be derived from properties of
            `lakes_fn`.
            Assumes one file per lake (with all variables) and that the lake ID is
            either in the filename or data catalog entry name (eg using placeholder).
            The ID should be placed at the end separated by an underscore (eg
            'rating_curve_12.csv' or 'rating_curve_12')

            * Required variables for storage curve: 'elevtn' [m+REF], 'volume' [m3]

            * Required variables for rating curve: 'elevtn' [m+REF], 'discharge' [m3/s]
        min_area : float, optional
            Minimum lake area threshold [km2], by default 10.0 km2.
        add_maxstorage : bool, optional
            If True, maximum storage of the lake is added to the output
            (controlled lake) based on 'Vol_max' [m3] column of lakes_fn.
            By default False (natural lake).
        output_names : dict, optional
            Dictionary with output names that will be used in the model netcdf input
            files. Users should provide the Wflow.jl variable name followed by the name
            in the netcdf file.
        geom_name : str, optional
            Name of the lakes geometry in the staticgeoms folder, by default 'lakes'
            for lakes.geojson.
        kwargs: optional
            Keyword arguments passed to the method
            hydromt.DataCatalog.get_rasterdataset()
        """
        # Derive lake are and outlet maps
        gdf_org, ds_lakes = self._setup_waterbodies(
            lakes_fn, "lake", min_area, **kwargs
        )
        if ds_lakes is None:
            self.logger.info("Skipping method, as no data has been found")
            return
        self._update_naming(output_names)

        # If rating_curve_fn prepare rating curve dict
        rating_dict = dict()
        if rating_curve_fns is not None:
            rating_curve_fns = np.atleast_1d(rating_curve_fns)
            # Find ids in rating_curve_fns
            fns_ids = []
            for fn in rating_curve_fns:
                try:
                    fns_ids.append(int(fn.split("_")[-1].split(".")[0]))
                except Exception:
                    self.logger.warning(
                        f"Could not parse integer lake index from \
rating curve fn {fn}. Skipping."
                    )
            # assume lake index will be in the path
            # Assume one rating curve per lake index
            for id in gdf_org["waterbody_id"].values:
                id = int(id)
                # Find if id is is one of the paths in rating_curve_fns
                if id in fns_ids:
                    # Update path based on current waterbody_id
                    i = fns_ids.index(id)
                    rating_fn = rating_curve_fns[i]
                    # Read data
                    if isfile(rating_fn) or rating_fn in self.data_catalog:
                        self.logger.info(
                            f"Preparing lake rating curve data from {rating_fn}"
                        )
                        df_rate = self.data_catalog.get_dataframe(rating_fn)
                        # Add to dict
                        rating_dict[id] = df_rate
                else:
                    self.logger.warning(
                        f"Rating curve file not found for lake with id {id}. \
Using default storage/outflow function parameters."
                    )
        else:
            self.logger.info(
                "No rating curve data provided. \
Using default storage/outflow function parameters."
            )

        # add waterbody parameters
        ds_lakes, gdf_lakes, rating_curves = workflows.waterbodies.lakeattrs(
            ds_lakes, gdf_org, rating_dict, add_maxstorage=add_maxstorage
        )

        # add to grid
        rmdict = {k: self._MAPS.get(k, k) for k in ds_lakes.data_vars}
        self.set_grid(ds_lakes.rename(rmdict))
        # write lakes with attr tables to static geoms.
        self.set_geoms(gdf_lakes, name=geom_name)
        # add the tables
        for k, v in rating_curves.items():
            self.set_tables(v, name=k)

        # Lake settings in the toml to update
        self.set_config("model.lakes", True)
        self.set_config(
            "state.variables.lake_water_surface__instantaneous_elevation",
            "lake_instantaneous_water_level",
        )

        for dvar in ds_lakes.data_vars:
            if dvar == "lakeareas" or dvar == "lakelocs":
                self._update_config_variable_name(self._MAPS[dvar], data_type=None)
            elif dvar in self._WFLOW_NAMES:
                self._update_config_variable_name(self._MAPS[dvar])

    def setup_reservoirs(
        self,
        reservoirs_fn: str | gpd.GeoDataFrame,
        timeseries_fn: str | None = None,
        min_area: float = 1.0,
        output_names: Dict = {
            "reservoir_area__count": "wflow_reservoirareas",
            "reservoir_location__count": "wflow_reservoirlocs",
            "reservoir_surface__area": "reservoir_area",
            "reservoir_water__max_volume": "reservoir_max_volume",
            "reservoir_water~min-target__volume_fraction": "reservoir_target_min_fraction",  # noqa: E501
            "reservoir_water~full-target__volume_fraction": "reservoir_target_full_fraction",  # noqa: E501
            "reservoir_water_demand~required~downstream__volume_flow_rate": "reservoir_demand",  # noqa: E501
            "reservoir_water_release-below-spillway__max_volume_flow_rate": "reservoir_max_release",  # noqa: E501
        },
        geom_name: str = "reservoirs",
        **kwargs,
    ):
        """Generate maps of reservoir areas and outlets.

        Also meant to generate parameters with average reservoir area, demand,
        min and max target storage capacities and discharge capacity values.

        The data is generated from features with ``min_area`` [km2] (default is 1 km2)
        from a database with reservoir geometry, IDs and metadata.

        Data requirements for direct use (i.e. wflow parameters are data already present
        in reservoirs_fn) are reservoir ID 'waterbody_id', area 'reservoir_area' [m2],
        maximum volume 'reservoir_max_volume' [m3], the targeted minimum and maximum
        fraction of water volume in the reservoir 'reservoir_target_min_fraction' and
        'reservoir_target_full_fraction' [-], the average water demand
        'reservoir_demand' [m3/s] and the maximum release of the reservoir before
        spilling 'reservoir_max_release' [m3/s].

        In case the wflow parameters are not directly available they can be computed by
        HydroMT based on time series of reservoir surface water area.
        These time series can be retrieved from either the hydroengine or the gwwapi,
        based on the Hylak_id the reservoir, found in the GrandD database.

        The required variables for computation of the parameters with time series data
        are reservoir ID 'waterbody_id', reservoir ID in the HydroLAKES database
        'Hylak_id', average volume 'Vol_avg' [m3], average depth 'Depth_avg' [m],
        average discharge 'Dis_avg' [m3/s] and dam height 'Dam_height' [m].
        To compute parameters without using time series data, the required variables in
        reservoirs_fn are reservoir ID 'waterbody_id', average area 'Area_avg' [m2],
        average volume 'Vol_avg' [m3], average depth 'Depth_avg' [m], average discharge
        'Dis_avg' [m3/s] and dam height 'Dam_height' [m]
        and minimum / normal / maximum storage capacity of the dam 'Capacity_min',
        'Capacity_norm', 'Capacity_max' [m3].

        Adds model layers:

        * **wflow_reservoirareas** map: reservoir IDs [-]
        * **wflow_reservoirlocs** map: reservoir IDs at outlet locations [-]
        * **reservoir_area** map: reservoir area [m2]
        * **reservoir_max_volume** map: reservoir max volume [m3]
        * **reservoir_target_min_fraction** map: reservoir target min frac [m3/m3]
        * **reservoir_target_full_fraction** map: reservoir target full frac [m3/m3]
        * **reservoir_demand** map: reservoir demand flow [m3/s]
        * **reservoir_max_release** map: reservoir max release flow [m3/s]
        * **reservoirs** geom: polygon with reservoirs and wflow reservoir parameters

        Parameters
        ----------
        reservoirs_fn : str
            Name of data source for reservoir parameters, see data/data_sources.yml.

            * Required variables for direct use: \
'waterbody_id' [-], 'reservoir_area' [m2], 'reservoir_max_volume' [m3], \
'reservoir_target_min_fraction' [m3/m3], 'reservoir_target_full_fraction' [m3/m3], \
'reservoir_demand' [m3/s], 'reservoir_max_release' [m3/s]

            * Required variables for computation with timeseries_fn: \
'waterbody_id' [-], 'Hylak_id' [-], 'Vol_avg' [m3], 'Depth_avg' [m], 'Dis_avg' [m3/s], \
'Dam_height' [m]

            * Required variables for computation without timeseries_fn: \
'waterbody_id' [-], 'Area_avg' [m2], 'Vol_avg' [m3], 'Depth_avg' [m], 'Dis_avg' \
[m3/s], 'Capacity_max' [m3], 'Capacity_norm' [m3], 'Capacity_min' [m3], 'Dam_height' [m]
        timeseries_fn : {'gww', 'hydroengine', None}, optional
            Download and use time series of reservoir surface water area to calculate
            and overwrite the reservoir volume/areas of the data source. Timeseries are
            either downloaded from Global Water Watch 'gww' (using gwwapi package) or
            JRC 'jrc' (using hydroengine package). By default None.
        min_area : float, optional
            Minimum reservoir area threshold [km2], by default 1.0 km2.
        output_names : dict, optional
            Dictionary with output names that will be used in the model netcdf input
            files. Users should provide the Wflow.jl variable name followed by the name
            in the netcdf file.
        geom_name : str, optional
            Name of the reservoirs geometry in the staticgeoms folder, by default
            "reservoirs" for reservoirs.geojson.
        kwargs: optional
            Keyword arguments passed to the method
            hydromt.DataCatalog.get_rasterdataset()

        """
        # Derive reservoir area and outlet maps
        gdf_org, ds_res = self._setup_waterbodies(
            reservoirs_fn, "reservoir", min_area, **kwargs
        )

        # Skip method if no data is returned
        if ds_res is None:
            self.logger.info("Skipping method, as no data has been found")
            return
        self._update_naming(output_names)
        # Continue method if data has been found
        rmdict = {k: self._MAPS.get(k, k) for k in ds_res.data_vars}
        self.set_grid(ds_res.rename(rmdict))
        self._update_config_variable_name(
            ds_res.rename(rmdict).data_vars, data_type=None
        )

        # add attributes
        # if present use directly
        resattributes = [
            "waterbody_id",
            "reservoir_area",
            "reservoir_max_volume",
            "reservoir_target_min_fraction",
            "reservoir_target_full_fraction",
            "reservoir_demand",
            "reservoir_max_release",
        ]
        if np.all(np.isin(resattributes, gdf_org.columns)):
            intbl_reservoirs = gdf_org[resattributes]
            reservoir_accuracy = None
            reservoir_timeseries = None
        # else compute
        else:
            (
                intbl_reservoirs,
                reservoir_accuracy,
                reservoir_timeseries,
            ) = workflows.reservoirattrs(
                gdf=gdf_org, timeseries_fn=timeseries_fn, logger=self.logger
            )

        # create a geodf with id of reservoir and geometry at outflow location
        gdf_org_points = gpd.GeoDataFrame(
            gdf_org["waterbody_id"],
            geometry=gpd.points_from_xy(gdf_org.xout, gdf_org.yout),
        )
        intbl_reservoirs = intbl_reservoirs.rename(columns={"expr1": "waterbody_id"})
        gdf_org_points = gdf_org_points.merge(
            intbl_reservoirs, on="waterbody_id"
        )  # merge
        # add parameter attributes to polygon gdf:
        gdf_org = gdf_org.merge(intbl_reservoirs, on="waterbody_id")

        # write reservoirs with param values to geoms
        self.set_geoms(gdf_org, name=geom_name)

        for name in gdf_org_points.columns[2:]:
            gdf_org_points[name] = gdf_org_points[name].astype("float32")
            da_res = ds_res.raster.rasterize(
                gdf_org_points, col_name=name, dtype="float32", nodata=-999
            )
            output_name = self._MAPS.get(name, name)
            self.set_grid(da_res.rename(output_name))
            self._update_config_variable_name(output_name, data_type="static")

        # Save accuracy information on reservoir parameters
        if reservoir_accuracy is not None:
            reservoir_accuracy.to_csv(join(self.root, "reservoir_accuracy.csv"))

        if reservoir_timeseries is not None:
            reservoir_timeseries.to_csv(
                join(self.root, f"reservoir_timeseries_{timeseries_fn}.csv")
            )

        # update toml
        self.set_config("model.reservoirs", True)
        self.set_config(
            "state.variables.reservoir_water__instantaneous_volume",
            "reservoir_instantaneous_volume",
        )

    def _setup_waterbodies(self, waterbodies_fn, wb_type, min_area=0.0, **kwargs):
        """Help with common workflow of setup_lakes and setup_reservoir.

        See specific methods for more info about the arguments.
        """
        # retrieve data for basin
        self.logger.info(f"Preparing {wb_type} maps.")
        if "predicate" not in kwargs:
            kwargs.update(predicate="contains")
        gdf_org = self.data_catalog.get_geodataframe(
            waterbodies_fn,
            geom=self.basins_highres,
            handle_nodata=NoDataStrategy.IGNORE,
            **kwargs,
        )
        if gdf_org is None:
            # Return two times None (similar to main function output), if there is no
            # data found
            return None, None

        # skip small size waterbodies
        if "Area_avg" in gdf_org.columns and gdf_org.geometry.size > 0:
            min_area_m2 = min_area * 1e6
            gdf_org = gdf_org[gdf_org.Area_avg >= min_area_m2]
        else:
            self.logger.warning(
                f"{wb_type}'s database has no area attribute. "
                f"All {wb_type}s will be considered."
            )
        # get waterbodies maps and parameters
        nb_wb = gdf_org.geometry.size
        ds_waterbody = None
        if nb_wb > 0:
            self.logger.info(
                f"{nb_wb} {wb_type}(s) of sufficient size found within region."
            )
            # add waterbody maps
            uparea_name = self._MAPS["uparea"]
            if uparea_name not in self.grid.data_vars:
                self.logger.warning(
                    f"Upstream area map for {wb_type} outlet setup not found. "
                    "Database coordinates used instead"
                )
                uparea_name = None
            ds_waterbody, gdf_wateroutlet = workflows.waterbodymaps(
                gdf=gdf_org,
                ds_like=self.grid,
                wb_type=wb_type,
                uparea_name=uparea_name,
                logger=self.logger,
            )
            # update/replace xout and yout in gdf_org from gdf_wateroutlet:
            gdf_org["xout"] = gdf_wateroutlet["xout"]
            gdf_org["yout"] = gdf_wateroutlet["yout"]

        else:
            self.logger.warning(
                f"No {wb_type}s of sufficient size found within region! "
                f"Skipping {wb_type} procedures!"
            )

        # rasterize points polygons in raster.rasterize --
        # you need grid to know the grid
        return gdf_org, ds_waterbody

    def setup_soilmaps(
        self,
        soil_fn: str = "soilgrids",
        ptf_ksatver: str = "brakensiek",
        wflow_thicknesslayers: List[int] = [100, 300, 800],
        output_names: Dict = {
            "soil_water__saturated_volume_fraction": "thetaS",
            "soil_water__residual_volume_fraction": "thetaR",
            "soil_surface_water__vertical_saturated_hydraulic_conductivity": "KsatVer",
            "soil__thickness": "SoilThickness",
            "soil_water__vertical_saturated_hydraulic_conductivity_scale_parameter": "f",  # noqa: E501
            "soil_layer_water__brooks-corey_exponent": "c",
        },
    ):
        """
        Derive several (layered) soil parameters.

        Based on a database with physical soil properties using available point-scale
        (pedo)transfer functions (PTFs) from literature with upscaling rules to
        ensure flux matching across scales.

        Currently, supported ``soil_fn`` is "soilgrids" and "soilgrids_2020".
        ``ptf_ksatver`` (PTF for the vertical hydraulic conductivity) options are
        "brakensiek" and "cosby". "soilgrids" provides data at 7 specific depths,
        while "soilgrids_2020" provides data averaged over 6 depth intervals.
        This leads to small changes in the workflow:
        (1) M parameter uses midpoint depths in soilgrids_2020 versus \
specific depths in soilgrids,
        (2) weighted average of soil properties over soil thickness is done with \
the trapezoidal rule in soilgrids versus simple block weighted average in \
soilgrids_2020,
        (3) the c parameter is computed as weighted average over wflow_sbm soil layers \
defined in ``wflow_thicknesslayers``.

        The required data from soilgrids are soil bulk density 'bd_sl*' [g/cm3], \
clay content 'clyppt_sl*' [%], silt content 'sltppt_sl*' [%], organic carbon content \
'oc_sl*' [%], pH 'ph_sl*' [-], sand content 'sndppt_sl*' [%] and soil thickness \
'soilthickness' [cm].

        A ``soil_mapping_fn`` can optionnally be provided to derive parameters based
        on soil texture classes. A default table *soil_mapping_default* is available
        to derive the infiltration capacity of the soil.

        The following maps are added to grid:

        * **thetaS** map: average saturated soil water content [m3/m3]
        * **thetaR** map: average residual water content [m3/m3]
        * **KsatVer** map: vertical saturated hydraulic conductivity at \
soil surface [mm/day]
        * **SoilThickness** map: soil thickness [mm]
        * **f** map: scaling parameter controlling the decline of KsatVer [mm-1] \
(fitted with curve_fit (scipy.optimize)), bounds are checked
        * **f_** map: scaling parameter controlling the decline of KsatVer [mm-1] \
(fitted with numpy linalg regression), bounds are checked
        * **c_n** map: Brooks Corey coefficients [-] based on pore size distribution, \
a map for each of the wflow_sbm soil layers (n in total)
        * **meta_{soil_fn}_ksat_vertical_[z]cm** map: vertical hydraulic conductivity
            [mm/day] at soil depths [z] of ``soil_fn`` data
            [0.0, 5.0, 15.0, 30.0, 60.0, 100.0, 200.0]
        * **meta_soil_texture** map: soil texture based on USDA soil texture triangle \
(mapping: [1:Clay, 2:Silty Clay, 3:Silty Clay-Loam, 4:Sandy Clay, 5:Sandy Clay-Loam, \
6:Clay-Loam, 7:Silt, 8:Silt-Loam, 9:Loam, 10:Sand, 11: Loamy Sand, 12:Sandy Loam])


        Parameters
        ----------
        soil_fn : {'soilgrids', 'soilgrids_2020'}
            Name of RasterDataset source for soil parameter maps, see
            data/data_sources.yml.
            Should contain info for the 7 soil depths of soilgrids
            (or 6 depths intervals for soilgrids_2020).
            * Required variables: \
'bd_sl*' [g/cm3], 'clyppt_sl*' [%], 'sltppt_sl*' [%], 'oc_sl*' [%], 'ph_sl*' [-], \
'sndppt_sl*' [%], 'soilthickness' [cm]
        ptf_ksatver : {'brakensiek', 'cosby'}
            Pedotransfer function (PTF) to use for calculation KsatVer
            (vertical saturated hydraulic conductivity [mm/day]).
            By default 'brakensiek'.
        wflow_thicknesslayers : list of int, optional
            Thickness of soil layers [mm] for wflow_sbm soil model.
            By default [100, 300, 800] for layers at depths 100, 400, 1200 and >1200 mm.
            Used only for Brooks Corey coefficients.
        output_names : dict, optional
            Dictionary with output names that will be used in the model netcdf input
            files. Users should provide the Wflow.jl variable name followed by the name
            in the netcdf file.
        """
        self.logger.info("Preparing soil parameter maps.")
        self._update_naming(output_names)
        # TODO add variables list with required variable names
        dsin = self.data_catalog.get_rasterdataset(soil_fn, geom=self.region, buffer=2)

        dsout = workflows.soilgrids(
            ds=dsin,
            ds_like=self.grid,
            ptfKsatVer=ptf_ksatver,
            soil_fn=soil_fn,
            wflow_layers=wflow_thicknesslayers,
            logger=self.logger,
        ).reset_coords(drop=True)
        rmdict = {k: self._MAPS.get(k, k) for k in dsout.data_vars}
        self.set_grid(dsout.rename(rmdict))

        # Update the toml file
        self.set_config("model.thicknesslayers", wflow_thicknesslayers)
        self._update_config_variable_name(dsout.rename(rmdict).data_vars)

    def setup_ksathorfrac(
        self,
        ksat_fn: str | xr.DataArray,
        variable: str | None = None,
        resampling_method: str = "average",
        output_name: str | None = None,
    ):
        """Set KsatHorFrac parameter values from a predetermined map.

        This predetermined map contains (preferably) 'calibrated' values of \
the KsatHorFrac parameter. This map is either selected from the wflow Deltares data \
or created by a third party/ individual.

        Parameters
        ----------
        ksat_fn : str, xr.DataArray
            The identifier of the KsatHorFrac dataset in the data catalog.
        variable : str, optional
            The variable name for the ksathorfrac map to use in ``ksat_fn`` in case \
``ksat_fn`` contains several variables. By default None.
        resampling_method : str, optional
            The resampling method when up- or downscaled, by default "average"
        output_name : str, optional
            The name of the output map. If None (default), the name will be set
            to the name of the ksat_fn DataArray.
        """
        self.logger.info("Preparing KsatHorFrac parameter map.")
        wflow_var = "subsurface_water__horizontal-to-vertical_saturated_hydraulic_conductivity_ratio"  # noqa: E501
        dain = self.data_catalog.get_rasterdataset(
            ksat_fn,
            geom=self.region,
            buffer=2,
            variables=variable,
            single_var_as_array=True,
        )

        # Ensure its a DataArray
        if isinstance(dain, xr.Dataset):
            raise ValueError(
                "The ksathorfrac data contains several variables. \
Select the variable to use for ksathorfrac using 'variable' argument."
            )

        # Create scaled ksathorfrac map
        daout = workflows.ksathorfrac(
            dain,
            ds_like=self.grid,
            resampling_method=resampling_method,
        )
        if output_name is not None:
            daout.name = output_name
        self._update_naming({wflow_var: daout.name})
        # Set the grid
        self.set_grid(daout, name=self._MAPS["ksathorfrac"])
        self._update_config_variable_name(daout.name)

    def setup_ksatver_vegetation(
        self,
        soil_fn: str = "soilgrids",
        alfa: float = 4.5,
        beta: float = 5,
        output_name: str = "KsatVer_vegetation",
    ):
        """Calculate KsatVer values from vegetation in addition to soil characteristics.

        This allows to account for biologically-promoted soil structure and \
        heterogeneities in natural landscapes based on the work of \
        Bonetti et al. (2021) https://www.nature.com/articles/s43247-021-00180-0.

        This method requires to have run setup_soilgrids and setup_lai first.

        The following map is added to grid:

        * **KsatVer_vegetation** map: saturated hydraulic conductivity considering \
        vegetation characteristics [mm/d]

        Parameters
        ----------
        soil_fn : {'soilgrids', 'soilgrids_2020'}
            Name of RasterDataset source for soil parameter maps, see
            data/data_sources.yml.
            Should contain info for the sand percentage of the upper layer
            * Required variable: 'sndppt_sl1' [%]
        alfa : float, optional
            Shape parameter. The default is 4.5 when using LAI.
        beta : float, optional
            Shape parameter. The default is 5 when using LAI.
        output_name : dict, optional
            Name of the output map. By default 'KsatVer_vegetation'.
        """
        self.logger.info("Modifying ksat_vertical based on vegetation characteristics")
        wflow_var = self._WFLOW_NAMES[self._MAPS["ksat_vertical"]]

        # open soil dataset to get sand percentage
        sndppt = self.data_catalog.get_rasterdataset(
            soil_fn, geom=self.region, buffer=2, variables=["sndppt_sl1"]
        )

        # in function get_ksatver_vegetation KsatVer should be provided in mm/d
        inv_rename = {v: k for k, v in self._MAPS.items() if v in self.grid.data_vars}
        KSatVer_vegetation = workflows.ksatver_vegetation(
            ds_like=self.grid.rename(inv_rename),
            sndppt=sndppt,
            alfa=alfa,
            beta=beta,
        )
        self._update_naming({wflow_var: output_name})
        # add to grid
        self.set_grid(KSatVer_vegetation, output_name)
        # update config file
        self._update_config_variable_name(output_name)

    def setup_lulcmaps_with_paddy(
        self,
        lulc_fn: str | Path | xr.DataArray,
        paddy_class: int,
        output_paddy_class: int | None = None,
        lulc_mapping_fn: str | Path | pd.DataFrame | None = None,
        paddy_fn: str | Path | xr.DataArray | None = None,
        paddy_mapping_fn: str | Path | pd.DataFrame | None = None,
        soil_fn: str | Path | xr.DataArray = "soilgrids",
        wflow_thicknesslayers: List[int] = [50, 100, 50, 200, 800],
        target_conductivity: List[None | int | float] = [
            None,
            None,
            5,
            None,
            None,
        ],
        lulc_vars: Dict = {
            "landuse": None,
            "Kext": "vegetation_canopy__light-extinction_coefficient",
            "land_manning_n": "land_surface_water_flow__manning_n_parameter",
            "PathFrac": "soil~compacted__area_fraction",
            "RootingDepth": "vegetation_root__depth",
            "Sl": "vegetation__specific-leaf_storage",
            "Swood": "vegetation_wood_water__storage_capacity",
            "WaterFrac": "land~water-covered__area_fraction",
            "kc": "vegetation__crop_factor",
            "alpha_h1": "vegetation_root__feddes_critial_pressure_head_h~1_reduction_coefficient",  # noqa: E501
            "h1": "vegetation_root__feddes_critial_pressure_head_h~1",
            "h2": "vegetation_root__feddes_critial_pressure_head_h~2",
            "h3_high": "vegetation_root__feddes_critial_pressure_head_h~3~high",
            "h3_low": "vegetation_root__feddes_critial_pressure_head_h~3~low",
            "h4": "vegetation_root__feddes_critial_pressure_head_h~4",
        },
        paddy_waterlevels: Dict = {"h_min": 20, "h_opt": 50, "h_max": 80},
        save_high_resolution_lulc: bool = False,
        output_names_suffix: str | None = None,
    ):
        """Set up landuse maps and parameters including for paddy fields.

        THIS FUNCTION SHOULD BE RUN AFTER setup_soilmaps.

        Lookup table `lulc_mapping_fn` columns are converted to lulc classes model
        parameters based on literature. The data is remapped at its original resolution
        and then resampled to the model resolution using the average value, unless noted
        differently.

        If paddies are present either directly as a class in the landuse_fn or in a
        separate paddy_fn, the paddy class is used to derive the paddy parameters.

        To allow for water to pool on the surface (for paddy/rice fields), the layers in
        the model can be updated to new depths, such that we can allow a thin layer with
        limited vertical conductivity. These updated layers means that the ``c``
        parameter needs to be calculated again. Next, the kvfrac layer corrects the
        vertical conductivity (by multiplying) such that the bottom of the layer
        corresponds to the ``target_conductivity`` for that layer. This currently
        assumes the wflow models to have an exponential declining vertical conductivity
        (using the ``f`` parameter). If no target_conductivity is specified for a layer
        (``None``), the kvfrac value is set to 1.

        The different values for the minimum/optimal/maximum water levels for paddy
        fields will be added as constant values in the toml file, through the
        ``vertical.paddy.h_min.value = 20`` interface.

        Adds model layers:

        * **landuse** map: Landuse class [-]
        * **Kext** map: Extinction coefficient in the canopy gap fraction equation [-]
        * **Sl** map: Specific leaf storage [mm]
        * **Swood** map: Fraction of wood in the vegetation/plant [-]
        * **RootingDepth** map: Length of vegetation roots [mm]
        * **PathFrac** map: The fraction of compacted or urban area per grid cell [-]
        * **WaterFrac** map: The fraction of open water per grid cell [-]
        * **land_manning_n** map: Manning Roughness [-]
        * **kc** map: Crop coefficient [-]
        * **alpha_h1** map: Root water uptake reduction at soil water pressure head h1
          (0 or 1) [-]
        * **h1** map: Soil water pressure head h1 at which root water uptake is reduced
          (Feddes) [cm]
        * **h2** map: Soil water pressure head h2 at which root water uptake is reduced
          (Feddes) [cm]
        * **h3_high** map: Soil water pressure head h3 at which root water uptake is
          reduced (Feddes) [cm]
        * **h3_low** map: Soil water pressure head h3 at which root water uptake is
          reduced (Feddes) [cm]
        * **h4** map: Soil water pressure head h4 at which root water uptake is reduced
          (Feddes) [cm]
        * **h_min** map: Minimum required water depth for paddy fields [mm]
        * **h_opt** map: Optimal water depth for paddy fields [mm]
        * **h_max** map: Maximum water depth for paddy fields [mm]
        * **kvfrac**: Map with a multiplication factor for the vertical conductivity [-]

        Updates model layers:

        * **c**: Brooks Corey coefficients [-] based on pore size distribution, a map
          for each of the wflow_sbm soil layers (updated based on the newly specified
          layers)


        Parameters
        ----------
        lulc_fn : str, Path, xr.DataArray
            RasterDataset or name in data catalog / path to landuse map.
        paddy_class : int
            Landuse class value for paddy fields either in landuse_fn or paddy_fn if
            provided.
        output_paddy_class : int, optional
            Landuse class value for paddy fields in the output landuse map. If None,
            the ``paddy_class`` is used, by default None. This can be useful when
            merging paddy location from ``paddy_fn`` into ``landuse_fn``.
        lulc_mapping_fn : str, Path, pd.DataFrame, optional
            Path to a mapping csv file from landuse in source name to parameter values
            in lulc_vars. If lulc_fn is one of {"globcover", "vito", "corine",
            "esa_worldcover", "glmnco"}, a default mapping is used and this argument
            becomes optional.
        paddy_fn : str, Path, xr.DataArray, optional
            RasterDataset or name in data catalog / path to paddy map.
        paddy_mapping_fn : str, Path, pd.DataFrame, optional
            Path to a mapping csv file from paddy in source name to parameter values
            in lulc_vars. A default mapping table for rice parameters is used if not
            provided.
        soil_fn : str, Path, xr.DataArray, optional
            Soil data to be used to recalculate the Brooks-Corey coefficients (`c`
            parameter), based on the provided ``wflow_thicknesslayers``, by default
            "soilgrids", but should ideally be equal to the data used in
            :py:meth:`setup_soilmaps`

            * Required variables: 'bd_sl*' [g/cm3], 'clyppt_sl*' [%], 'sltppt_sl*' [%],
              'ph_sl*' [-].
        wflow_thicknesslayers: list
            List of soil thickness per layer [mm], by default [50, 100, 50, 200, 800, ]
        target_conductivity: list
            List of target vertical conductivities [mm/day] for each layer in
            ``wflow_thicknesslayers``. Set value to `None` if no specific value is
            required, by default [None, None, 5, None, None].
        lulc_vars : Dict
            Dictionnary of landuse parameters to prepare. The names are the
            the columns of the mapping file and the values are the corresponding
            Wflow.jl variables.
        paddy_waterlevels : dict
            Dictionary with the minimum, optimal and maximum water levels for paddy
            fields [mm]. By default {"h_min": 20, "h_opt": 50, "h_max": 80}
        save_high_resolution_lulc : bool
            Save the high resolution landuse map merged with the paddies to the static
            folder. By default False.
        output_names_suffix : str, optional
            Suffix to be added to the output names to avoid having to rename all the
            columns of the mapping tables. For example if the suffix is "vito", all
            variables in lulc_vars will be renamed to "landuse_vito", "Kext_vito", etc.
            Note that the suffix will also be used to rename the paddy parameters
            kvfrac, h_min, h_opt and h_max but not the c parameter.
        """
        self.logger.info("Preparing LULC parameter maps including paddies.")
        if output_names_suffix is not None:
            # rename lulc_vars with the suffix
            output_names = {
                v: f"{k}_{output_names_suffix}" for k, v in lulc_vars.items()
            }
            # Add the other parameters
            for var in ["kvfrac", "h_min", "h_opt", "h_max"]:
                output_names[self._WFLOW_NAMES[self._MAPS[var]]] = (
                    f"{var}_{output_names_suffix}"
                )
                # for paddy also update the dictionnary
                if var != "kvfrac":
                    value = paddy_waterlevels.pop(var)
                    paddy_waterlevels[f"{var}_{output_names_suffix}"] = value
        else:
            output_names = {v: k for k, v in lulc_vars.items()}
        # update self._MAPS and self._WFLOW_NAMES with user defined output names
        self._update_naming(output_names)
        # As landuse is not a wflow variable, we update the name manually in self._MAPS
        if output_names_suffix is not None:
            self._MAPS["landuse"] = f"meta_landuse_{output_names_suffix}"

        # Check if soil data is available
        if self._MAPS["ksat_vertical"] not in self.grid.data_vars:
            raise ValueError(
                "ksat_vertical and f are required to update the soil parameters with "
                "paddies. Please run setup_soilmaps first."
            )

        if lulc_mapping_fn is None:
            lulc_mapping_fn = f"{lulc_fn}_mapping_default"
        # read landuse map and mapping table
        landuse = self.data_catalog.get_rasterdataset(
            lulc_fn, geom=self.region, buffer=2, variables=["landuse"]
        )
        df_mapping = self.data_catalog.get_dataframe(
            lulc_mapping_fn,
            driver_kwargs={"index_col": 0},  # only used if fn_map is a file path
        )
        output_paddy_class = (
            paddy_class if output_paddy_class is None else output_paddy_class
        )

        # if needed, add paddies to landuse
        if paddy_fn is not None:
            # Read paddy map and mapping table
            paddy = self.data_catalog.get_rasterdataset(
                paddy_fn, geom=self.region, buffer=2, variables=["paddy"]
            )
            if paddy_mapping_fn is None:
                paddy_mapping_fn = "paddy_mapping_default"
            df_paddy_mapping = self.data_catalog.get_dataframe(
                paddy_mapping_fn,
                driver_kwargs={"index_col": 0},
            )

            landuse, df_mapping = workflows.add_paddy_to_landuse(
                landuse,
                paddy,
                paddy_class,
                output_paddy_class=output_paddy_class,
                df_mapping=df_mapping,
                df_paddy_mapping=df_paddy_mapping,
            )

            if save_high_resolution_lulc:
                output_dir = join(self.root, "maps")
                if not os.path.exists(output_dir):
                    os.makedirs(output_dir)
                landuse.raster.to_raster(join(output_dir, "landuse_with_paddy.tif"))
                df_mapping.to_csv(join(output_dir, "landuse_with_paddy_mapping.csv"))

        # Prepare landuse parameters
        landuse_maps = workflows.landuse(
            da=landuse,
            ds_like=self.grid,
            df=df_mapping,
            params=list(lulc_vars.keys()),
            logger=self.logger,
        )
        rmdict = {k: self._MAPS.get(k, k) for k in landuse_maps.data_vars}
        self.set_grid(landuse_maps.rename(rmdict))
        # update config
        self._update_config_variable_name(landuse_maps.rename(rmdict).data_vars)

        # Update soil parameters if there are paddies in the domain
        # Get paddy pixels at model resolution
        wflow_paddy = landuse_maps["landuse"] == output_paddy_class
        if wflow_paddy.any():
            if self.get_config("model.thicknesslayers") == len(wflow_thicknesslayers):
                self.logger.info(
                    "same thickness already present, skipping updating `c` parameter"
                )
                update_c = False
            else:
                self.logger.info(
                    "Different thicknesslayers requested, updating `c` parameter"
                )
                update_c = True
            # Read soil data
            soil = self.data_catalog.get_rasterdataset(
                soil_fn, geom=self.region, buffer=2
            )
            # update soil parameters c and kvfrac
            inv_rename = {
                v: k for k, v in self._MAPS.items() if v in self.grid.data_vars
            }
            soil_maps = workflows.update_soil_with_paddy(
                ds=soil,
                ds_like=self.grid.rename(inv_rename),
                paddy_mask=wflow_paddy,
                soil_fn=soil_fn,
                update_c=update_c,
                wflow_layers=wflow_thicknesslayers,
                target_conductivity=target_conductivity,
                logger=self.logger,
            )
            self.set_grid(soil_maps["kvfrac"], name=self._MAPS["kvfrac"])
            self._update_config_variable_name(self._MAPS["kvfrac"])
            if "c" in soil_maps:
                self.set_grid(soil_maps["c"], name=self._MAPS["c"])
                self._update_config_variable_name(self._MAPS["c"])
                self.set_config("model.thicknesslayers", wflow_thicknesslayers)
            # Add paddy water levels to the config
            for key, value in paddy_waterlevels.items():
                self.set_config(f"input.static.{self._WFLOW_NAMES[key]}.value", value)
            # Update the states
            self.set_config(
                "state.variables.land_surface_water~paddy__depth", "demand_paddy_h"
            )
        else:
            self.logger.info("No paddy fields found, skipping updating soil parameters")

    def setup_glaciers(
        self,
        glaciers_fn: str | Path | gpd.GeoDataFrame,
        min_area: float = 1.0,
        output_names: Dict = {
            "glacier_surface__area_fraction": "wflow_glacierfrac",
            "glacier_ice__initial_leq-depth": "glacier_initial_leq_depth",
        },
        geom_name: str = "glaciers",
    ):
        """
        Generate maps of glacier areas, area fraction and volume fraction.

        The data is generated from features with ``min_area`` [km2] (default is 1 km2)
        from a database with glacier geometry, IDs and metadata.

        The required variables from glaciers_fn dataset are glacier ID 'simple_id'.
        Optionally glacier area 'AREA' [km2] can be present to filter the glaciers
        by size. If not present it will be computed on the fly.

        Adds model layers:

        * **meta_glacier_area_id** map: glacier IDs [-]
        * **wflow_glacierfrac** map: area fraction of glacier per cell [-]
        * **wflow_glacierstore** map: storage (volume) of glacier per cell [mm]

        Parameters
        ----------
        glaciers_fn :
            Name of data source for glaciers, see data/data_sources.yml.

            * Required variables: ['simple_id']
        min_area : float, optional
            Minimum glacier area threshold [km2], by default 0 (all included)
        output_names : dict, optional
            Dictionary with output names that will be used in the model netcdf input
            files. Users should provide the Wflow.jl variable name followed by the name
            in the netcdf file.
        geom_name : str, optional
            Name of the geometry to be used in the model, by default "glaciers" for
            glaciers.geojson.
        """
        self._update_naming(output_names)
        # retrieve data for basin
        self.logger.info("Preparing glacier maps.")
        gdf_org = self.data_catalog.get_geodataframe(
            glaciers_fn,
            geom=self.basins_highres,
            predicate="intersects",
            handle_nodata=NoDataStrategy.IGNORE,
        )
        # Check if there are glaciers found
        if gdf_org is None:
            self.logger.info("Skipping method, as no data has been found")
            return

        # skip small size glacier
        if "AREA" in gdf_org.columns and gdf_org.geometry.size > 0:
            gdf_org = gdf_org[gdf_org["AREA"] >= min_area]
        # get glacier maps and parameters
        nb_glac = gdf_org.geometry.size
        if nb_glac == 0:
            self.logger.warning(
                "No glaciers of sufficient size found within region!"
                "Skipping glacier procedures!"
            )
            return

        self.logger.info(f"{nb_glac} glaciers of sufficient size found within region.")
        # add glacier maps
        ds_glac = workflows.glaciermaps(
            gdf=gdf_org,
            ds_like=self.grid,
            id_column="simple_id",
            elevtn_name=self._MAPS["elevtn"],
            logger=self.logger,
        )

        rmdict = {k: self._MAPS.get(k, k) for k in ds_glac.data_vars}
        self.set_grid(ds_glac.rename(rmdict))
        # update config
        self._update_config_variable_name(ds_glac.rename(rmdict).data_vars)
        self.set_config("model.glacier", True)
        self.set_config("state.variables.glacier_ice__leq-depth", "glacier_leq_depth")
        # update geoms
        self.set_geoms(gdf_org, name=geom_name)

    def setup_constant_pars(self, **kwargs):
        """Generate constant parameter maps for all active model cells.

        Adds model layer:

        * **param_name** map: constant parameter map.

        Parameters
        ----------
        dtype: str
            data type
        nodata: int or float
            nodata value
        kwargs
            "param_name: value" pairs for constant grid. Param_name should be the
            Wflow.jl variable name.

        """
        wflow_variables = [v for k, v in self._WFLOW_NAMES.items()]
        for wflow_var, value in kwargs.items():
            if wflow_var not in wflow_variables:
                raise ValueError(
                    f"Parameter {wflow_var} not recognised as a Wflow variable. "
                    f"Please check the name."
                )
            # check if param is already in toml and will be overwritten
            if self.get_config(wflow_var, None) is not None:
                self.logger.info(
                    f"Parameter {wflow_var} already in toml and will be overwritten."
                )
            # remove from config
            self._config.pop(wflow_var, None)
            # Add to config
            self.set_config(f"input.static.{wflow_var}.value", value)

    def setup_grid_from_raster(
        self,
        raster_fn: str | xr.Dataset,
        reproject_method: str,
        variables: List[str] | None = None,
        wflow_variables: List[str] | None = None,
        fill_method: str | None = None,
    ) -> List[str]:
        """
        Add data variable(s) from ``raster_fn`` to grid object.

        If raster is a dataset, all variables will be added unless ``variables``
        list is specified. The config toml can also be updated to include
        the new maps using ``wflow_variables``.

        Adds model layers:

        * **raster.name** or **variables** grid: data from raster_fn

        Parameters
        ----------
        raster_fn: str
            Source name of RasterDataset in data_catalog.
        reproject_method: str
            Reprojection method from rasterio.enums.Resampling.
            Available methods: ['nearest', 'bilinear', 'cubic', 'cubic_spline', \
'lanczos', 'average', 'mode', 'gauss', 'max', 'min', 'med', 'q1', 'q3', \
'sum', 'rms']
        variables: list, optional
            List of variables to add to grid from raster_fn. By default all.
        wflow_variables: list, optional
            List of corresponding wflow variables to update the config toml
            (e.g: ["vegetation_root__depth"]).
            Should match the variables list. variables list should be provided unless
            raster_fn contains a single variable (len 1).
        fill_method : str, optional
            If specified, fills nodata values using fill_nodata method.
            Available methods are {'linear', 'nearest', 'cubic', 'rio_idw'}.

        Returns
        -------
        list
            Names of added model staticmap layers.
        """
        self.logger.info(f"Preparing grid data from raster source {raster_fn}")
        # Read raster data and select variables
        ds = self.data_catalog.get_rasterdataset(
            raster_fn,
            geom=self.region,
            buffer=2,
            variables=variables,
            single_var_as_array=False,
        )
        # Fill nodata
        if fill_method is not None:
            ds = ds.raster.interpolate_na(method=fill_method)
        # Reprojection
        ds_out = ds.raster.reproject_like(self.grid, method=reproject_method)
        # Add to grid
        self.set_grid(ds_out)

        # Update config
        if wflow_variables is not None:
            self.logger.info(
                f"Updating the config for wflow_variables: {wflow_variables}"
            )
            if variables is None:
                if len(ds_out.data_vars) == 1:
                    variables = list(ds_out.data_vars.keys())
                else:
                    raise ValueError(
                        "Cannot update the toml if raster_fn has more than \
one variable and variables list is not provided."
                    )

            # Check on len
            if len(wflow_variables) != len(variables):
                raise ValueError(
                    f"Length of variables {variables} do not match wflow_variables \
{wflow_variables}. Cannot update the toml."
                )
            else:
                for i in range(len(variables)):
                    self.set_config(f"input.static.{wflow_variables[i]}", variables[i])

    def setup_precip_forcing(
        self,
        precip_fn: str | xr.DataArray,
        precip_clim_fn: str | xr.DataArray | None = None,
        chunksize: int | None = None,
        **kwargs,
    ) -> None:
        """Generate gridded precipitation forcing at model resolution.

        Adds model layer:

        * **precip**: precipitation [mm]

        Parameters
        ----------
        precip_fn : str, xarray.DataArray
            Precipitation RasterDataset source.

            * Required variable: 'precip' [mm]

            * Required dimension: 'time'  [timestamp]
        precip_clim_fn : str, xarray.DataArray, optional
            High resolution climatology precipitation RasterDataset source to correct
            precipitation.

            * Required variable: 'precip' [mm]

            * Required dimension: 'time'  [cyclic month]
        chunksize: int, optional
            Chunksize on time dimension for processing data (not for saving to disk!).
            If None the data chunksize is used, this can however be optimized for
            large/small catchments. By default None.
        **kwargs : dict, optional
            Additional arguments passed to the forcing function.
            See hydromt.workflows.forcing.precip for more details.
        """
        starttime = self.get_config("time.starttime")
        endtime = self.get_config("time.endtime")
        freq = pd.to_timedelta(self.get_config("time.timestepsecs"), unit="s")
        mask = self.grid[self._MAPS["basins"]].values > 0

        precip = self.data_catalog.get_rasterdataset(
            precip_fn,
            geom=self.region,
            buffer=2,
            time_tuple=(starttime, endtime),
            variables=["precip"],
        )
        precip = precip.astype("float32")

        if chunksize is not None:
            precip = precip.chunk({"time": chunksize})

        clim = None
        if precip_clim_fn is not None:
            clim = self.data_catalog.get_rasterdataset(
                precip_clim_fn,
                geom=precip.raster.box,
                buffer=2,
                variables=["precip"],
            )
            clim = clim.astype("float32")

        precip_out = hydromt.workflows.forcing.precip(
            precip=precip,
            da_like=self.grid[self._MAPS["elevtn"]],
            clim=clim,
            freq=freq,
            resample_kwargs=dict(label="right", closed="right"),
            logger=self.logger,
            **kwargs,
        )

        # Update meta attributes (used for default output filename later)
        precip_out.attrs.update({"precip_fn": precip_fn})
        if precip_clim_fn is not None:
            precip_out.attrs.update({"precip_clim_fn": precip_clim_fn})
        self.set_forcing(precip_out.where(mask), name="precip")
        self._update_config_variable_name(self._MAPS["precip"], data_type="forcing")

    def setup_precip_from_point_timeseries(
        self,
        precip_fn: str | pd.DataFrame | xr.Dataset,
        interp_type: str = "nearest",
        precip_stations_fn: str | gpd.GeoDataFrame | None = None,
        index_col: str | None = None,
        buffer: float = 1e5,
        **kwargs,
    ) -> None:
        """
        Generate gridded precipitation from point timeseries (requires wradlib).

        Adds model layer:

        * **precip**: precipitation [mm]

        Supported interpolation methods:
        * uniform: Applies spatially uniform precipitation to the model. \
        Only works when `precip_fn` contains a single timeseries.
        * nearest: Nearest-neighbour interpolation, also works with a single station.
        * idw: Inverse-distance weighting using 1 / distance ** p.
        * linear: Linear interpolation using scipy.interpolate.LinearNDInterpolator, \
        may result in missing values when station coverage is limited.
        * ordinarykriging: Interpolate using Ordinary Kriging, see wradlib \
        documentation for a full explanation: `wradlib.ipol.OrdinaryKriging <https://docs.wradlib.org/en/latest/generated/wradlib.ipol.OrdinaryKriging.html>`.
        * externaldriftkriging: Kriging interpolation including an external drift, \
        see wradlib documentation for a full explanation: \
        `wradlib.ipol.ExternalDriftKriging <https://docs.wradlib.org/en/latest/generated/wradlib.ipol.ExternalDriftKriging.html>`.


        Parameters
        ----------
        precip_fn : str, pd.DataFrame, xr.Dataset
            Precipitation source as DataFrame or GeoDataset. \
            - DataFrame: the index column should contain time and the other \
            columns should correspond to the name or ID values of the stations \
            in `precip_stations_fn`.
            - GeoDataset: the dataset should contain the variable 'precip' and \
            the dimensions 'time' and 'index'.

            * Required variable: 'time', 'precip' [mm]
        interp_type : str
            Interpolation method. Options: "nearest", "idw", "linear", \
            "ordinarykriging", "externaldriftkriging".
        precip_stations_fn : str, gpd.GeoDataFrame, optional
            Source for the locations of the stations as points: (x, y) or (lat, lon). \
            Only required if precip_fn is of type DataFrame.
        index_col : str, optional
            Column in precip_stations_fn to use for station ID values, by default None.
        buffer: float, optional
            Buffer around the basins in metres to determine which
            stations to include. Set to 100 km (1e5 metres) by default.
        **kwargs
            Additional keyword arguments passed to the interpolation function. \
            Supported arguments depend on the interpolation type:
            - nnearest: Maximum number of neighbors for interpolation (default: 4).
            - p: Power parameter for IDW interpolation (default: 2).
            - remove_missing: Mask NaN values in the input data (default: False).
            - cov: Covariance model for Kriging (default: '1.0 Exp(10000.)').
            - src_drift: External drift values at source points (stations).
            - trg_drift: External drift values at target points (grid).

        See Also
        --------
        hydromt_wflow.workflows.forcing.spatial_interpolation
        `wradlib.ipol.interpolate <https://docs.wradlib.org/en/latest/ipol.html#wradlib.ipol.interpolate>`
        """
        starttime = self.get_config("time.starttime")
        endtime = self.get_config("time.endtime")
        timestep = self.get_config("time.timestepsecs")
        freq = pd.to_timedelta(timestep, unit="s")
        mask = self.grid[self._MAPS["basins"]].values > 0

        # Check data type of precip_fn if it is provided through the data catalog
        if isinstance(precip_fn, str) and precip_fn in self.data_catalog:
            _data_type = self.data_catalog[precip_fn].data_type
        else:
            _data_type = None

        # Read the precipitation timeseries
        if isinstance(precip_fn, xr.Dataset) or _data_type == "GeoDataset":
            da_precip = self.data_catalog.get_geodataset(
                precip_fn,
                geom=self.region,
                buffer=buffer,
                variables=["precip"],
                time_tuple=(starttime, endtime),
                single_var_as_array=True,
            )
        else:
            # Read timeseries
            df_precip = self.data_catalog.get_dataframe(
                precip_fn,
                time_tuple=(starttime, endtime),
            )
            # Get locs
            if interp_type == "uniform":
                # Use basin centroid as 'station' for uniform case
                gdf_stations = gpd.GeoDataFrame(
                    data=None,
                    geometry=[self.basins.unary_union.centroid],
                    index=df_precip.columns,
                    crs=self.crs,
                )
                index_col = df_precip.columns
                interp_type = "nearest"
                if df_precip.shape[1] != 1:
                    raise ValueError(
                        f"""
                        Data source ({precip_fn}) should contain
                        a single timeseries, not {df_precip.shape[1]}."""
                    )
                self.logger.info(
                    "Uniform interpolation is applied using method 'nearest'."
                )
            elif precip_stations_fn is None:
                raise ValueError(
                    "Using a DataFrame as precipitation source requires that station "
                    "locations are provided separately through precip_station_fn."
                )
            else:
                # Load the stations and their coordinates
                gdf_stations = self.data_catalog.get_geodataframe(
                    precip_stations_fn,
                    geom=self.basins,
                    buffer=buffer,
                    assert_gtype="Point",
                    handle_nodata=NoDataStrategy.IGNORE,
                )
                # Use station ids from gdf_stations when reading the DataFrame
                if index_col is not None:
                    gdf_stations = gdf_stations.set_index(index_col)

            # Index is required to contruct GeoDataArray
            if gdf_stations.index.name is None:
                gdf_stations.index.name = "stations"

            # Convert to geodataset
            da_precip = hydromt.vector.GeoDataArray.from_gdf(
                gdf=gdf_stations,
                data=df_precip,
                name="precip",
                index_dim=None,
                dims=["time", gdf_stations.index.name],
                keep_cols=False,
                merge_index="gdf",
            )

        # Calling interpolation workflow
        precip = workflows.forcing.spatial_interpolation(
            forcing=da_precip,
            interp_type=interp_type,
            ds_like=self.grid,
            mask_name=self._MAPS["basins"],
            logger=self.logger,
            **kwargs,
        )

        # Use precip workflow to create the forcing file
        precip_out = hydromt.workflows.forcing.precip(
            precip=precip,
            da_like=self.grid[self._MAPS["elevtn"]],
            clim=None,
            freq=freq,
            resample_kwargs=dict(label="right", closed="right"),
            logger=self.logger,
        )

        # Update meta attributes (used for default output filename later)
        precip_out.attrs.update({"precip_fn": precip_fn})
        precip_out = precip_out.astype("float32")
        self.set_forcing(precip_out.where(mask), name="precip")
        self._update_config_variable_name(self._MAPS["precip"], data_type="forcing")

        # Add to geoms
        gdf_stations = da_precip.vector.to_gdf().to_crs(self.crs)
        self.set_geoms(gdf_stations, name="stations_precipitation")

    def setup_temp_pet_forcing(
        self,
        temp_pet_fn: str | xr.Dataset,
        pet_method: str = "debruin",
        press_correction: bool = True,
        temp_correction: bool = True,
        wind_correction: bool = True,
        wind_altitude: int = 10,
        reproj_method: str = "nearest_index",
        fillna_method: str | None = None,
        dem_forcing_fn: str | xr.DataArray | None = None,
        skip_pet: bool = False,
        chunksize: int | None = None,
    ) -> None:
        """Generate gridded temperature and reference evapotranspiration forcing.

        If `temp_correction` is True, the temperature will be reprojected and then
        downscaled to model resolution using the elevation lapse rate. For better
        accuracy, you can provide the elevation grid of the climate data in
        `dem_forcing_fn`. If not present, the upscaled elevation grid of the wflow model
        is used ('land_elevation').

        To compute PET (`skip_pet` is False), several methods are available. Before
        computation, both the temperature and pressure can be downscaled. Wind speed
        should be given at 2m altitude and can be corrected if `wind_correction` is True
        and the wind data altitude is provided in `wind_altitude` [m].
        Several methods to compute pet are available: {'debruin', 'makkink',
        'penman-monteith_rh_simple', 'penman-monteith_tdew'}.

        Depending on the methods, `temp_pet_fn` should contain temperature 'temp' [°C],
        pressure 'press_msl' [hPa], incoming shortwave radiation 'kin' [W/m2], outgoing
        shortwave radiation 'kout' [W/m2], wind speed 'wind' [m/s], relative humidity
        'rh' [%], dew point temperature 'temp_dew' [°C], wind speed either total 'wind'
        or the U- 'wind10_u' [m/s] and V- 'wind10_v' components [m/s].

        Adds model layer:

        * **pet**: reference evapotranspiration [mm]
        * **temp**: temperature [°C]

        Parameters
        ----------
        temp_pet_fn : str, xarray.Dataset
            Name or path of RasterDataset source with variables to calculate temperature
            and reference evapotranspiration.

            * Required variable for temperature: 'temp' [°C]

            * Required variables for De Bruin reference evapotranspiration: \
'temp' [°C], 'press_msl' [hPa], 'kin' [W/m2], 'kout' [W/m2]

            * Required variables for Makkink reference evapotranspiration: \
'temp' [°C], 'press_msl' [hPa], 'kin'[W/m2]

            * Required variables for daily Penman-Monteith \
reference evapotranspiration: \
either {'temp' [°C], 'temp_min' [°C], 'temp_max' [°C], 'wind' [m/s], 'rh' [%], 'kin' \
[W/m2]} for 'penman-monteith_rh_simple' or {'temp' [°C], 'temp_min' [°C], 'temp_max' \
[°C], 'temp_dew' [°C], 'wind' [m/s], 'kin' [W/m2], 'press_msl' [hPa], 'wind10_u' [m/s],\
"wind10_v" [m/s]} for 'penman-monteith_tdew' (these are the variables available in ERA5)
        pet_method : {'debruin', 'makkink', 'penman-monteith_rh_simple', \
'penman-monteith_tdew'}, optional
            Reference evapotranspiration method, by default 'debruin'.
            If penman-monteith is used, requires the installation of the pyet package.
        press_correction, temp_correction : bool, optional
            If True pressure, temperature are corrected using elevation lapse rate,
            by default False.
        dem_forcing_fn : str, default None
            Elevation data source with coverage of entire meteorological forcing domain.
            If temp_correction is True and dem_forcing_fn is provided this is used in
            combination with elevation at model resolution to correct the temperature.

            * Required variable: 'elevtn' [m+REF]
        wind_correction : bool, optional
            If True wind speed is corrected to wind at 2m altitude using
            ``wind_altitude``. By default True.
        wind_altitude : int, optional
            Altitude of wind speed [m] variable, by default 10. Only used if
            ``wind_correction`` is True.
        skip_pet : bool, optional
            If True calculate temp only.
        reproj_method : str, optional
            Reprojection method from rasterio.enums.Resampling. to reproject the climate
            data to the model resolution. By default 'nearest_index'.
        fillna_method: str, optional
            Method to fill NaN cells within the active model domain in the
            temperature data e.g. 'nearest'
            By default None for no interpolation.
        chunksize: int, optional
            Chunksize on time dimension for processing data (not for saving to disk!).
            If None the data chunksize is used, this can however be optimized for
            large/small catchments. By default None.
        """
        starttime = self.get_config("time.starttime")
        endtime = self.get_config("time.endtime")
        timestep = self.get_config("time.timestepsecs")
        freq = pd.to_timedelta(timestep, unit="s")
        mask = self.grid[self._MAPS["basins"]].values > 0

        variables = ["temp"]
        if not skip_pet:
            if pet_method == "debruin":
                variables += ["press_msl", "kin", "kout"]
            elif pet_method == "makkink":
                variables += ["press_msl", "kin"]
            elif pet_method == "penman-monteith_rh_simple":
                variables += ["temp_min", "temp_max", "wind", "rh", "kin"]
            elif pet_method == "penman-monteith_tdew":
                variables += [
                    "temp_min",
                    "temp_max",
                    "wind10_u",
                    "wind10_v",
                    "temp_dew",
                    "kin",
                    "press_msl",
                ]
            else:
                methods = [
                    "debruin",
                    "makkink",
                    "penman-monteith_rh_simple",
                    "penman-monteith_tdew",
                ]
                raise ValueError(
                    f"Unknown pet method {pet_method}, select from {methods}"
                )

        ds = self.data_catalog.get_rasterdataset(
            temp_pet_fn,
            geom=self.region,
            buffer=1,
            time_tuple=(starttime, endtime),
            variables=variables,
            single_var_as_array=False,  # always return dataset
        )
        if chunksize is not None:
            ds = ds.chunk({"time": chunksize})
        for var in ds.data_vars:
            ds[var] = ds[var].astype("float32")

        dem_forcing = None
        if dem_forcing_fn is not None:
            dem_forcing = self.data_catalog.get_rasterdataset(
                dem_forcing_fn,
                geom=ds.raster.box,  # clip dem with forcing bbox for full coverage
                buffer=2,
                variables=["elevtn"],
            ).squeeze()
            dem_forcing = dem_forcing.astype("float32")

        temp_in = hydromt.workflows.forcing.temp(
            ds["temp"],
            dem_model=self.grid[self._MAPS["elevtn"]],
            dem_forcing=dem_forcing,
            lapse_correction=temp_correction,
            logger=self.logger,
            freq=None,  # resample time after pet workflow
        )

        if (
            "penman-monteith" in pet_method
        ):  # also downscaled temp_min and temp_max for Penman needed
            temp_max_in = hydromt.workflows.forcing.temp(
                ds["temp_max"],
                dem_model=self.grid[self._MAPS["elevtn"]],
                dem_forcing=dem_forcing,
                lapse_correction=temp_correction,
                logger=self.logger,
                freq=None,  # resample time after pet workflow
            )
            temp_max_in.name = "temp_max"

            temp_min_in = hydromt.workflows.forcing.temp(
                ds["temp_min"],
                dem_model=self.grid[self._MAPS["elevtn"]],
                dem_forcing=dem_forcing,
                lapse_correction=temp_correction,
                logger=self.logger,
                freq=None,  # resample time after pet workflow
            )
            temp_min_in.name = "temp_min"

            temp_in = xr.merge([temp_in, temp_max_in, temp_min_in])

        if not skip_pet:
            pet_out = hydromt.workflows.forcing.pet(
                ds[variables[1:]],
                temp=temp_in,
                dem_model=self.grid[self._MAPS["elevtn"]],
                method=pet_method,
                press_correction=press_correction,
                wind_correction=wind_correction,
                wind_altitude=wind_altitude,
                reproj_method=reproj_method,
                freq=freq,
                resample_kwargs=dict(label="right", closed="right"),
                logger=self.logger,
            )
            # Update meta attributes with setup opt
            opt_attr = {
                "pet_fn": temp_pet_fn,
                "pet_method": pet_method,
            }
            pet_out.attrs.update(opt_attr)
            self.set_forcing(pet_out.where(mask), name="pet")
            self._update_config_variable_name(self._MAPS["pet"], data_type="forcing")

        # make sure only temp is written to netcdf
        if "penman-monteith" in pet_method:
            temp_in = temp_in["temp"]
        # resample temp after pet workflow
        temp_out = hydromt.workflows.forcing.resample_time(
            temp_in,
            freq,
            upsampling="bfill",  # we assume right labeled original data
            downsampling="mean",
            label="right",
            closed="right",
            conserve_mass=False,
            logger=self.logger,
        )
        # Update meta attributes with setup opt (used for default naming later)
        opt_attr = {
            "temp_fn": temp_pet_fn,
            "temp_correction": str(temp_correction),
        }
        temp_out.attrs.update(opt_attr)
        if fillna_method is not None:
            temp_out = temp_out.raster.interpolate_na(
                dim=temp_out.raster.x_dim,
                method=fillna_method,
                fill_value="extrapolate",
            )
        self.set_forcing(temp_out.where(mask), name="temp")
        self._update_config_variable_name(self._MAPS["temp"], data_type="forcing")

    def setup_pet_forcing(
        self,
        pet_fn: str | xr.DataArray,
        chunksize: int | None = None,
    ):
        """
        Prepare PET forcing from existig PET data.

        Adds model layer:

        * **pet**: reference evapotranspiration [mm]

        Parameters
        ----------
        pet_fn: str, xr.DataArray
            RasterDataset source or data for PET to be resampled.

            * Required variable: 'pet' [mm]

        chunksize: int, optional
            Chunksize on time dimension for processing data (not for saving to disk!).
            If None the data chunksize is used, this can however be optimized for
            large/small catchments. By default None.
        """
        self.logger.info("Preparing potential evapotranspiration forcing maps.")

        starttime = self.get_config("time.starttime")
        endtime = self.get_config("time.endtime")
        freq = pd.to_timedelta(self.get_config("time.timestepsecs"), unit="s")

        pet = self.data_catalog.get_rasterdataset(
            pet_fn,
            geom=self.region,
            buffer=2,
            variables=["pet"],
            time_tuple=(starttime, endtime),
        )
        pet = pet.astype("float32")

        pet_out = workflows.forcing.pet(
            pet=pet,
            ds_like=self.grid,
            freq=freq,
            mask_name=self._MAPS["basins"],
            chunksize=chunksize,
            logger=self.logger,
        )

        # Update meta attributes (used for default output filename later)
        pet_out.attrs.update({"pet_fn": pet_fn})
        self.set_forcing(pet_out, name="pet")
        self._update_config_variable_name(self._MAPS["pet"], data_type="forcing")

    def setup_rootzoneclim(
        self,
        run_fn: str | Path | xr.Dataset,
        forcing_obs_fn: str | Path | xr.Dataset,
        forcing_cc_hist_fn: str | Path | xr.Dataset | None = None,
        forcing_cc_fut_fn: str | Path | xr.Dataset | None = None,
        chunksize: int | None = 100,
        return_period: List[int] = [2, 3, 5, 10, 15, 20, 25, 50, 60, 100],
        Imax: float = 2.0,
        start_hydro_year: str = "Sep",
        start_field_capacity: str = "Apr",
        LAI: bool = False,
        rootzone_storage: bool = False,
        correct_cc_deficit: bool = False,
        time_tuple: tuple | None = None,
        time_tuple_fut: tuple | None = None,
        missing_days_threshold: int | None = 330,
        output_name_rootingdepth: str = "RootingDepth_obs_20",
    ) -> None:
        """
        Set the RootingDepth.

        Done by estimating the catchment-scale root-zone storage capacity from observed
        hydroclimatic data (and optionally also for climate change historical and
        future periods).

        This presents an alternative approach to determine the RootingDepth
        based on hydroclimatic data instead of through a look-up table relating
        land use to rooting depth (as usually done for the wflow_sbm model).
        The method is based on the estimation of maximum annual storage deficits
        based on precipitation and estimated actual evaporation time series,
        which in turn are estimated from observed streamflow data and
        long-term precipitation and potential evap. data, as explained in
        Bouaziz et al. (2022).

        The main assumption is that vegetation adapts its rootzone storage capacity
        to overcome dry spells with a certain return period (typically 20 years for
        forest ecosystems). In response to a changing climtate,
        it is likely that vegetation also adapts its rootzone storage capacity,
        thereby changing model parameters for future conditions.
        This method also allows to estimate the change in rootzone storage capacity
        in response to a changing climate.

        As the method requires precipitation and potential evaporation timeseries,
        it may be useful to run this method as an update step in the setting-up of
        the hydrological model, once the forcing files have already been derived.
        In addition the setup_soilmaps method is also required to calculate
        the RootingDepth (rootzone_storage / (thetaS-thetaR)).
        The setup_laimaps method is also required if LAI is set to True
        (interception capacity estimated from LAI maps, instead of providing
        a default maximum interception capacity).

        References
        ----------
        Bouaziz, L. J. E., Aalbers, E. E., Weerts, A. H., Hegnauer, M., Buiteveld,
        H., Lammersen, R., Stam, J., Sprokkereef, E., Savenije, H. H. G. and
        Hrachowitz, M. (2022). Ecosystem adaptation to climate change: the
        sensitivity of hydrological predictions to time-dynamic model parameters,
        Hydrology and Earth System Sciences, 26(5), 1295-1318. DOI:
        10.5194/hess-26-1295-2022.

        Adds model layer:

        * **RootingDepth_{forcing}_{RP}** map: rooting depth [mm of the soil column] \
estimated from hydroclimatic data {forcing: obs, cc_hist or cc_fut} for different \
return periods RP. The translation to RootingDepth is done by dividing \
the rootzone_storage by (thetaS - thetaR).
        * **rootzone_storage_{forcing}_{RP}** geom: polygons of rootzone \
storage capacity [mm of water] for each catchment estimated before filling \
the missing with data from downstream catchments.
        * **rootzone_storage_{forcing}_{RP}** map: rootzone storage capacity \
[mm of water] estimated from hydroclimatic data {forcing: obs, cc_hist or cc_fut} for \
different return periods RP. Only if rootzone_storage is set to True!


        Parameters
        ----------
        run_fn : str, Path, xr.Dataset
            Geodataset with streamflow timeseries (m3/s) per x,y location.
            The geodataset expects the coordinate names "index" (for each station id)
            and the variable name "discharge".
        forcing_obs_fn : str, Path, xr.Dataset
            Gridded timeseries with the observed forcing [mm/timestep].
            Expects to have variables "precip" and "pet".
        forcing_cc_hist_fn : str, Path, xr.Dataset, optional
            Gridded timeseries with the simulated historical forcing [mm/timestep],
            based on a climate model. Expects to have variables "precip" and "pet".
            The default is None.
        forcing_cc_fut_fn : str, optional
            Gridded timeseries with the simulated climate forcing [mm/timestep],
            based on a climate model. Expects to have variables "precip" and "pet".
            The default is None.
        chunksize : int, optional
            Chunksize on time dimension for processing data (not for saving to
            disk!). The default is 100.
        return_period : list, optional
            List with one or more values indicating the return period(s) (in
            years) for which the rootzone storage depth should be calculated. The
            default is [2,3,5,10,15,20,25,50,60,100] years.
        Imax : float, optional
            The maximum interception storage capacity [mm]. The default is 2.0 mm.
        start_hydro_year : str, optional
            The start month (abbreviated to the first three letters of the month,
            starting with a capital letter) of the hydrological year. The
            default is 'Sep'.
        start_field_capacity : str, optional
            The end of the wet season / commencement of dry season. This is the
            moment when the soil is at field capacity, i.e. there is no storage
            deficit yet. The default is 'Apr'.
        LAI : bool, optional
            Determine whether the LAI will be used to determine Imax. The
            default is False.
            If set to True, requires to have run setup_laimaps.
        rootzone_storage : bool, optional
            Determines whether the rootzone storage maps
            should be stored in the grid or not. The default is False.
        correct_cc_deficit : bool, optional
            Determines whether a bias-correction of the future deficit should be
            applied using the cc_hist deficit. Only works if the time periods of
            cc_hist and cc_fut are the same. If the climate change scenario and
            hist period are bias-corrected, this should probably set to False.
            The default is False.
        time_tuple: tuple, optional
            Select which time period to read from all the forcing files.
            There should be some overlap between the time period available in the
            forcing files for the historical period and in the observed streamflow data.
        missing_days_threshold: int, optional
            Minimum number of days within a year for that year to be counted in
            the long-term Budyko analysis.
        output_name_rootingdepth: str, optional
            Update the wflow_sbm model config of the RootingDepth variable with
            the estimated RootingDepth.
            The default is RootingDepth_obs_20,
            which requires to have RP 20 in the list provided for \
the return_period argument.
        """
        self.logger.info("Preparing climate based root zone storage parameter maps.")
        # Open the data sets
        ds_obs = self.data_catalog.get_rasterdataset(
            forcing_obs_fn,
            geom=self.region,
            buffer=2,
            variables=["pet", "precip"],
            time_tuple=time_tuple,
        )
        ds_cc_hist = None
        if forcing_cc_hist_fn is not None:
            ds_cc_hist = self.data_catalog.get_rasterdataset(
                forcing_cc_hist_fn,
                geom=self.region,
                buffer=2,
                variables=["pet", "precip"],
                time_tuple=time_tuple,
            )
        ds_cc_fut = None
        if forcing_cc_fut_fn is not None:
            ds_cc_fut = self.data_catalog.get_rasterdataset(
                forcing_cc_fut_fn,
                geom=self.region,
                buffer=2,
                variables=["pet", "precip"],
                time_tuple=time_tuple_fut,
            )
        # observed streamflow data
        dsrun = self.data_catalog.get_geodataset(
            run_fn, single_var_as_array=False, time_tuple=time_tuple
        )

        # make sure dsrun overlaps with ds_obs, otherwise give error
        if dsrun.time[0] < ds_obs.time[0]:
            dsrun = dsrun.sel(time=slice(ds_obs.time[0], None))
        if dsrun.time[-1] > ds_obs.time[-1]:
            dsrun = dsrun.sel(time=slice(None, ds_obs.time[-1]))
        if len(dsrun.time) == 0:
            self.logger.error(
                "No overlapping period between the meteo and observed streamflow data"
            )

        # check if setup_soilmaps and setup_laimaps were run if LAI =True and
        # if rooting_depth = True"
        if (LAI == True) and (self._MAPS["LAI"] not in self.grid):
            self.logger.error(
                "LAI variable not found in grid. \
Set LAI to False or run setup_laimaps first"
            )

        if (self._MAPS["thetaR"] not in self.grid) or (
            self._MAPS["thetaS"] not in self.grid
        ):
            self.logger.error(
                "thetaS or thetaR variables not found in grid. \
Run setup_soilmaps first"
            )

        # Run the rootzone clim workflow
        inv_rename = {v: k for k, v in self._MAPS.items() if v in self.grid.data_vars}
        dsout, gdf = workflows.rootzoneclim(
            dsrun=dsrun,
            ds_obs=ds_obs,
            ds_like=self.grid.rename(inv_rename),
            flwdir=self.flwdir,
            ds_cc_hist=ds_cc_hist,
            ds_cc_fut=ds_cc_fut,
            return_period=return_period,
            Imax=Imax,
            start_hydro_year=start_hydro_year,
            start_field_capacity=start_field_capacity,
            LAI=LAI,
            rootzone_storage=rootzone_storage,
            correct_cc_deficit=correct_cc_deficit,
            chunksize=chunksize,
            missing_days_threshold=missing_days_threshold,
            logger=self.logger,
        )

        # set nodata value outside basin
        dsout = dsout.where(self.grid[self._MAPS["basins"]] > 0, -999)
        for var in dsout.data_vars:
            dsout[var].raster.set_nodata(-999)
        self.set_grid(dsout)
        self.set_geoms(gdf, name="rootzone_storage")

        # update config
        self.set_config("input.static.vegetation_root__depth", output_name_rootingdepth)

    def setup_1dmodel_connection(
        self,
        river1d_fn: str | Path | gpd.GeoDataFrame,
        connection_method: str = "subbasin_area",
        area_max: float = 30.0,
        add_tributaries: bool = True,
        include_river_boundaries: bool = True,
        mapname: str = "1dmodel",
        update_toml: bool = True,
        toml_output: str = "netcdf_scalar",
        **kwargs,
    ):
        """
        Connect wflow to a 1D model by deriving linked subcatch (and tributaries).

        There are two methods to connect models:

        - `subbasin_area`:
            creates subcatchments linked to the 1d river based
            on an area threshold (area_max) for the subbasin size. With this method,
            if a tributary is larger than the `area_max`, it will be connected to
            the 1d river directly.
        - `nodes`:
            subcatchments are derived based on the 1driver nodes (used as
            gauges locations). With this method, large tributaries can also be derived
            separately using the `add_tributaries` option and adding a `area_max`
            threshold for the tributaries.

        If `add_tributary` option is on, you can decide to include or exclude the
        upstream boundary of the 1d river as an additional tributary using the
        `include_river_boundaries` option.

        River edges or river nodes are snapped to the closest downstream wflow river
        cell using the :py:meth:`hydromt.flw.gauge_map` method.

        Optionally, the toml file can also be updated to save lateral.river.inwater to
        save all river inflows for the subcatchments and lateral.river.q_av for the
        tributaries using :py:meth:`hydromt_wflow.wflow.setup_config_output_timeseries`.

        Adds model layer:

        * **wflow_subcatch_{mapname}** map/geom:  connection subbasins between
          wflow and the 1D model.
        * **wflow_subcatch_riv_{mapname}** map/geom:  connection subbasins between
          wflow and the 1D model for river cells only.
        * **wflow_gauges_{mapname}** map/geom, optional: outlets of the tributaries
          flowing into the 1D model.

        Parameters
        ----------
        river1d_fn : str, Path, gpd.GeoDataFrame
            GeodataFrame with the 1D model river network and nodes where to derive
            subbasins for connection_method **nodes**.
        connection_method : str, default subbasin_area
            Method to connect wflow to the 1D model. Available methods are {
                'subbasin_area', 'nodes'}.
        area_max : float, default 10.0
            Maximum area [km2] of the subbasins to connect to the 1D model in km2 with
            connection_method **subbasin_area** or **nodes** with add_tributaries
            set to True.
        add_tributaries : bool, default True
            If True, derive tributaries for the subbasins larger than area_max. Always
            True for **subbasin_area** method.
        include_river_boundaries : bool, default True
            If True, include the upstream boundary(ies) of the 1d river as an
            additional tributary(ies).
        mapname : str, default 1dmodel
            Name of the map to save the subcatchments and tributaries in the wflow model
            staticmaps and geoms (wflow_subcatch_{mapname}).
        update_toml : bool, default True
            If True, updates the wflow configuration file to save the required outputs
            for the 1D model.
        toml_output : str, optional
            One of ['csv', 'netcdf_scalar', None] to update [output.csv] or
            [output.netcdf_scalar] section of wflow toml file or do nothing. By
            default, 'netcdf_scalar'.
        **kwargs
            Additional keyword arguments passed to the snapping method
            hydromt.flw.gauge_map. See its documentation for more information.

        See Also
        --------
        hydromt.flw.gauge_map
        """
        # Check connection method values
        if connection_method not in ["subbasin_area", "nodes"]:
            raise ValueError(
                f"Unknown connection method {connection_method},"
                "select from ['subbasin_area', 'nodes']"
            )
        # read 1d model river network
        gdf_riv = self.data_catalog.get_geodataframe(
            river1d_fn,
            geom=self.region,
            buffer=2,
        )

        # derive subcatchments and tributaries
        inv_rename = {v: k for k, v in self._MAPS.items() if v in self.grid}
        ds_out = workflows.wflow_1dmodel_connection(
            gdf_riv,
            ds_model=self.grid.rename(inv_rename),
            connection_method=connection_method,
            area_max=area_max,
            add_tributaries=add_tributaries,
            include_river_boundaries=include_river_boundaries,
            logger=self.logger,
            **kwargs,
        )

        # Derive tributary gauge map
        if "gauges" in ds_out.data_vars:
            self.set_grid(ds_out["gauges"], name=f"wflow_gauges_{mapname}")
            # Derive the gauges staticgeoms
            gdf_tributary = ds_out["gauges"].raster.vectorize()
            gdf_tributary["geometry"] = gdf_tributary["geometry"].centroid
            gdf_tributary["value"] = gdf_tributary["value"].astype(
                ds_out["gauges"].dtype
            )
            self.set_geoms(gdf_tributary, name=f"gauges_{mapname}")

            # Add a check that all gauges are on the river
            if (
                self.grid[self._MAPS["rivmsk"]].raster.sample(gdf_tributary)
                == self.grid[self._MAPS["rivmsk"]].raster.nodata
            ).any():
                river_upa = self.grid[self._MAPS["rivmsk"]].attrs.get("river_upa", "")
                self.logger.warning(
                    "Not all tributary gauges are on the river network and river "
                    "discharge cannot be saved. You should use a higher threshold "
                    f"for the subbasin area than {area_max} to match better the "
                    f"wflow river in your model {river_upa}."
                )
                all_gauges_on_river = False
            else:
                all_gauges_on_river = True

            # Update toml
            if update_toml and all_gauges_on_river:
                self.setup_config_output_timeseries(
                    mapname=f"wflow_gauges_{mapname}",
                    toml_output=toml_output,
                    header=["Q"],
                    param=["river_water__volume_flow_rate"],
                    reducer=None,
                )

        # Derive subcatchment map
        self.set_grid(ds_out["subcatch"], name=f"wflow_subcatch_{mapname}")
        gdf_subcatch = ds_out["subcatch"].raster.vectorize()
        gdf_subcatch["value"] = gdf_subcatch["value"].astype(ds_out["subcatch"].dtype)
        self.set_geoms(gdf_subcatch, name=f"subcatch_{mapname}")
        # Subcatchment map for river cells only (to be able to save river outputs
        # in wflow)
        self.set_grid(ds_out["subcatch_riv"], name=f"wflow_subcatch_riv_{mapname}")
        gdf_subcatch_riv = ds_out["subcatch_riv"].raster.vectorize()
        gdf_subcatch_riv["value"] = gdf_subcatch_riv["value"].astype(
            ds_out["subcatch"].dtype
        )
        self.set_geoms(gdf_subcatch_riv, name=f"subcatch_riv_{mapname}")

        # Update toml
        if update_toml:
            self.setup_config_output_timeseries(
                mapname=f"wflow_subcatch_riv_{mapname}",
                toml_output=toml_output,
                header=["Qlat"],
                param=["river_water_inflow~lateral__volume_flow_rate"],
                reducer=["sum"],
            )

    def setup_allocation_areas(
        self,
        waterareas_fn: str | gpd.GeoDataFrame,
        priority_basins: bool = True,
        minimum_area: float = 50.0,
        output_name: str = "allocation_areas",
    ):
        """Create water demand allocation areas.

        The areas are based on the wflow model basins (at model resolution), the
        wflow model rivers and water areas or regions for allocation.

        Water regions are generally defined by sub-river-basins within a Country. In
        order to mimic reality, it is advisable to avoid cross-Country-border
        abstractions. Whenever information is available, it is strongly recommended to
        align the water regions with the actual areas managed by water management
        authorities, such as regional water boards.

        The allocation area will be an intersection of the wflow model basins and the
        water areas. For areas that do not contain river cells after intersection with
        the water areas, the priority_basins flag can be used to decide if these basins
        should be merged with the closest downstream basin or with any large enough
        basin in the same water area.

        Parameters
        ----------
        waterareas_fn : str | gpd.GeoDataFrame
            Administrative boundaries GeoDataFrame data, this could be
            e.g. water management areas by water boards or the administrative
            boundaries of countries.
        priority_basins : bool, optional
            If True, merge the basins with the closest downstream basin, else merge
            with any large enough basin in the same water area, by default True.
        minimum_area : float
            Minimum area of the subbasins to keep in km2. Default is 50 km2.
        output_name : str, optional
            Name of the allocation areas map to be saved in the wflow model staticmaps
            and staticgeoms. Default is 'allocation_areas'.

        """
        self.logger.info("Preparing water demand allocation map.")
        self._update_naming({"land_water_allocation_area__number": output_name})
        # Read the data
        waterareas = self.data_catalog.get_geodataframe(
            waterareas_fn,
            geom=self.region,
        )

        # Create the allocation grid
        inv_rename = {v: k for k, v in self._MAPS.items() if v in self.grid}
        da_alloc, gdf_alloc = workflows.demand.allocation_areas(
            ds_like=self.grid.rename(inv_rename),
            waterareas=waterareas,
            basins=self.basins,
            priority_basins=priority_basins,
            minimum_area=minimum_area,
        )
        self.set_grid(da_alloc, name=output_name)
        # Update the config
        self.set_config("input.static.land_water_allocation_area__number", output_name)
        # Add alloc to geoms
        self.set_geoms(gdf_alloc, name=output_name)

    def setup_allocation_surfacewaterfrac(
        self,
        gwfrac_fn: str | xr.DataArray,
        waterareas_fn: str | xr.DataArray | None = None,
        gwbodies_fn: str | xr.DataArray | None = None,
        ncfrac_fn: str | xr.DataArray | None = None,
        interpolate_nodata: bool = False,
        mask_and_scale_gwfrac: bool = True,
        output_name: str = "frac_sw_used",
    ):
        """Create the fraction of water allocated from surface water.

        This fraction entails the division of the water demand between surface water,
        ground water (aquifers) and non conventional sources (e.g. desalination plants).

        The surface water fraction is based on the raw groundwater fraction, if
        groundwater bodies are present (these are absent in e.g. mountainous regions),
        a fraction of water consumed that is obtained by non-conventional means and the
        water source areas.

        Non-conventional water could e.g. be water acquired by desalination of ocean or
        other brackish water.

        Adds model layer:

        * **frac_sw_used**: fraction of water allocated from surface water [0-1]

        Parameters
        ----------
        gwfrac_fn : str | xr.DataArray
            The raw groundwater fraction per grid cell. The values of these cells need
            to be between 0 and 1.
        waterareas_fn : str| xr.DataArray
            The areas over which the water has to be distributed. This may either be
            a global (or more local map). If not provided, the source areas created by
            the `setup_allocation_areas` will be used.
        gwbodies_fn : str | xr.DataArray | None
            The presence of groundwater bodies per grid cell. The values are ought to
            be binary (either 0 or 1). If they are not provided, we assume groundwater
            bodies are present where gwfrac is more than 0.
        ncfrac_fn : str | xr.DataArray | None
            The non-conventional fraction. Same types of values apply as for
            `gwfrac_fn`. If not provided, we assume no non-conventional sources are
            used.
        interpolate_nodata : bool, optional
            If True, nodata values in the resulting frac_sw_used map will be linearly
            interpolated. Else a default value of 1 will be used for nodata values
            (default).
        mask_and_scale_gwfrac : bool, optional
            If True, gwfrac will be masked for areas with no groundwater bodies. To keep
            the average gwfrac used over waterareas similar after the masking, gwfrac
            for areas with groundwater bodies can increase. If False, gwfrac will be
            used as is. By default True.
        output_name : str, optional
            Name of the fraction of surface water used map to be saved in the wflow
            model staticmaps file. Default is 'frac_sw_used'.
        """
        self.logger.info("Preparing surface water fraction map.")
        # Load the data
        gwfrac_raw = self.data_catalog.get_rasterdataset(
            gwfrac_fn,
            geom=self.region,
            buffer=2,
        )
        if gwbodies_fn is not None:
            gwbodies = self.data_catalog.get_rasterdataset(
                gwbodies_fn,
                geom=self.region,
                buffer=2,
            )
        else:
            gwbodies = None
        if ncfrac_fn is not None:
            ncfrac = self.data_catalog.get_rasterdataset(
                ncfrac_fn,
                geom=self.region,
                buffer=2,
            )
        else:
            ncfrac = None

        # check whether to use the models own allocation areas
        if waterareas_fn is None:
            self.logger.info("Using wflow model allocation areas.")
            if self._MAPS["allocation_areas"] not in self.grid:
                self.logger.error(
                    "No allocation areas found. Run setup_allocation_areas first "
                    "or provide a waterareas_fn."
                )
                return
            waterareas = self.grid[self._MAPS["allocation_areas"]]
        else:
            waterareas = self.data_catalog.get_rasterdataset(
                waterareas_fn,
                geom=self.region,
                buffer=2,
            )

        # Call the workflow
        w_frac = workflows.demand.surfacewaterfrac_used(
            gwfrac_raw=gwfrac_raw,
            da_like=self.grid[self._MAPS["elevtn"]],
            waterareas=waterareas,
            gwbodies=gwbodies,
            ncfrac=ncfrac,
            interpolate=interpolate_nodata,
            mask_and_scale_gwfrac=mask_and_scale_gwfrac,
        )

        # Update the settings toml
        wflow_var = "land_surface_water__withdrawal_fraction"
        self._update_naming({wflow_var: output_name})
        self.set_config(f"input.static.{wflow_var}", output_name)

        # Set the dataarray to the wflow grid
        self.set_grid(w_frac, name=output_name)

    def setup_domestic_demand(
        self,
        domestic_fn: str | xr.Dataset,
        population_fn: str | xr.Dataset | None = None,
        domestic_fn_original_res: float | None = None,
        output_names: Dict = {
            "land~domestic__gross_water_demand_volume_flux": "domestic_gross",
            "land~domestic__net_water_demand_volume_flux": "domestic_net",
        },
    ):
        """
        Prepare domestic water demand maps from a raster dataset.

        Both gross and netto domestic demand should be provided in `domestic_fn`. They
        can either be cyclic or non-cyclic.

        To improve accuracy, the domestic demand can be downsampled based on a provided
        population dataset. If the data you are using was already downscaled using a
        different source for population data, you may decide to first resample to the
        original resolution of `domestic_fn` before downsampling with `population_fn`.
        For example, the pcr_globwb dataset is at a resolution of 0.0083333333 degrees,
        while the original data has a resolution of 0.5 degrees. Use the
        `domestic_fn_original_res` parameter to specify the original resolution.

        Adds model layer:

        * **domestic_gross**: gross domestic water demand [mm/day]
        * **domestic_net**: net domestic water demand [mm/day]

        Parameters
        ----------
        domestic_fn : str | xr.Dataset
            The domestic dataset. This can either be the dataset directly (xr.Dataset),
            a string referring to an entry in the data catalog or a dictionary
            containing the name of the dataset (keyword: `source`) and any optional
            keyword arguments (e.g. `version`). The data can be cyclic
            (with a `time` dimension) or non-cyclic. Allowed cyclic data can be monthly
            (12) or dayofyear (365 or 366).

            * Required variables: 'dom_gross' [mm/day], 'dom_net' [mm/day]
        population_fn : str | xr.Dataset
            The population dataset in capita. Either provided as a dataset directly or
            as a string referring to an entry in the data catalog.
        domestic_fn_original_res : Optional[float], optional
            The original resolution of the domestic dataset, by default None to skip
            upscaling before downsampling with population.
        output_names : dict, optional
            Dictionary with output names that will be used in the model netcdf input
            files. Users should provide the Wflow.jl variable name followed by the name
            in the netcdf file.
        """
        self.logger.info("Preparing domestic demand maps.")
        self._update_naming(output_names)
        # Set flag for cyclic data
        _cyclic = False

        # Read data
        domestic_raw = self.data_catalog.get_rasterdataset(
            domestic_fn,
            geom=self.region,
            buffer=2,
            variables=["dom_gross", "dom_net"],
        )
        # Increase the buffer if original resolution is provided
        if domestic_fn_original_res is not None:
            buffer = np.ceil(domestic_fn_original_res / abs(domestic_raw.raster.res[0]))
            domestic_raw = self.data_catalog.get_rasterdataset(
                domestic_fn,
                geom=self.region,
                buffer=buffer,
                variables=["dom_gross", "dom_net"],
            )
        # Check if data is time dependent
        if "time" in domestic_raw.coords:
            # Check that this is indeed cyclic data
            if len(domestic_raw.time) in [12, 365, 366]:
                _cyclic = True
                domestic_raw["time"] = domestic_raw.time.astype("int32")
            else:
                self.logger.error(
                    "The provided domestic demand data is cyclic but the time "
                    "dimension does not match the expected length of 12, 365 or 366."
                )

        # Get population data
        pop_raw = None
        if population_fn is not None:
            pop_raw = self.data_catalog.get_rasterdataset(
                population_fn,
                bbox=domestic_raw.raster.bounds,
                buffer=2,
            )

        # Compute domestic demand
        domestic, pop = workflows.demand.domestic(
            domestic_raw,
            ds_like=self.grid,
            popu=pop_raw,
            original_res=domestic_fn_original_res,
        )
        # Add to grid
        rmdict = {k: self._MAPS.get(k, k) for k in domestic.data_vars}
        self.set_grid(domestic.rename(rmdict))
        if population_fn is not None:
            self.set_grid(pop, name="meta_population")

        # Update toml
        self.set_config("model.water_demand.domestic", True)
        data_type = "cyclic" if _cyclic else "static"
        self._update_config_variable_name(domestic.rename(rmdict).data_vars, data_type)

    def setup_domestic_demand_from_population(
        self,
        population_fn: str | xr.Dataset,
        domestic_gross_per_capita: float | List[float],
        domestic_net_per_capita: float | List[float] | None = None,
        output_names: Dict = {
            "land~domestic__gross_water_demand_volume_flux": "domestic_gross",
            "land~domestic__net_water_demand_volume_flux": "domestic_net",
        },
    ):
        """
        Prepare domestic water demand maps from statistics per capita.

        Gross and net demands per capita can be provide as cyclic (list) or non-cyclic
        (constant). The statistics are then multiplied by the population dataset to
        derive the gross and net domestic demand.

        Adds model layer:

        * **domestic_gross**: gross domestic water demand [mm/day]
        * **domestic_net**: net domestic water demand [mm/day]

        Parameters
        ----------
        population_fn : str | xr.Dataset
            The (gridded) population dataset in capita. Either provided as a dataset
            directly or as a string referring to an entry in the data catalog.
        domestic_gross_per_capita : float | List[float]
            The gross domestic water demand per capita [m3/day]. If cyclic, provide a
            list with 12 values for monthly data or 365/366 values for daily data.
        domestic_net_per_capita : float | List[float] | None
            The net domestic water demand per capita [m3/day]. If cyclic, provide a
            list with 12 values for monthly data or 365/366 values for daily data. If
            not provided, the gross demand will be used as net demand.
        output_names : dict, optional
            Dictionary with output names that will be used in the model netcdf input
            files. Users should provide the Wflow.jl variable name followed by the name
            in the netcdf file.
        """
        self.logger.info("Preparing domestic demand maps based on population.")

        # Set flag for cyclic data
        _cyclic = False
        self._update_naming(output_names)

        # Check if data is time dependent
        time_length = len(np.atleast_1d(domestic_gross_per_capita))
        if time_length in [12, 365, 366]:
            _cyclic = True
        elif time_length > 1:
            raise ValueError(
                "The provided domestic demand data is cyclic but the length "
                f"({time_length})does not match the expected length of 12, 365 or 366."
            )
        if domestic_net_per_capita is None:
            domestic_net_per_capita = domestic_gross_per_capita
            self.logger.info("Net domestic demand not provided, using gross demand.")

        # Get population data
        popu = self.data_catalog.get_rasterdataset(
            population_fn,
            bbox=self.bounds,
            buffer=1000,
        )

        # Compute domestic demand
        domestic, popu_scaled = workflows.demand.domestic_from_population(
            popu,
            ds_like=self.grid,
            gross_per_capita=domestic_gross_per_capita,
            net_per_capita=domestic_net_per_capita,
        )

        # Add to grid
        rmdict = {k: self._MAPS.get(k, k) for k in domestic.data_vars}
        self.set_grid(domestic.rename(rmdict))
        if population_fn is not None:
            self.set_grid(popu_scaled, name="meta_population")

        # Update toml
        self.set_config("model.water_demand.domestic", True)
        data_type = "cyclic" if _cyclic else "static"
        self._update_config_variable_name(domestic.rename(rmdict).data_vars, data_type)

    def setup_other_demand(
        self,
        demand_fn: str | Dict[str, Dict[str, Any]] | xr.Dataset,
        variables: list = ["ind_gross", "ind_net", "lsk_gross", "lsk_net"],
        resampling_method: str = "average",
        output_names: Dict = {
            "land~industry__gross_water_demand_volume_flux": "industry_gross",
            "land~industry__net_water_demand_volume_flux": "industry_net",
            "land~livestock__gross_water_demand_volume_flux": "livestock_gross",
            "land~livestock__net_water_demand_volume_flux": "livestock_net",
        },
    ):
        """Create water demand maps from other sources (e.g. industry, livestock).

        These maps are created from a supplied dataset that either contains one
        or all of the following variables:
        - `Industrial` water demand
        - `Livestock` water demand
        - `Domestic` water demand (without population downsampling)

        For each of these datasets/ variables a gross and a netto water demand
        should be provided. They can either be provided cyclic or non-cyclic. The
        maps are then resampled to the model resolution using the provided
        `resampling_method`.

        Adds model layer:

        * **{var}_gross**: gross water demand [mm/day]
        * **{var}_net**: net water demand [mm/day]

        Parameters
        ----------
        demand_fn : str | Dict[str, Dict[str, Any]], xr.Dataset]
            The water demand dataset. This can either be the dataset directly
            (xr.Dataset), a string referring to an entry in the data catalog or
            a dictionary containing the name of the dataset (keyword: `source`) and
            any optional keyword arguments (e.g. `version`). The data can be cyclic
            (with a `time` dimension) or non-cyclic. Allowed cyclic data can be monthly
            (12) or dayofyear (365 or 366).

            * Required variables: variables listed in `variables` in [mm/day].
        variables : list, optional
            The variables to be processed. Supported variables are ['dom_gross',
            'dom_net', 'ind_gross', 'ind_net', 'lsk_gross', 'lsk_net'] where 'dom' is
            domestic, 'ind' is industrial and 'lsk' is livestock. By default gross and
            net demand for industry and livestock are processed.
        resampling_method : str, optional
            Resampling method for the demand maps, by default "average"
        output_names : dict, optional
            Dictionary with output names that will be used in the model netcdf input
            files. Users should provide the Wflow.jl variable name followed by the name
            in the netcdf file.
        """
        self.logger.info(f"Preparing water demand maps for {variables}.")
        # Set flag for cyclic data
        _cyclic = False
        self._update_naming(output_names)

        # Selecting data
        demand_raw = self.data_catalog.get_rasterdataset(
            demand_fn,
            geom=self.region,
            buffer=2,
            variables=variables,
        )
        if "time" in demand_raw.coords:
            # Check that this is indeed cyclic data
            if len(demand_raw.time) in [12, 365, 366]:
                _cyclic = True
                demand_raw["time"] = demand_raw.time.astype("int32")
            else:
                self.logger.error(
                    "The provided demand data is cyclic but the time dimension does "
                    "not match the expected length of 12, 365 or 366."
                )

        # Create static water demand rasters
        demand = workflows.demand.other_demand(
            demand_raw,
            ds_like=self.grid,
            ds_method=resampling_method,
        )
        rmdict = {k: self._MAPS.get(k, k) for k in demand.data_vars}
        self.set_grid(demand.rename(rmdict))

        # Update the settings toml
        if "dom_gross" in demand.data_vars:
            self.set_config("model.water_demand.domestic", True)
        if "ind_gross" in demand.data_vars:
            self.set_config("model.water_demand.industry", True)
        if "lsk_gross" in demand.data_vars:
            self.set_config("model.water_demand.livestock", True)
        data_type = "cyclic" if _cyclic else "static"
        self._update_config_variable_name(demand.rename(rmdict).data_vars, data_type)

    def setup_irrigation(
        self,
        irrigated_area_fn: str | Path | xr.DataArray,
        irrigation_value: List[int],
        cropland_class: List[int],
        paddy_class: List[int] = [],
        area_threshold: float = 0.6,
        lai_threshold: float = 0.2,
        lulcmap_name: str = "meta_landuse",
        output_names: Dict = {
            "land~irrigated-paddy_area__number": "paddy_irrigation_areas",
            "land~irrigated-non-paddy_area__number": "nonpaddy_irrigation_areas",
            "land~irrigated-paddy__irrigation_trigger_flag": "paddy_irrigation_trigger",
            "land~irrigated-non-paddy__irrigation_trigger_flag": "nonpaddy_irrigation_trigger",  # noqa: E501
        },
    ):
        """
        Add required information to simulate irrigation water demand from grid.

        THIS FUNCTION SHOULD BE RUN AFTER LANDUSE AND LAI MAPS ARE CREATED.

        The function requires data that contains information about the location of the
        irrigated areas (``irrigated_area_fn``). This, combined with the wflow landuse
        map that contains classes for cropland (``cropland_class``) and optionally for
        paddy (rice) (``paddy_class``), determines which locations are considered to be
        paddy irrigation, and which locations are considered to be non-paddy irrigation.

        Next, the irrigated area map is reprojected to the model resolution, where a
        threshold (``area_threshold``) determines when pixels are considered to be
        classified as irrigation or rainfed cells (both paddy and non-paddy). It adds
        the resulting maps to the input data.

        To determine when irrigation is allowed to occur, an irrigation trigger map is
        defined. This is a cyclic map, that defines (with a mask) when irrigation is
        expected to occur. This is done based on the Leaf Area Index (LAI), that is
        already present in the wflow model configuration. We follow the procedure
        described by Peano et al. (2019). They describe a threshold value based on the
        LAI variability to determine the growing season. This threshold is defined as
        20% (default value) of the LAI variability, but can be adjusted via the
        ``lai_threshold`` argument.

        Adds model layers:

        * **nonpaddy_irrigation_areas**: Irrigated (non-paddy) mask [-]
        * **paddy_irrigation_areas**: Irrigated (paddy) mask [-]
        * **paddy_irrigation_trigger**: Map with monthly values, indicating whether
          irrigation is allowed (1) or not (0) [-] for paddy areas
        * **nonpaddy_irrigation_trigger**: Map with monthly values, indicating whether
          irrigation is allowed (1) or not (0) [-] for non-paddy areas

        Parameters
        ----------
        irrigated_area_fn: str, Path, xarray.DataArray
            Name of the (gridded) dataset that contains the location of irrigated areas.
        irrigation_value: list
            List of values that are considered to be irrigated areas in
            ``irrigated_area_fn``.
        cropland_class: list
            List of values that are considered to be cropland in the wflow landuse data.
        paddy_class: int
            Class in the wflow landuse data that is considered as paddy or rice. Leave
            empty if not present (default).
        area_threshold: float
            Fractional area of a (wflow) pixel before it gets classified as an irrigated
            pixel, by default 0.6
        lai_threshold: float
            Value of LAI variability to be used to determine the irrigation trigger. By
            default 0.2.
        lulcmap_name: str
            Name of the landuse map layer in the wflow model staticmaps. By default
            'meta_landuse'. Please update if your landuse map has a different name
            (eg 'landuse_globcover').
        output_names : dict, optional
            Dictionary with output names that will be used in the model netcdf input
            files. Users should provide the Wflow.jl variable name followed by the name
            in the netcdf file.

        See Also
        --------
        workflows.demand.irrigation

        References
        ----------
        Peano, D., Materia, S., Collalti, A., Alessandri, A., Anav, A., Bombelli, A., &
        Gualdi, S. (2019). Global variability of simulated and observed vegetation
        growing season. Journal of Geophysical Research: Biogeosciences, 124, 3569–3587.
        https://doi.org/10.1029/2018JG004881
        """
        self.logger.info("Preparing irrigation maps.")
        if lulcmap_name in self.grid:
            # update the internal mapping
            self._MAPS["landuse"] = lulcmap_name
        else:
            raise ValueError(
                f"Landuse map {lulcmap_name} not found in the model grid. Please "
                "provide a valid landuse map name or run setup_lulcmaps."
            )

        # Extract irrigated area dataset
        irrigated_area = self.data_catalog.get_rasterdataset(
            irrigated_area_fn, bbox=self.grid.raster.bounds, buffer=3
        )

        # Get irrigation areas for paddy, non paddy and irrigation trigger
        inv_rename = {v: k for k, v in self._MAPS.items() if v in self.grid}
        ds_irrigation = workflows.demand.irrigation(
            da_irrigation=irrigated_area,
            ds_like=self.grid.rename(inv_rename),
            irrigation_value=irrigation_value,
            cropland_class=cropland_class,
            paddy_class=paddy_class,
            area_threshold=area_threshold,
            lai_threshold=lai_threshold,
            logger=self.logger,
        )

        # Check if paddy and non paddy are present
        cyclic_lai = len(self.grid[self._MAPS["LAI"]].dims) > 2
        if (
            "paddy_irrigation_areas" in ds_irrigation.data_vars
            and ds_irrigation["paddy_irrigation_areas"]
            .raster.mask_nodata()
            .sum()
            .values
            != 0
        ):
            # Select the paddy variables in output_names
            paddy_names = {
                k: v for k, v in output_names.items() if "irrigated-paddy" in v
            }
            self._update_naming(paddy_names)
            ds_paddy = ds_irrigation[
                ["paddy_irrigation_areas", "paddy_irrigation_trigger"]
            ]
            rmdict = {k: self._MAPS.get(k, k) for k in ds_paddy.data_vars}
            self.set_grid(ds_paddy.rename(rmdict))
            self.set_config("model.water_demand.paddy", True)
            self._update_config_variable_name(
                self._MAPS.get("paddy_irrigation_areas", "paddy_irrigation_areas"),
                "static",
            )
            data_type = "cyclic" if cyclic_lai else "static"
            self._update_config_variable_name(
                self._MAPS.get("paddy_irrigation_trigger", "paddy_irrigation_trigger"),
                data_type,
            )
        else:
            self.set_config("model.water_demand.paddy", False)

        if (
            ds_irrigation["nonpaddy_irrigation_areas"].raster.mask_nodata().sum().values
            != 0
        ):
            nonpaddy_names = {
                k: v for k, v in output_names.items() if "irrigated-non-paddy" in v
            }
            self._update_naming(nonpaddy_names)
            ds_nonpaddy = ds_irrigation[
                ["nonpaddy_irrigation_areas", "nonpaddy_irrigation_trigger"]
            ]
            rmdict = {k: self._MAPS.get(k, k) for k in ds_nonpaddy.data_vars}
            self.set_grid(ds_nonpaddy.rename(rmdict))
            # Update the config
            self.set_config("model.water_demand.nonpaddy", True)
            self._update_config_variable_name(
                self._MAPS.get(
                    "nonpaddy_irrigation_areas", "nonpaddy_irrigation_areas"
                ),
                "static",
            )
            data_type = "cyclic" if cyclic_lai else "static"
            self._update_config_variable_name(
                self._MAPS.get(
                    "nonpaddy_irrigation_trigger", "nonpaddy_irrigation_trigger"
                ),
                data_type,
            )
        else:
            self.set_config("model.water_demand.nonpaddy", False)

    def setup_irrigation_from_vector(
        self,
        irrigated_area_fn: str | Path | gpd.GeoDataFrame,
        cropland_class: List[int],
        paddy_class: List[int] = [],
        area_threshold: float = 0.6,
        lai_threshold: float = 0.2,
        output_names: Dict = {
            "land~irrigated-paddy_area__number": "paddy_irrigation_areas",
            "land~irrigated-non-paddy_area__number": "nonpaddy_irrigation_areas",
            "land~irrigated-paddy__irrigation_trigger_flag": "paddy_irrigation_trigger",
            "land~irrigated-non-paddy__irrigation_trigger_flag": "nonpaddy_irrigation_trigger",  # noqa: E501
        },
    ):
        """
        Add required information to simulate irrigation water demand from vector.

        THIS FUNCTION SHOULD BE RUN AFTER LANDUSE AND LAI MAPS ARE CREATED.

        The function requires data that contains information about the location of the
        irrigated areas (``irrigated_area_fn``). This, combined with the wflow landuse
        map that contains classes for cropland (``cropland_class``) and optionally for
        paddy (rice) (``paddy_class``), determines which locations are considered to be
        paddy irrigation, and which locations are considered to be non-paddy irrigation.

        Next, the irrigated area geometries are rasterized, where a threshold
        (``area_threshold``) determines when pixels are considered to be
        classified as irrigation or rainfed cells (both paddy and non-paddy). It adds
        the resulting maps to the input data.

        To determine when irrigation is allowed to occur, an irrigation trigger map is
        defined. This is a cyclic map, that defines (with a mask) when irrigation is
        expected to occur. This is done based on the Leaf Area Index (LAI), that is
        already present in the wflow model configuration. We follow the procedure
        described by Peano et al. (2019). They describe a threshold value based on the
        LAI variability to determine the growing season. This threshold is defined as
        20% (default value) of the LAI variability, but can be adjusted via the
        ``lai_threshold`` argument.

        Adds model layers:

        * **paddy_irrigation_areas**: Irrigated (paddy) mask [-]
        * **nonpaddy_irrigation_areas**: Irrigated (non-paddy) mask [-]
        * **paddy_irrigation_trigger**: Map with monthly values, indicating whether
          irrigation is allowed (1) or not (0) [-] for paddy areas
        * **nonpaddy_irrigation_trigger**: Map with monthly values, indicating whether
          irrigation is allowed (1) or not (0) [-] for non-paddy areas

        Parameters
        ----------
        irrigated_area_fn: str, Path, geopandas.GeoDataFrame
            Name of the (vector) dataset that contains the location of irrigated areas.
        cropland_class: list
            List of values that are considered to be cropland in the wflow landuse data.
        paddy_class: int
            Class in the wflow landuse data that is considered as paddy or rice. Leave
            empty if not present (default).
        area_threshold: float
            Fractional area of a (wflow) pixel before it gets classified as an irrigated
            pixel, by default 0.6
        lai_threshold: float
            Value of LAI variability to be used to determine the irrigation trigger. By
            default 0.2.
        output_names : dict, optional
            Dictionary with output names that will be used in the model netcdf input
            files. Users should provide the Wflow.jl variable name followed by the name
            in the netcdf file.

        See Also
        --------
        workflows.demand.irrigation

        References
        ----------
        Peano, D., Materia, S., Collalti, A., Alessandri, A., Anav, A., Bombelli, A., &
        Gualdi, S. (2019). Global variability of simulated and observed vegetation
        growing season. Journal of Geophysical Research: Biogeosciences, 124, 3569–3587.
        https://doi.org/10.1029/2018JG004881
        """
        self.logger.info("Preparing irrigation maps.")

        # Extract irrigated area dataset
        irrigated_area = self.data_catalog.get_geodataframe(
            irrigated_area_fn,
            bbox=self.grid.raster.bounds,
            buffer=1000,
            predicate="intersects",
            handle_nodata=NoDataStrategy.IGNORE,
        )

        # Check if the geodataframe is empty
        if irrigated_area is None or irrigated_area.empty:
            self.logger.info("No irrigated areas found in the provided geodataframe.")
            return

        # Get irrigation areas for paddy, non paddy and irrigation trigger
        inv_rename = {v: k for k, v in self._MAPS.items() if v in self.grid}
        ds_irrigation = workflows.demand.irrigation_from_vector(
            gdf_irrigation=irrigated_area,
            ds_like=self.grid.rename(inv_rename),
            cropland_class=cropland_class,
            paddy_class=paddy_class,
            area_threshold=area_threshold,
            lai_threshold=lai_threshold,
            logger=self.logger,
        )

        # Check if paddy and non paddy are present
        cyclic_lai = len(self.grid[self._MAPS["LAI"]].dims) > 2
        if (
            "paddy_irrigation_areas" in ds_irrigation.data_vars
            and ds_irrigation["paddy_irrigation_areas"]
            .raster.mask_nodata()
            .sum()
            .values
            != 0
        ):
            paddy_names = {
                k: v for k, v in output_names.items() if "irrigated-paddy" in v
            }
            self._update_naming(paddy_names)
            ds_paddy = ds_irrigation[
                ["paddy_irrigation_areas", "paddy_irrigation_trigger"]
            ]
            rmdict = {k: self._MAPS.get(k, k) for k in ds_paddy.data_vars}
            self.set_grid(ds_paddy.rename(rmdict))
            # Update the config
            self.set_config("model.water_demand.paddy", True)
            self._update_config_variable_name(
                self._MAPS.get("paddy_irrigation_areas", "paddy_irrigation_areas"),
                "static",
            )
            data_type = "cyclic" if cyclic_lai else "static"
            self._update_config_variable_name(
                self._MAPS.get("paddy_irrigation_trigger", "paddy_irrigation_trigger"),
                data_type,
            )
        else:
            self.set_config("model.water_demand.paddy", False)

        if (
            ds_irrigation["nonpaddy_irrigation_areas"].raster.mask_nodata().sum().values
            != 0
        ):
            nonpaddy_names = {
                k: v for k, v in output_names.items() if "irrigated-non-paddy" in v
            }
            self._update_naming(nonpaddy_names)
            ds_nonpaddy = ds_irrigation[
                ["nonpaddy_irrigation_areas", "nonpaddy_irrigation_trigger"]
            ]
            rmdict = {k: self._MAPS.get(k, k) for k in ds_nonpaddy.data_vars}
            self.set_grid(ds_nonpaddy.rename(rmdict))
            # Update the config
            self.set_config("model.water_demand.nonpaddy", True)
            self._update_config_variable_name(
                self._MAPS.get(
                    "nonpaddy_irrigation_areas", "nonpaddy_irrigation_areas"
                ),
                "static",
            )
            data_type = "cyclic" if cyclic_lai else "static"
            self._update_config_variable_name(
                self._MAPS.get(
                    "nonpaddy_irrigation_trigger", "nonpaddy_irrigation_trigger"
                ),
                data_type,
            )
        else:
            self.set_config("model.water_demand.nonpaddy", False)

    def setup_cold_states(
        self,
        timestamp: str = None,
    ) -> None:
        """Prepare cold states for Wflow.

        To be run last as this requires some soil parameters or constant_pars to be
        computed already.

        To be run after setup_lakes, setup_reservoirs and setup_glaciers to also create
        cold states for them if they are present in the basin.

        This function is mainly useful in case the wflow model is read into Delft-FEWS.

        Adds model layers:

<<<<<<< HEAD
        * **satwaterdepth**: saturated store [mm]
        * **snow**: snow storage [mm]
        * **tsoil**: top soil temperature [°C]
        * **ustorelayerdepth**: amount of water in the unsaturated store, per layer [mm]
        * **snowwater**: liquid water content in the snow pack [mm]
        * **canopystorage**: canopy storage [mm]
        * **river_q**: river discharge [m3/s]
        * **river_h**: river water level [m]
        * **h_av_river**: river average water level [m]
        * **ssf**: subsurface flow [m3/d]
        * **land_h**: land water level [m]
        * **h_av_land**: land average water level[m]
        * **land_q** or **qx_land**+**qy_land**: overland flow for kinwave [m3/s] or
=======
        * **soil_saturated_depth**: saturated store [mm]
        * **snow_leq_depth**: snow storage [mm]
        * **soil_temp**: top soil temperature [°C]
        * **soil_unsaturated_depth**: amount of water in the unsaturated store, per
          layer [mm]
        * **snow_water_depth**: liquid water content in the snow pack [mm]
        * **vegetation_water_depth**: canopy storage [mm]
        * **river_instantaneous_q**: river discharge [m3/s]
        * **river_instantaneous_h**: river water level [m]
        * **subsurface_q**: subsurface flow [m3/d]
        * **land_instantaneous_h**: land water level [m]
        * **land_instantaneous_q** or **land_instantaneous_qx**+
          **land_instantaneous_qy**: overland flow for kinwave [m3/s] or
>>>>>>> 38b5172d
          overland flow in x/y directions for local-inertial [m3/s]

        If lakes, also adds:

        * **lake_instantaneous_water_level**: lake water level [m]

        If reservoirs, also adds:

        * **reservoir_instantaneous_volume**: reservoir volume [m3]

        If glaciers, also adds:

        * **glacier_leq_depth**: water within the glacier [mm]

        If paddy, also adds:

        * **demand_paddy_h**: water on the paddy fields [mm]

        Parameters
        ----------
        timestamp : str, optional
            Timestamp of the cold states. By default uses the (starttime - timestepsecs)
            from the config.
        """
        states, states_config = workflows.prepare_cold_states(
            self.grid,
            config=self.config,
            timestamp=timestamp,
            mask_name_land=self._MAPS["basins"],
            mask_name_river=self._MAPS["rivmsk"],
        )

        self.set_states(states)

        # Update config to read the states
        self.set_config("model.reinit", False)
        # Update states variables names in config
        for option in states_config:
            self.set_config(option, states_config[option])

    def upgrade_to_v1_wflow(self):
        """
        Upgrade the model to wflow v1 format.

        The function reads a TOML from wflow v0x and converts it to wflow v1x format.
        The other components stay the same.
        This function should be followed by write_config() to write the upgraded file.
        """
        self.read()

        config_out = convert_to_wflow_v1_sbm(self.config, logger=self.logger)
        # tomlkit loads errors on this file so we have to do it in two steps
        with open(DATADIR / "default_config_headers.toml", "r") as file:
            default_header_str = file.read()

        self._config = tomlkit.parse(default_header_str)

        for option in config_out:
            self.set_config(option, config_out[option])

    # I/O
    def read(
        self,
    ):
        """Read the complete model schematization and configuration from file."""
        self.read_config()
        self.read_grid()
        self.read_geoms()
        self.read_forcing()
        self.read_tables()
        self.read_states()
        self.logger.info("Model read")

    def write(
        self,
        config_fn: str | None = None,
        grid_fn: Path | str = "staticmaps.nc",
        geoms_fn: Path | str = "staticgeoms",
        forcing_fn: Path | str | None = None,
        states_fn: Path | str | None = None,
    ):
        """
        Write the complete model schematization and configuration to file.

        From this function, the output filenames/folder of the different components can
        be set. If not set, the default filenames/folder are used.
        To change more advanced settings, use the specific write methods directly.

        Parameters
        ----------
        config_fn : str, optional
            Name of the config file, relative to model root. By default None.
        grid_fn : str, optional
            Name of the grid file, relative to model root/dir_input. By default
            'staticmaps.nc'.
        geoms_fn : str, optional
            Name of the geoms folder relative to grid_fn (ie model root/dir_input). By
            default 'staticgeoms'.
        forcing_fn : str, optional
            Name of the forcing file relative to model root/dir_input. By default None
            to use the name as defined in the model config file.
        states_fn : str, optional
            Name of the states file relative to model root/dir_input. By default None
            to use the name as defined in the model config file.
        """
        self.logger.info(f"Write model data to {self.root}")
        # if in r, r+ mode, only write updated components
        if not self._write:
            self.logger.warning("Cannot write in read-only mode")
            return
        self.write_data_catalog()
        _ = self.config  # try to read default if not yet set
        if self._grid:
            self.write_grid(fn_out=grid_fn)
        if self._geoms:
            self.write_geoms(geoms_fn=geoms_fn)
        if self._forcing:
            self.write_forcing(fn_out=forcing_fn)
        if self._tables:
            self.write_tables()
        if self._states:
            self.write_states(fn_out=states_fn)
        # Write the config last as variables can get set in other write methods
        self.write_config(config_name=config_fn)

    def write_config(
        self,
        config_name: str | None = None,
        config_root: str | None = None,
    ):
        """
        Write config to <root/config_fn>.

        Parameters
        ----------
        config_name : str, optional
            Name of the config file. By default None to use the default name
            wflow_sbm.toml.
        config_root : str, optional
            Root folder to write the config file if different from model root (default).
        """
        self._assert_write_mode()
        if config_name is not None:
            self._config_fn = config_name
        elif self._config_fn is None:
            self._config_fn = self._CONF
        if config_root is None:
            config_root = self.root
        fn = join(config_root, self._config_fn)
        # Create the folder if it does not exist
        if not isdir(dirname(fn)):
            os.makedirs(dirname(fn))
        self.logger.info(f"Writing model config to {fn}")
        self._configwrite(fn)

    def read_grid(self, **kwargs):
        """
        Read wflow static input and add to ``grid``.

        Checks the path of the file in the config toml using both ``input.path_static``
        and ``dir_input``. If not found uses the default path ``staticmaps.nc`` in the
        root folder.
        """
        fn_default = "staticmaps.nc"
        fn = self.get_config(
            "input.path_static", abs_path=True, fallback=join(self.root, fn_default)
        )

        if self.get_config("dir_input") is not None:
            input_dir = self.get_config("dir_input", abs_path=True)
            fn = join(
                input_dir,
                self.get_config("input.path_static", fallback=fn_default),
            )
            self.logger.info(f"Input directory found {input_dir}")

        if not self._write:
            # start fresh in read-only mode
            self._grid = xr.Dataset()
        if fn is not None and isfile(fn):
            self.logger.info(f"Read grid from {fn}")
            # FIXME: we need a smarter (lazy) solution for big models which also
            # works when overwriting / appending data in the same source!
            ds = xr.load_dataset(
                fn, mask_and_scale=False, decode_coords="all", **kwargs
            )
            # make sure internally maps are always North -> South oriented
            if ds.raster.res[1] > 0:
                ds = ds.raster.flipud()
            self.set_grid(ds)

    def write_grid(
        self,
        fn_out: Path | str | None = None,
    ):
        """
        Write grid to wflow static data file.

        Checks the path of the file in the config toml using both ``input.path_static``
        and ``dir_input``. If not found uses the default path ``staticmaps.nc`` in the
        root folder.

        Parameters
        ----------
        fn_out : Path, str, optional
            Name or path to the outgoing grid file (including extension). This is the
            path/name relative to the root folder and if present the ``dir_input``
            folder.
        """
        if not self._write:
            raise IOError("Model opened in read-only mode")
        # clean-up grid and write CRS according to CF-conventions
        # TODO replace later with hydromt.raster.gdal_compliant method
        # after core release
        crs = self.grid.raster.crs
        ds_out = self.grid.reset_coords()
        # TODO?!
        # if ds_out.raster.res[1] < 0: # write data with South -> North orientation
        #     ds_out = ds_out.raster.flipud()
        x_dim, y_dim, x_attrs, y_attrs = hydromt.gis_utils.axes_attrs(crs)
        ds_out = ds_out.rename({ds_out.raster.x_dim: x_dim, ds_out.raster.y_dim: y_dim})
        ds_out[x_dim].attrs.update(x_attrs)
        ds_out[y_dim].attrs.update(y_attrs)
        ds_out = ds_out.drop_vars(["mask", "spatial_ref", "ls"], errors="ignore")
        ds_out.rio.write_crs(crs, inplace=True)
        ds_out.rio.write_transform(self.grid.raster.transform, inplace=True)
        ds_out.raster.set_spatial_dims()

        # Remove FillValue Nan for x_dim, y_dim
        encoding = dict()
        for v in [ds_out.raster.x_dim, ds_out.raster.y_dim]:
            ds_out[v].attrs.pop("_FillValue", None)
            encoding[v] = {"_FillValue": None}

        # filename
        if fn_out is not None:
            fn = join(self.root, fn_out)
            self.set_config("input.path_static", fn_out)
        else:
            fn_out = "staticmaps.nc"
            fn = self.get_config(
                "input.path_static", abs_path=True, fallback=join(self.root, fn_out)
            )
        # Append inputdir if required
        if self.get_config("dir_input") is not None:
            input_dir = self.get_config("dir_input", abs_path=True)
            fn = join(
                input_dir,
                self.get_config("input.path_static", fallback=fn_out),
            )
        # Check if all sub-folders in fn exists and if not create them
        if not isdir(dirname(fn)):
            os.makedirs(dirname(fn))
        self.logger.info(f"Write grid to {fn}")

        ds_out.to_netcdf(fn, encoding=encoding)

    def set_grid(
        self,
        data: xr.DataArray | xr.Dataset | np.ndarray,
        name: str | None = None,
    ):
        """Add data to grid.

        All layers of grid must have identical spatial coordinates. This is an inherited
        method from HydroMT-core's GridModel.set_grid with some fixes. If basin data is
        available the grid will be masked to that upon setting.

        The first fix is when data with a time axis is being added. Since Wflow.jl
        v0.7.3, cyclic data at different lengths (12, 365, 366) is supported, as long as
        the dimension name starts with "time". In this function, a check is done if a
        time axis with that exact shape is already present in the grid object, and will
        use that dimension (and its name) to set the data. If a time dimension does not
        yet exist with that shape, it is created following the format
        "time_{length_data}".

        The other fix is that when the model is updated with a different number of
        layers, this is not automatically updated correctly. With this fix, the old
        layer dimension is removed (including all associated data), and the new data is
        added with the correct "layer" dimension.

        Parameters
        ----------
        data: xarray.DataArray or xarray.Dataset
            new map layer to add to grid
        name: str, optional
            Name of new map layer, this is used to overwrite the name of a DataArray and
            ignored if data is a Dataset
        """
        if "time" in data.dims:
            # Raise error if the dimension does not have a supported length
            if len(data.time) not in [12, 365, 366]:
                raise ValueError(
                    f"Length of cyclic dataset ({len(data)}) is not supported by "
                    "Wflow.jl. Ensure the data has length 12, 365, or 366"
                )
            tname = "time"
            time_axes = {
                k: v for k, v in dict(self.grid.dims).items() if k.startswith("time")
            }
            if data["time"].size not in time_axes.values():
                tname = f"time_{data['time'].size}" if "time" in time_axes else tname
            else:
                k = list(
                    filter(lambda x: time_axes[x] == data["time"].size, time_axes)
                )[0]
                tname = k

            if tname != "time":
                data = data.rename_dims({"time": tname})
        if "layer" in data.dims and "layer" in self.grid:
            if len(data["layer"]) != len(self.grid["layer"]):
                vars_to_drop = [
                    var for var in self.grid.variables if "layer" in self.grid[var].dims
                ]
                # Drop variables
                self.logger.info(
                    "Dropping these variables, as they depend on the layer "
                    f"dimension: {vars_to_drop}"
                )
                # Use `_grid` as `grid` cannot be set
                self._grid = self.grid.drop_vars(vars_to_drop)

        if isinstance(data, np.ndarray):
            # TODO: because of all types for data, masking should move to
            # GridModel.set_grid or we should duplicate functionality here
            if name is not None:
                self.logger.warning(f"Layer {name} will not be masked with basins.")
        elif self._MAPS["basins"] in self.grid:
            data = mask_raster_from_layer(data, self.grid[self._MAPS["basins"]])
        elif self._MAPS["basins"] in data:
            data = mask_raster_from_layer(data, data[self._MAPS["basins"]])
        # fall back on default set_grid behaviour
        GridModel.set_grid(self, data, name)

    def read_geoms(
        self,
        geoms_fn: str = "staticgeoms",
    ):
        """
        Read static geometries and adds to ``geoms``.

        Assumes that the `geoms_fn` folder is located relative to root and ``dir_input``
        if defined in the toml. If not found, uses assumes they are in <root/geoms_fn>.

        Parameters
        ----------
        geoms_fn : str, optional
            Folder name/path where the static geometries are stored relative to the
            model root and ``dir_input`` if any. By default "staticgeoms".
        """
        if not self._write:
            self._geoms = dict()  # fresh start in read-only mode
        # Check if dir_input is set and add
        if self.get_config("dir_input") is not None:
            dir_mod = join(self.get_config("dir_input", abs_path=True), geoms_fn)
        else:
            dir_mod = join(self.root, geoms_fn)

        fns = glob.glob(join(dir_mod, "*.geojson"))
        if len(fns) > 1:
            self.logger.info("Reading model staticgeom files.")
        for fn in fns:
            name = basename(fn).split(".")[0]
            if name != "region":
                self.set_geoms(gpd.read_file(fn), name=name)

    def write_geoms(
        self,
        geoms_fn: str = "staticgeoms",
        precision: int | None = None,
    ):
        """
        Write geoms in GeoJSON format.

        Checks the path of ``geoms_fn`` using both model root and
        ``dir_input``. If not found uses the default path ``staticgeoms`` in the root
        folder.

        Parameters
        ----------
        geoms_fn : str, optional
            Folder name/path where the static geometries are stored relative to the
            model root and ``dir_input`` if any. By default "staticgeoms".
        precision : int, optional
            Decimal precision to write the geometries. By default None to use 1 decimal
            for projected crs and 6 for non-projected crs.
        """
        # to write use self.geoms[var].to_file()
        if not self._write:
            raise IOError("Model opened in read-only mode")
        if self.geoms:
            self.logger.info("Writing model staticgeom to file.")
            # Set projection to 1 decimal if projected crs
            _precision = precision
            if precision is None:
                if self.crs.is_projected:
                    _precision = 1
                else:
                    _precision = 6
            grid_size = 10 ** (-_precision)
            # Prepare the output folder
            if self.get_config("dir_input") is not None:
                geoms_dir = join(
                    self.get_config("dir_input", abs_path=True),
                    geoms_fn,
                )
            else:
                geoms_dir = join(self.root, geoms_fn)
            # Create the geoms dir if it does not already exist
            if not isdir(geoms_dir):
                os.makedirs(geoms_dir)

            for name, gdf in self.geoms.items():
                # TODO change to geopandas functionality once geopandas 1.0.0 comes
                # See https://github.com/geopandas/geopandas/releases/tag/v1.0.0-alpha1
                gdf.geometry = shapely.set_precision(
                    gdf.geometry,
                    grid_size=grid_size,
                )
                fn_out = join(geoms_dir, f"{name}.geojson")
                gdf.to_file(fn_out, driver="GeoJSON")

    def read_forcing(self):
        """
        Read forcing.

        Checks the path of the file in the config toml using both ``input.path_forcing``
        and ``dir_input``. If not found uses the default path ``inmaps.nc`` in the
        root folder.

        If several files are used using '*' in ``input.path_forcing``, all corresponding
        files are read and merged into one xarray dataset before being split to one
        xarray dataaray per forcing variable in the hydromt ``forcing`` dictionary.
        """
        fn_default = "inmaps.nc"
        fn = self.get_config(
            "input.path_forcing", abs_path=True, fallback=join(self.root, fn_default)
        )

        if self.get_config("dir_input") is not None:
            input_dir = self.get_config("dir_input", abs_path=True)
            fn = join(
                input_dir,
                self.get_config(
                    "input.path_forcing",
                    fallback=fn_default,
                ),
            )
            self.logger.info(f"Input directory found {input_dir}")

        if not self._write:
            # start fresh in read-only mode
            self._forcing = dict()
        if fn is not None and isfile(fn):
            self.logger.info(f"Read forcing from {fn}")
            with xr.open_dataset(fn, chunks={"time": 30}, decode_coords="all") as ds:
                for v in ds.data_vars:
                    self.set_forcing(ds[v])
        elif "*" in str(fn):
            self.logger.info(f"Read multiple forcing files using {fn}")
            fns = list(fn.parent.glob(fn.name))
            if len(fns) == 0:
                raise IOError(f"No forcing files found using {fn}")
            with xr.open_mfdataset(fns, chunks={"time": 30}, decode_coords="all") as ds:
                for v in ds.data_vars:
                    self.set_forcing(ds[v])

    def write_forcing(
        self,
        fn_out=None,
        freq_out=None,
        chunksize=1,
        decimals=2,
        time_units="days since 1900-01-01T00:00:00",
        **kwargs,
    ):
        """Write forcing at ``fn_out`` in model ready format.

        If no ``fn_out`` path is provided and path_forcing from the  wflow toml exists,
        the following default filenames are used:

            * Default name format (with downscaling): \
inmaps_sourcePd_sourceTd_methodPET_freq_startyear_endyear.nc
            * Default name format (no downscaling): \
inmaps_sourceP_sourceT_methodPET_freq_startyear_endyear.nc

        Parameters
        ----------
        fn_out: str, Path, optional
            Path to save output netcdf file; if None the name is read from the wflow
            toml file.
        freq_out: str (Offset), optional
            Write several files for the forcing according to fn_freq. For example 'Y'
            for one file per year or 'M' for one file per month.
            By default writes the one file.
            For more options, \
see https://pandas.pydata.org/pandas-docs/stable/user_guide/timeseries.html#offset-aliases
        chunksize: int, optional
            Chunksize on time dimension when saving to disk. By default 1.
        decimals: int, optional
            Round the output data to the given number of decimals.
        time_units: str, optional
            Common time units when writing several netcdf forcing files.
            By default "days since 1900-01-01T00:00:00".

        """
        if not self._write:
            raise IOError("Model opened in read-only mode")
        if self.forcing:
            self.logger.info("Write forcing file")

            # Get default forcing name from forcing attrs
            yr0 = pd.to_datetime(self.get_config("time.starttime")).year
            yr1 = pd.to_datetime(self.get_config("time.endtime")).year
            freq = self.get_config("time.timestepsecs")
            # get output filename
            if fn_out is not None:
                self.set_config("input.path_forcing", fn_out)
            else:
                fn_name = self.get_config("input.path_forcing", abs_path=False)
                if fn_name is not None:
                    if "*" in basename(fn_name):
                        # get rid of * in case model had multiple forcing files and
                        # write to single nc file.
                        self.logger.warning(
                            "Writing multiple forcing files to one file"
                        )
                        fn_name = join(
                            dirname(fn_name), basename(fn_name).replace("*", "")
                        )
                    if self.get_config("dir_input") is not None:
                        input_dir = self.get_config("dir_input", abs_path=True)
                        fn_out = join(input_dir, fn_name)
                    else:
                        fn_out = join(self.root, fn_name)
                else:
                    fn_out = None

                # get default filename if file exists
                if fn_out is None or isfile(fn_out):
                    self.logger.warning(
                        "Netcdf forcing file from input.path_forcing in the TOML  "
                        "already exists, using default name."
                    )
                    sourceP = ""
                    sourceT = ""
                    methodPET = ""
                    if "precip" in self.forcing:
                        val = self.forcing["precip"].attrs.get("precip_clim_fn", None)
                        Pdown = "d" if val is not None else ""
                        val = self.forcing["precip"].attrs.get("precip_fn", None)
                        if val is not None:
                            sourceP = f"_{val}{Pdown}"
                    if "temp" in self.forcing:
                        val = self.forcing["temp"].attrs.get("temp_correction", "False")
                        Tdown = "d" if val == "True" else ""
                        val = self.forcing["temp"].attrs.get("temp_fn", None)
                        if val is not None:
                            sourceT = f"_{val}{Tdown}"
                    if "pet" in self.forcing:
                        val = self.forcing["pet"].attrs.get("pet_method", None)
                        if val is not None:
                            methodPET = f"_{val}"
                    fn_default = (
                        f"inmaps{sourceP}{sourceT}{methodPET}_{freq}_{yr0}_{yr1}.nc"
                    )
                    if self.get_config("dir_input") is not None:
                        input_dir = self.get_config("dir_input", abs_path=True)
                        fn_default_path = join(input_dir, fn_default)
                    else:
                        fn_default_path = join(self.root, fn_default)
                    if isfile(fn_default_path):
                        self.logger.warning(
                            "Netcdf default forcing file already exists, \
skipping write_forcing. "
                            "To overwrite netcdf forcing file: \
change name input.path_forcing "
                            "in setup_config section of the build inifile."
                        )
                        return
                    else:
                        self.set_config("input.path_forcing", fn_default)
                        fn_out = fn_default_path

            # Check if all dates between (starttime, endtime) are in all da forcing
            # Check if starttime and endtime timestamps are correct
            start = pd.to_datetime(self.get_config("time.starttime"))
            end = pd.to_datetime(self.get_config("time.endtime"))
            correct_times = False
            for da in self.forcing.values():
                if "time" in da.coords:
                    # only correct dates in toml for standard calendars:
                    if not hasattr(da.indexes["time"], "to_datetimeindex"):
                        times = da.time.values
                        if (start < pd.to_datetime(times[0])) or (start not in times):
                            start = pd.to_datetime(times[0])
                            correct_times = True
                        if (end > pd.to_datetime(times[-1])) or (end not in times):
                            end = pd.to_datetime(times[-1])
                            correct_times = True
            # merge, process and write forcing
            ds = xr.merge([da.reset_coords(drop=True) for da in self.forcing.values()])
            ds.raster.set_crs(self.crs)
            # Send warning, and update config with new start and end time
            if correct_times:
                self.logger.warning(
                    f"Not all dates found in precip_fn changing starttime to \
{start} and endtime to {end} in the toml."
                )
                # Set the strings first
                self.set_config("time.starttime", start.strftime("%Y-%m-%dT%H:%M:%S"))
                self.set_config("time.endtime", end.strftime("%Y-%m-%dT%H:%M:%S"))

            if decimals is not None:
                ds = ds.round(decimals)
            # clean-up forcing and write CRS according to CF-conventions
            ds = ds.raster.gdal_compliant(rename_dims=True, force_sn=False)
            ds = ds.drop_vars(["mask", "idx_out"], errors="ignore")

            # write with output chunksizes with single timestep and complete
            # spatial grid to speed up the reading from wflow.jl
            # dims are always ordered (time, y, x)
            ds.raster._check_dimensions()
            chunksizes = (chunksize, ds.raster.ycoords.size, ds.raster.xcoords.size)
            encoding = {
                v: {"zlib": True, "dtype": "float32", "chunksizes": chunksizes}
                for v in ds.data_vars.keys()
            }
            # make sure no _FillValue is written to the time / x_dim / y_dim dimension
            # For several forcing files add common units attributes to time
            for v in ["time", ds.raster.x_dim, ds.raster.y_dim]:
                ds[v].attrs.pop("_FillValue", None)
                encoding[v] = {"_FillValue": None}

            # Check if all sub-folders in fn_out exists and if not create them
            if not isdir(dirname(fn_out)):
                os.makedirs(dirname(fn_out))

            forcing_list = []

            if freq_out is None:
                # with compute=False we get a delayed object which is executed when
                # calling .compute where we can pass more arguments to
                # the dask.compute method
                forcing_list.append([fn_out, ds])
            else:
                self.logger.info(f"Writing several forcing with freq {freq_out}")
                # For several forcing files add common units attributes to time
                encoding["time"] = {"_FillValue": None, "units": time_units}
                # Updating path forcing in config
                fns_out = os.path.relpath(fn_out, self.root)
                fns_out = f"{str(fns_out)[0:-3]}_*.nc"
                self.set_config("input.path_forcing", fns_out)
                for label, ds_gr in ds.resample(time=freq_out):
                    # ds_gr = group[1]
                    start = ds_gr["time"].dt.strftime("%Y%m%d")[0].item()
                    fn_out_gr = f"{str(fn_out)[0:-3]}_{start}.nc"
                    forcing_list.append([fn_out_gr, ds_gr])

            for fn_out_gr, ds_gr in forcing_list:
                self.logger.info(f"Process forcing; saving to {fn_out_gr}")
                delayed_obj = ds_gr.to_netcdf(
                    fn_out_gr, encoding=encoding, mode="w", compute=False
                )
                with ProgressBar():
                    delayed_obj.compute(**kwargs)

            # TO profile uncomment lines below to replace lines above
            # from dask.diagnostics import Profiler, CacheProfiler, ResourceProfiler
            # import cachey
            # with Profiler() as prof, CacheProfiler(metric=cachey.nbytes) as cprof,
            # ResourceProfiler() as rprof:
            #     delayed_obj.compute()
            # visualize([prof, cprof, rprof],
            # file_path=r'c:\Users\eilan_dk\work\profile2.html')

    def read_states(self):
        """Read states at <root/instate/> and parse to dict of xr.DataArray."""
        fn_default = join("instate", "instates.nc")
        fn = self.get_config(
            "state.path_input", abs_path=True, fallback=join(self.root, fn_default)
        )

        if self.get_config("dir_input") is not None:
            input_dir = self.get_config("dir_input", abs_path=True)
            fn = join(
                input_dir,
                self.get_config("state.path_input", fallback=fn_default),
            )
            self.logger.info(f"Input directory found {input_dir}")

        if not self._write:
            # start fresh in read-only mode
            self._states = dict()

        if fn is not None and isfile(fn):
            self.logger.info(f"Read states from {fn}")
            with xr.open_dataset(fn, mask_and_scale=False) as ds:
                for v in ds.data_vars:
                    self.set_states(ds[v])

    def write_states(self, fn_out: str | Path | None = None):
        """Write states at <root/instate/> in model ready format."""
        if not self._write:
            raise IOError("Model opened in read-only mode")

        if self.states:
            self.logger.info("Writing states file")

            # get output filename and if needed update and re-write the config
            if fn_out is not None:
                self.set_config("state.path_input", fn_out)
                self.write_config()  # re-write config
            else:
                fn_name = self.get_config(
                    "state.path_input", abs_path=False, fallback=None
                )
                if fn_out is None:
                    fn_name = join("instate", "instates.nc")
                    self.set_config("state.path_input", fn_name)
                    self.write_config()  # re-write config
                if self.get_config("dir_input") is not None:
                    input_dir = self.get_config("dir_input", abs_path=True)
                    fn_out = join(input_dir, fn_name)
                else:
                    fn_out = join(self.root, fn_name)

            # merge, process and write forcing
            ds = xr.merge(self.states.values())

            # make sure no _FillValue is written to the time dimension
            ds["time"].attrs.pop("_FillValue", None)

            # Check if all sub-folders in fn_out exists and if not create them
            if not isdir(dirname(fn_out)):
                os.makedirs(dirname(fn_out))

            # write states
            ds.to_netcdf(fn_out, mode="w")

    def read_results(self):
        """Read results at <root/?/> and parse to dict of xr.DataArray/xr.Dataset."""
        if not self._write:
            # start fresh in read-only mode
            self._results = dict()

        output_dir = ""
        if self.get_config("dir_output") is not None:
            output_dir = self.get_config("dir_output")

        # Read gridded netcdf (output section)
        nc_fn = self.get_config("output.netcdf_grid.path", abs_path=True)
        nc_fn = nc_fn.parent / output_dir / nc_fn.name if nc_fn is not None else nc_fn
        if nc_fn is not None and isfile(nc_fn):
            self.logger.info(f"Read results from {nc_fn}")
            with xr.open_dataset(nc_fn, chunks={"time": 30}, decode_coords="all") as ds:
                # TODO ? align coords names and values of results nc with grid
                self.set_results(ds, name="netcdf_grid")

        # Read scalar netcdf (netcdf section)
        ncs_fn = self.get_config("output.netcdf_scalar.path", abs_path=True)
        ncs_fn = (
            ncs_fn.parent / output_dir / ncs_fn.name if ncs_fn is not None else ncs_fn
        )
        if ncs_fn is not None and isfile(ncs_fn):
            self.logger.info(f"Read results from {ncs_fn}")
            with xr.open_dataset(ncs_fn, chunks={"time": 30}) as ds:
                self.set_results(ds, name="netcdf_scalar")

        # Read csv timeseries (csv section)
        csv_fn = self.get_config("output.csv.path", abs_path=True)
        csv_fn = (
            csv_fn.parent / output_dir / csv_fn.name if csv_fn is not None else csv_fn
        )
        if csv_fn is not None and isfile(csv_fn):
            csv_dict = read_csv_results(csv_fn, config=self.config, maps=self.grid)
            for key in csv_dict:
                # Add to results
                self.set_results(csv_dict[f"{key}"])

    def write_results(self):
        """Write results at <root/?/> in model ready format."""
        if not self._write:
            raise IOError("Model opened in read-only mode")

    def read_tables(self, **kwargs):
        """Read table files at <root> and parse to dict of dataframes."""
        if not self._write:
            self._tables = dict()  # start fresh in read-only mode

        self.logger.info("Reading model table files.")
        fns = glob.glob(join(self.root, "*.csv"))
        if len(fns) > 0:
            for fn in fns:
                name = basename(fn).split(".")[0]
                tbl = pd.read_csv(fn, float_precision="round_trip")
                self.set_tables(tbl, name=name)

    def write_tables(self):
        """Write tables at <root>."""
        if not self._write:
            raise IOError("Model opened in read-only mode")
        if self.tables:
            self.logger.info("Writing table files.")
            for name in self.tables:
                fn_out = join(self.root, f"{name}.csv")
                self.tables[name].to_csv(fn_out, sep=",", index=False, header=True)

    def set_tables(self, df, name):
        """Add table <pandas.DataFrame> to model."""
        if not (isinstance(df, pd.DataFrame) or isinstance(df, pd.Series)):
            raise ValueError("df type not recognized, should be pandas.DataFrame.")
        if name in self._tables:
            if not self._write:
                raise IOError(f"Cannot overwrite table {name} in read-only mode")
            elif self._read:
                self.logger.warning(f"Overwriting table: {name}")
        self._tables[name] = df

    def _configread(self, fn):
        with codecs.open(fn, "r", encoding="utf-8") as f:
            fdict = tomlkit.load(f)

        return fdict

    def _configwrite(self, fn):
        with codecs.open(fn, "w", encoding="utf-8") as f:
            tomlkit.dump(self.config, f)

    def set_config(self, *args):
        """
        Update the config toml at key(s) with values.

        This function is made to maintain the structure of your toml file.
        When adding keys it will look for the most specific header present in
        the toml file and add it under that.

        meaning that if you have a config toml that is empty and you run
        ``wflow_model.set_config("input.forcing.scale", 1)``

        it will result in the following file:

        .. code-block:: toml

            input.forcing.scale = 1


        however if your toml file looks like this before:

        .. code-block:: toml

            [input.forcing]

        (i.e. you have a header in there that has no keys)

        then after the insertion it will look like this:

        .. code-block:: toml

            [input.forcing]
            scale = 1


        .. warning::

            Due to limitations of the underlying library it is currently not possible to
            create new headers (i.e. groups like ``input.forcing`` in the example above)
            programmatically, and they will need to be added to the default config
            toml document


        .. warning::

            Even though the underlying config object behaves like a dictionary, it is
            not, it is a ``tomlkit.TOMLDocument``. Due to implementation limitations,
            error scan easily be introduced if this structure is modified by hand.
            Therefore we strongly discourage users from manually modying it, and
            instead ask them to use this ``set_config`` function to avoid problems.

        Parameters
        ----------
        args : str, tuple, list
            if tuple or list, minimal length of two
            keys can given by multiple args: ('key1', 'key2', 'value')
            or a string with '.' indicating a new level: ('key1.key2', 'value')

        Examples
        --------
        .. code-block:: ipython

            >> self.config
            >> {'a': 1, 'b': {'c': {'d': 2}}}

            >> self.set_config('a', 99)
            >> {'a': 99, 'b': {'c': {'d': 2}}}

            >> self.set_config('b', 'c', 'd', 99) # identical to set_config('b.d.e', 99)
            >> {'a': 1, 'b': {'c': {'d': 99}}}
        """
        self._initialize_config()
        if len(args) < 2:
            raise TypeError("set_config() requires a least one key and one value.")
        if not all([isinstance(part, str) for part in args[:-1]]):
            raise TypeError("All but last argument for set_config must be str")

        args = list(args)
        value = args.pop(-1)
        keys = [part for arg in args for part in arg.split(".")]

        # if we try to set dictionaries as values directly tomlkit will mess up the
        # key bookkeeping, resulting in invalid toml, so instead
        # if we see a mapping, we go over it recursively
        # and manually add all of its keys, because of cloning issues.
        if isinstance(value, (dict, tomlkit.items.AbstractTable)):
            for key, inner_value in value.items():
                self.set_config(*keys, key, inner_value)
            return

        # if the first key is not present
        # we can just set the entire thing straight
        if keys[0] not in self._config:
            self._config.append(tomlkit.key(keys), value)
            return

        # If there is only one key we also just set that directly as
        # a string key instead of the dotted variant
        if len(keys) == 1:
            self._config.update({keys[0]: value})
            return

        current = self._config
        for idx in range(len(keys)):
            if idx != len(keys) - 1:
                remaining_key = tomlkit.key(keys[idx:])
            else:
                remaining_key = keys[idx]

            if keys[idx] not in current or not isinstance(current[keys[idx]], dict):
                break

            current = current[keys[idx]]

        # tomlkit's update function doesn't work properly
        # so instead of updating we take the key out if it is in there
        # and readd it afterwards
        if remaining_key in current:
            _ = current.pop(remaining_key)

        current[remaining_key] = value

    def _update_naming(self, rename_dict: dict):
        """Update the naming of the model variables.

        Parameters
        ----------
        rename_dict: dict
            Dictionary with the wflow variable and new output name in file.
        """
        _wflow_names_inv = {v: k for k, v in self._WFLOW_NAMES.items()}
        _hydromt_names_inv = {v: k for k, v in self._MAPS.items()}
        for wflow_var, new_name in rename_dict.items():
            if wflow_var is None:
                continue
            # Find the previous name in self._WFLOW_NAMES
            old_name = _wflow_names_inv.get(wflow_var, None)
            if old_name is not None:
                # Rename the variable in self._WFLOW_NAMES
                self._WFLOW_NAMES.pop(old_name)
                self._WFLOW_NAMES[new_name] = wflow_var
                # Rename the variable in self._MAPS
                hydromt_name = _hydromt_names_inv.get(old_name, None)
                if hydromt_name is not None:
                    self._MAPS[hydromt_name] = new_name
            else:
                self.logger.warning(
                    f"Wflow variable {wflow_var} not found, check spelling."
                )

    def _update_config_variable_name(
        self, data_vars: str | List[str], data_type: str | None = "static"
    ):
        """Update the variable names in the config file.

        Parameters
        ----------
        data_vars: list of str
            List of variable names to update in the config file.
        data_type: str, optional
            Type of data (static, forcing, cyclic, None), by default "static"
        """
        data_vars = [data_vars] if isinstance(data_vars, str) else data_vars
        _prefix = f"input.{data_type}" if data_type is not None else "input"
        for var in data_vars:
            if var in self._WFLOW_NAMES:
                # Get the name from the Wflow variable name
                wflow_var = self._WFLOW_NAMES[var]
                # Update the config variable name
                self.set_config(f"{_prefix}.{wflow_var}", var)
            # else not a wflow variable
            # (spelling mistakes should have been checked in _update_naming)

    ## WFLOW specific data and method
    @property
    # Move to core Model API ?
    def tables(self):
        """Return a dictionary of pandas.DataFrames representing wflow intbl files."""
        if not self._tables:
            self.read_tables()
        return self._tables

    @property
    def flwdir(self):
        """Return the pyflwdir.FlwdirRaster object parsed from wflow ldd."""
        if self._flwdir is None:
            self.set_flwdir()
        return self._flwdir

    def set_flwdir(self, ftype="infer"):
        """Parse pyflwdir.FlwdirRaster object parsed from the wflow ldd."""
        flwdir_name = self._MAPS["flwdir"]
        self._flwdir = flw.flwdir_from_da(
            self.grid[flwdir_name],
            ftype=ftype,
            check_ftype=True,
            mask=(self.grid[self._MAPS["basins"]] > 0),
        )

    @property
    def basins(self):
        """Returns a basin(s) geometry as a geopandas.GeoDataFrame."""
        if "basins" in self.geoms:
            gdf = self.geoms["basins"]
        elif self._MAPS["basins"] in self.grid:
            gdf = (
                self.grid[self._MAPS["basins"]]
                .raster.vectorize()
                .set_index("value")
                .sort_index()
            )
            self.set_geoms(gdf, name="basins")
        else:
            self.logger.warning(f"Basin map {self._MAPS['basins']} not found in grid.")
            gdf = None
        return gdf

    @property
    def basins_highres(self):
        """Returns a high resolution basin(s) geometry."""
        if "basins_highres" in self.geoms:
            gdf = self.geoms["basins_highres"]
        else:
            gdf = self.basins
        return gdf

    @property
    def rivers(self):
        """Return a river geometry as a geopandas.GeoDataFrame.

        If available, the stream order and upstream area values are added to
        the geometry properties.
        """
        if "rivers" in self.geoms:
            gdf = self.geoms["rivers"]
        elif self._MAPS["rivmsk"] in self.grid:
            rivmsk = self.grid[self._MAPS["rivmsk"]].values != 0
            # Check if there are river cells in the model before continuing
            if np.any(rivmsk):
                # add stream order 'strord' column
                strord = self.flwdir.stream_order(mask=rivmsk)
                feats = self.flwdir.streams(mask=rivmsk, strord=strord)
                gdf = gpd.GeoDataFrame.from_features(feats)
                gdf.crs = pyproj.CRS.from_user_input(self.crs)
                self.set_geoms(gdf, name="rivers")
        else:
            self.logger.warning("No river cells detected in the selected basin.")
            gdf = None
        return gdf

    ## WFLOW specific modification (clip for now) methods
    def clip_grid(self, region, buffer=0, align=None, crs=4326, inverse_clip=False):
        """Clip grid to subbasin.

        Parameters
        ----------
        region : dict
            See :meth:`models.wflow.WflowModel.setup_basemaps`
        buffer : int, optional
            Buffer around subbasin in number of pixels, by default 0
        align : float, optional
            Align bounds of region to raster with resolution <align>, by default None
        crs: int, optional
            Default crs of the grid to clip.
        inverse_clip: bool, optional
            Flag to perform "inverse clipping": removing an upstream part of the model
            instead of the subbasin itself, by default False

        Returns
        -------
        xarray.DataSet
            Clipped grid.
        """
        basins_name = self._MAPS["basins"]
        flwdir_name = self._MAPS["flwdir"]

        kind, region = hydromt.workflows.parse_region(region, logger=self.logger)
        # translate basin and outlet kinds to geom
        geom = region.get("geom", None)
        bbox = region.get("bbox", None)
        if kind in ["basin", "outlet", "subbasin"]:
            # supply bbox to avoid getting basin bounds first when clipping subbasins
            if kind == "subbasin" and bbox is None:
                region.update(bbox=self.bounds)
            geom, _ = hydromt.workflows.get_basin_geometry(
                ds=self.grid,
                logger=self.logger,
                kind=kind,
                basins_name=basins_name,
                flwdir_name=flwdir_name,
                **region,
            )
        # Remove upstream part from model
        if inverse_clip:
            geom = self.basins.overlay(geom, how="difference")
        # clip based on subbasin args, geom or bbox
        if geom is not None:
            ds_grid = self.grid.raster.clip_geom(geom, align=align, buffer=buffer)
            ds_grid.coords["mask"] = ds_grid.raster.geometry_mask(geom)
            ds_grid[basins_name] = ds_grid[basins_name].where(
                ds_grid.coords["mask"], self.grid[basins_name].raster.nodata
            )
            ds_grid[basins_name].attrs.update(
                _FillValue=self.grid[basins_name].raster.nodata
            )
        elif bbox is not None:
            ds_grid = self.grid.raster.clip_bbox(bbox, align=align, buffer=buffer)

        # Update flwdir grid and geoms
        if self.crs is None and crs is not None:
            self.set_crs(crs)

        self._grid = xr.Dataset()
        self.set_grid(ds_grid)

        # add pits at edges after clipping
        self._flwdir = None  # make sure old flwdir object is removed
        self.grid[self._MAPS["flwdir"]].data = self.flwdir.to_array("ldd")

        # Reinitiliase geoms and re-create basins/rivers
        self._geoms = dict()
        self.basins
        self.rivers

        # Update reservoir and lakes
        remove_reservoir = False
        if self._MAPS["resareas"] in self.grid:
            reservoir = self.grid[self._MAPS["resareas"]]
            if not np.any(reservoir > 0):
                remove_reservoir = True
                remove_maps = [
                    self._MAPS["resareas"],
                    self._MAPS["reslocs"],
                    self._MAPS["reservoir_area"],
                    self._MAPS["reservoir_demand"],
                    self._MAPS["reservoir_target_full_fraction"],
                    self._MAPS["reservoir_target_min_fraction"],
                    self._MAPS["reservoir_max_release"],
                    self._MAPS["reservoir_max_volume"],
                ]
                self._grid = self.grid.drop_vars(remove_maps)

        remove_lake = False
        if self._MAPS["lakeareas"] in self.grid:
            lake = self.grid[self._MAPS["lakeareas"]]
            if not np.any(lake > 0):
                remove_lake = True
                remove_maps = [
                    self._MAPS["lakeareas"],
                    self._MAPS["lakelocs"],
                    self._MAPS["lake_lower_id"],
                    self._MAPS["lake_storage_curve"],
                    self._MAPS["lake_rating_curve"],
                    self._MAPS["lake_area"],
                    self._MAPS["lake_initial_depth"],
                    "LakeAvgOut",  # this is a hydromt meta map
                    self._MAPS["lake_outflow_threshold"],
                    self._MAPS["lake_b"],
                    self._MAPS["lake_e"],
                ]
                self._grid = self.grid.drop_vars(remove_maps)

            # Update tables
            ids = np.unique(lake)
            self._tables = {
                k: v
                for k, v in self.tables.items()
                if not any([str(x) in k for x in ids])
            }

        # Update config
        # Remove the absolute path and if needed remove lakes and reservoirs
        if remove_reservoir:
            # change reservoirs = true to false
            self.set_config("model.reservoirs", False)
            # remove states
            if (
                self.get_config("state.variables.reservoir_water__instantaneous_volume")
                is not None
            ):
                del self.config["state"]["variables"][
                    "reservoir_water__instantaneous_volume"
                ]

        if remove_lake:
            # change lakes = true to false
            self.set_config("model.lakes", False)
            # remove states
            if (
                self.get_config(
                    "state.variables.lake_water_surface__instantaneous_elevation"
                )
                is not None
            ):
                del self.config["state"]["variables"][
                    "lake_water_surface__instantaneous_elevation"
                ]

    def clip_forcing(self, crs=4326, **kwargs):
        """Return clippped forcing for subbasin.

        Returns
        -------
        xarray.DataSet
            Clipped forcing.

        """
        if len(self.forcing) > 0:
            self.logger.info("Clipping NetCDF forcing..")
            ds_forcing = xr.merge(self.forcing.values()).raster.clip_bbox(
                self.grid.raster.bounds
            )
            self.set_forcing(ds_forcing)

    def clip_states(self, crs=4326, **kwargs):
        """Return clippped states for subbasin.

        Returns
        -------
        xarray.DataSet
            Clipped states.
        """
        if len(self.states) > 0:
            self.logger.info("Clipping NetCDF states..")
            ds_states = xr.merge(self.states.values()).raster.clip_bbox(
                self.grid.raster.bounds
            )
            # Check for reservoirs/lakes presence in the clipped model
            remove_maps = []
            if self._MAPS["resareas"] not in self.grid:
                state_name = self.get_config(
                    "state.variables.reservoir_water__instantaneous_volume",
                    fallback="reservoir_instantaneous_volume",
                )
                if state_name in ds_states:
                    remove_maps.extend([state_name])
            if self._MAPS["lakeareas"] not in self.grid:
                state_name = self.get_config(
                    "state.variables.lake_water_surface__instantaneous_elevation",
                    fallback="lake_instantaneous_water_level",
                )
                if state_name in ds_states:
                    remove_maps.extend([state_name])
            ds_states = ds_states.drop_vars(remove_maps)
            self.set_states(ds_states)

    def get_config(
        self,
        *args,
        fallback: Any = None,
        abs_path: bool = False,
    ) -> str | None:
        """Get a config value at key.

        Parameters
        ----------
        args : tuple, str
            keys can given by multiple args: ('key1', 'key2')
            or a string with '.' indicating a new level: ('key1.key2')
        fallback: Any, optional
            fallback value if key(s) not found in config, by default None.
        abs_path: bool, optional
            If True return the absolute path relative to the model root,
            by default False.
            NOTE: this assumes the config is located in model root!

        Returns
        -------
        value : Any
            dictionary value

        Examples
        --------
        >> # self.config = {'a': 1, 'b': {'c': {'d': 2}}}

        >> get_config('a')
        >> 1

        >> get_config('b', 'c', 'd') # identical to get_config('b.c.d')
        >> 2

        >> get_config('b.c') # # identical to get_config('b','c')
        >> {'d': 2}
        """
        return get_config(
            *args,
            config=self.config,
            fallback=fallback,
            abs_path=abs_path,
            root=self.root,
        )<|MERGE_RESOLUTION|>--- conflicted
+++ resolved
@@ -780,12 +780,8 @@
                 "floodplain_instantaneous_h",
             )
             self.set_config(
-<<<<<<< HEAD
-                "state.land_surface_water__instantaneous_volume_flow_rate", "land_q"
-=======
                 "state.land_surface_water__instantaneous_volume_flow_rate",
                 "land_instantaneous_q",
->>>>>>> 38b5172d
             )
             # Remove local-inertial land states
             if (
@@ -4821,21 +4817,6 @@
 
         Adds model layers:
 
-<<<<<<< HEAD
-        * **satwaterdepth**: saturated store [mm]
-        * **snow**: snow storage [mm]
-        * **tsoil**: top soil temperature [°C]
-        * **ustorelayerdepth**: amount of water in the unsaturated store, per layer [mm]
-        * **snowwater**: liquid water content in the snow pack [mm]
-        * **canopystorage**: canopy storage [mm]
-        * **river_q**: river discharge [m3/s]
-        * **river_h**: river water level [m]
-        * **h_av_river**: river average water level [m]
-        * **ssf**: subsurface flow [m3/d]
-        * **land_h**: land water level [m]
-        * **h_av_land**: land average water level[m]
-        * **land_q** or **qx_land**+**qy_land**: overland flow for kinwave [m3/s] or
-=======
         * **soil_saturated_depth**: saturated store [mm]
         * **snow_leq_depth**: snow storage [mm]
         * **soil_temp**: top soil temperature [°C]
@@ -4849,7 +4830,6 @@
         * **land_instantaneous_h**: land water level [m]
         * **land_instantaneous_q** or **land_instantaneous_qx**+
           **land_instantaneous_qy**: overland flow for kinwave [m3/s] or
->>>>>>> 38b5172d
           overland flow in x/y directions for local-inertial [m3/s]
 
         If lakes, also adds:
