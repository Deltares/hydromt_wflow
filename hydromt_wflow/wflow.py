--- conflicted
+++ resolved
@@ -1847,13 +1847,10 @@
                 v: {"zlib": True, "dtype": "float32", "chunksizes": chunksizes}
                 for v in ds.data_vars.keys()
             }
-<<<<<<< HEAD
-            encoding["time"] = {"units": time_units}
-=======
             # make sure no _FillValue is written to the time dimension
+            # For several forcing files add common units attributes to time
             ds["time"].attrs.pop("_FillValue", None)
             encoding["time"] = {"_FillValue": None}
->>>>>>> 559c569b
 
             # Check if all sub-folders in fn_out exists and if not create them
             if not isdir(dirname(fn_out)):
@@ -1867,6 +1864,8 @@
                 forcing_list.append([fn_out, ds])
             else:
                 self.logger.info(f"Writting several forcing with freq {freq_out}")
+                # For several forcing files add common units attributes to time
+                encoding["time"] = {"_FillValue": None, "units": time_units}
                 # Updating path forcing in config
                 fns_out = os.path.relpath(fn_out, self.root)
                 fns_out = f"{str(fns_out)[0:-3]}_*.nc"
