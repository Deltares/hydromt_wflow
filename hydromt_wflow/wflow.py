"""Implement Wflow model class."""

# Implement model class following model API

import codecs
import glob
import logging
import os
from os.path import basename, dirname, isdir, isfile, join
from pathlib import Path
from typing import Dict, List, Optional, Union

import geopandas as gpd

# from dask.distributed import LocalCluster, Client, performance_report
import hydromt
import numpy as np
import pandas as pd
import pyflwdir
import pyproj
import shapely
import toml
import xarray as xr
from dask.diagnostics import ProgressBar
from hydromt import flw
from hydromt.models.model_grid import GridModel
from hydromt.nodata import NoDataStrategy
from pyflwdir import core_conversion, core_d8, core_ldd
from shapely.geometry import box

from . import utils, workflows
from .naming import HYDROMT_NAMES, WFLOW_NAMES
from .utils import DATADIR

__all__ = ["WflowModel"]

logger = logging.getLogger(__name__)


class WflowModel(GridModel):
    """Wflow model class."""

    _NAME = "wflow"
    _CONF = "wflow_sbm.toml"
    _CLI_ARGS = {"region": "setup_basemaps", "res": "setup_basemaps"}
    _DATADIR = DATADIR
    _GEOMS = {}
    _MAPS = HYDROMT_NAMES
    _FOLDERS = [
        "instate",
        "run_default",
    ]
    _CATALOGS = join(_DATADIR, "parameters_data.yml")

    def __init__(
        self,
        root: Optional[str] = None,
        mode: Optional[str] = "w",
        config_fn: Optional[str] = None,
        data_libs: Union[List, str] = None,
        logger=logger,
        **artifact_keys,
    ):
        if data_libs is None:
            data_libs = []
        for lib, version in artifact_keys.items():
            logger.warning(
                "Adding a predefined data catalog as key-word argument is deprecated, "
                f"add the catalog as '{lib}={version}'"
                " to the data_libs list instead."
            )
            if not version:  # False or None
                continue
            elif isinstance(version, str):
                lib += f"={version}"
            data_libs = [lib] + data_libs

        super().__init__(
            root=root,
            mode=mode,
            config_fn=config_fn,
            data_libs=data_libs,
            logger=logger,
        )

        # wflow specific
        self._intbl = dict()
        self._tables = dict()
        self._flwdir = None
        self.data_catalog.from_yml(self._CATALOGS)

    # COMPONENTS
    def setup_basemaps(
        self,
        region: Dict,
        hydrography_fn: Union[str, xr.Dataset],
        basin_index_fn: Union[str, xr.Dataset] = None,
        res: Union[float, int] = 1 / 120.0,
        upscale_method: str = "ihu",
    ):
        """
        Build the DEM and flow direction for a Wflow model.

        Setup basemaps sets the `region` of interest and `res`
        (resolution in degrees) of the model.
        All DEM and flow direction related maps are then build.

        We strongly recommend using the region types ``basin`` or ``subbasin`` to build
        a wflow model. If you know what you are doing, you can also use the ``bbox``
        region type (e.g for an island) with the bbox coordinates in EPSG 4326 or the
        ``geom`` region type (e.g. basin polygons have been pre-processed and match
        EXACTLY with ``hydrography_fn``).

        E.g. of `region` argument for a subbasin based on a point and snapped using
        upstream area threshold in `hydrography_fn`, where the maximum boundary box of
        the output subbasin is known:
        region = {'subbasin': [x,y], 'uparea': 10, 'bounds': [xmin, ymin, xmax, ymax]}

        (Sub)Basin delineation is done using hydromt.workflows.get_basin_geometry
        method. Because the delineation is computed from the flow direction data in
        memory, to avoid memory error when using large datasets in `hydrography_fn`, the
        user can either supply 'bounds' in `region` or a basin index dataset in
        `basin_index_fn` to limit the flow direction data to the region of interest.
        The basin index dataset is a GeoDataframe containing either basins polygons or
        bounding boxes of basin boundaries. To select the correct basins, basin ID
        'basins' in `hydrography_fn` and `basin_index_fn` should match.

        If the model resolution is larger than the source data resolution,
        the flow direction is upscaled using the `upscale_method`, by default the
        Iterative Hydrography Upscaling (IHU).

        The default `hydrography_fn` is "merit_hydro"
        (`MERIT hydro <http://hydro.iis.u-tokyo.ac.jp/~yamadai/MERIT_Hydro/index.html>`_
        at 3 arcsec resolution).
        Alternative sources include "merit_hydro_1k" at 30 arcsec resolution.
        Users can also supply their own elevation and flow direction data
        in any CRS and not only EPSG:4326. Both arcgis D8 and pcraster LDD
        conventions are supported (see also `PyFlwDir documentation
        <https://deltares.github.io/pyflwdir/latest/_examples/flwdir.html>`).

        Note that in order to define the region, using points or bounding box,
        the coordinates of the points / bounding box
        should be in the same CRS than the hydrography data.
        The wflow model will then also be in the same CRS than the
        hydrography data in order to avoid assumptions and reprojection errors.
        If the user wishes to use a different CRS,
        we recommend first to reproject the hydrography data separately,
        before calling hydromt build.
        You can find examples on how to reproject or prepare hydrography data in the
        `prepare flow directions example notebook
        <https://deltares.github.io/hydromt_wflow/latest/_examples/prepare_ldd.html>`_.

        Adds model layers:

        * **wflow_ldd** map: flow direction in LDD format [-]
        * **wflow_subcatch** map: basin ID map [-]
        * **wflow_uparea** map: upstream area [km2]
        * **wflow_streamorder** map: Strahler stream order [-]
        * **wflow_dem** map: average elevation [m+REF]
        * **dem_subgrid** map: subgrid outlet elevation [m+REF]
        * **Slope** map: average land surface slope [m/m]
        * **basins** geom: basins boundary vector
        * **region** geom: region boundary vector

        Parameters
        ----------
        region : dict
            Dictionary describing region of interest.
            See :py:meth:`hydromt.workflows.basin_mask.parse_region()` for all options
        hydrography_fn : str, xarray.Dataset
            Name of RasterDataset source for basemap parameters.

            * Required variables: 'flwdir' [LLD or D8 or NEXTXY], 'elevtn' [m+REF]

            * Required variables if used with `basin_index_fn`: 'basins' [-]

            * Required variables if used for snapping in `region`: 'uparea' [km2],
                'strord' [-]

            * Optional variables: 'lndslp' [m/m], 'mask' [bool]
        basin_index_fn : str, geopandas.GeoDataFrame, optional
            Name of GeoDataFrame source for basin_index data linked to hydrography_fn.

            * Required variables: 'basid' [-]
        res : float, optional
            Output model resolution
        upscale_method : {'ihu', 'eam', 'dmm'}, optional
            Upscaling method for flow direction data, by default 'ihu'.

        See Also
        --------
        hydromt.workflows.parse_region
        hydromt.workflows.get_basin_geometry
        workflows.hydrography
        workflows.topography
        """
        self.logger.info("Preparing base hydrography basemaps.")
        # retrieve global data (lazy!)
        ds_org = self.data_catalog.get_rasterdataset(hydrography_fn)

        # Check on resolution (degree vs meter) depending on ds_org res/crs
        scale_ratio = int(np.round(res / ds_org.raster.res[0]))
        if scale_ratio < 1:
            raise ValueError(
                f"The model resolution {res} should be \
larger than the {hydrography_fn} resolution {ds_org.raster.res[0]}"
            )
        if ds_org.raster.crs.is_geographic:
            if res > 1:  # 111 km
                raise ValueError(
                    f"The model resolution {res} should be smaller than 1 degree \
(111km) for geographic coordinate systems. "
                    "Make sure you provided res in degree rather than in meters."
                )

        # get basin geometry and clip data
        kind, region = hydromt.workflows.parse_region(region, logger=self.logger)
        xy = None
        if kind in ["basin", "subbasin", "outlet"]:
            if basin_index_fn is not None:
                bas_index = self.data_catalog[basin_index_fn]
            else:
                bas_index = None
            geom, xy = hydromt.workflows.get_basin_geometry(
                ds=ds_org,
                kind=kind,
                basin_index=bas_index,
                logger=self.logger,
                **region,
            )
        elif "bbox" in region:
            bbox = region.get("bbox")
            geom = gpd.GeoDataFrame(geometry=[box(*bbox)], crs=4326)
        elif "geom" in region:
            geom = region.get("geom")
        else:
            raise ValueError(f"wflow region argument not understood: {region}")
        if geom is not None and geom.crs is None:
            raise ValueError("wflow region geometry has no CRS")

        # Set the basins geometry
        ds_org = ds_org.raster.clip_geom(geom, align=res, buffer=10)
        ds_org.coords["mask"] = ds_org.raster.geometry_mask(geom)
        self.logger.debug("Adding basins vector to geoms.")

        # Set name based on scale_factor
        if scale_ratio != 1:
            self.set_geoms(geom, name="basins_highres")

        # setup hydrography maps and set staticmap attribute with renamed maps
        ds_base, _ = workflows.hydrography(
            ds=ds_org,
            res=res,
            xy=xy,
            upscale_method=upscale_method,
            logger=self.logger,
        )
        # Convert flow direction from d8 to ldd format
        flwdir_data = ds_base["flwdir"].values.astype(np.uint8)  # force dtype
        # if d8 convert to ldd
        if core_d8.isvalid(flwdir_data):
            data = core_conversion.d8_to_ldd(flwdir_data)
            da_flwdir = xr.DataArray(
                name="flwdir",
                data=data,
                coords=ds_base.raster.coords,
                dims=ds_base.raster.dims,
                attrs=dict(
                    long_name="ldd flow direction",
                    _FillValue=core_ldd._mv,
                ),
            )
            ds_base["flwdir"] = da_flwdir
        # Rename and add to grid
        rmdict = {k: v for k, v in self._MAPS.items() if k in ds_base.data_vars}
        self.set_grid(ds_base.rename(rmdict))
        # Call basins once to set it
        self.basins

        # setup topography maps
        ds_topo = workflows.topography(
            ds=ds_org, ds_like=self.grid, method="average", logger=self.logger
        )
        ds_topo["lndslp"] = np.maximum(ds_topo["lndslp"], 0.0)
        rmdict = {k: v for k, v in self._MAPS.items() if k in ds_topo.data_vars}
        self.set_grid(ds_topo.rename(rmdict))
        # set basin geometry
        self.logger.debug("Adding region vector to geoms.")
        self.set_geoms(self.region, name="region")

        # update toml for degree/meters if needed
        if ds_base.raster.crs.is_projected:
            self.set_config("model.sizeinmetres", True)

    def setup_rivers(
        self,
        hydrography_fn: Union[str, xr.Dataset],
        river_geom_fn: Union[str, gpd.GeoDataFrame] = None,
        river_upa: float = 30,
        rivdph_method: str = "powlaw",
        slope_len: float = 2e3,
        min_rivlen_ratio: float = 0.0,
        min_rivdph: float = 1,
        min_rivwth: float = 30,
        smooth_len: float = 5e3,
        rivman_mapping_fn: Union[
            str, Path, pd.DataFrame
        ] = "roughness_river_mapping_default",
        elevtn_map: str = "wflow_dem",
        river_routing: str = "kinematic-wave",
        connectivity: int = 8,
        **kwargs,
    ):
        """
        Set all river parameter maps.

        The river mask is defined by all cells with a minimum upstream area threshold
        ``river_upa`` [km2].

        The river length is defined as the distance from the subgrid outlet pixel to
        the next upstream subgrid outlet pixel. The ``min_rivlen_ratio`` is the minimum
        global river length to avg. cell resolution ratio and is used as a threshold in
        window based smoothing of river length.

        The river slope is derived from the subgrid elevation difference between pixels
        at a half distance ``slope_len`` [m] up-
        and downstream from the subgrid outlet pixel.

        The river manning roughness coefficient is derived based on reclassification
        of the streamorder map using a lookup table ``rivman_mapping_fn``.

        The river width is derived from the nearest river segment in ``river_geom_fn``.
        Data gaps are filled by the nearest valid upstream value and averaged along
        the flow directions over a length ``smooth_len`` [m]

        The river depth can be directly derived from ``river_geom_fn`` property or
        calculated using the ``rivdph_method``, by default powlaw:
        h = hc*Qbf**hp, which is based on qbankfull discharge from the nearest river
        segment in ``river_geom_fn`` and takes optional arguments for the hc
        (default = 0.27) and hp (default = 0.30) parameters. For other methods see
        :py:meth:`hydromt.workflows.river_depth`.

        If ``river_routing`` is set to "local-inertial", the bankfull elevation map
        can be conditioned based on the average cell elevation ("wflow_dem")
        or subgrid outlet pixel elevation ("dem_subgrid").
        The subgrid elevation might provide a better representation
        of the river elevation profile, however in combination with
        local-inertial land routing (see :py:meth:`setup_floodplains`)
        the subgrid elevation will likely overestimate the floodplain storage capacity.
        Note that the same input elevation map should be used for river bankfull
        elevation and land elevation when using local-inertial land routing.

        Adds model layers:

        * **wflow_river** map: river mask [-]
        * **wflow_riverlength** map: river length [m]
        * **wflow_riverwidth** map: river width [m]
        * **RiverDepth** map: bankfull river depth [m]
        * **RiverSlope** map: river slope [m/m]
        * **N_River** map: Manning coefficient for river cells [s.m^1/3]
        * **rivers** geom: river vector based on wflow_river mask
        * **hydrodem** map: hydrologically conditioned elevation [m+REF]

        Parameters
        ----------
        hydrography_fn : str, Path, xarray.Dataset
            Name of RasterDataset source for hydrography data.
            Must be same as setup_basemaps for consistent results.

            * Required variables: 'flwdir' [LLD or D8 or NEXTXY], 'uparea' [km2],
              'elevtn'[m+REF]
            * Optional variables: 'rivwth' [m], 'qbankfull' [m3/s]
        river_geom_fn : str, Path, geopandas.GeoDataFrame, optional
            Name of GeoDataFrame source for river data.

            * Required variables: 'rivwth' [m], 'rivdph' [m] or 'qbankfull' [m3/s]
        river_upa : float, optional
            Minimum upstream area threshold for the river map [km2]. By default 30.0
        slope_len : float, optional
            Length over which the river slope is calculated [km]. By default 2.0
        min_rivlen_ratio: float, optional
            Ratio of cell resolution used minimum length threshold in a moving
            window based smoothing of river length, by default 0.0
            The river length smoothing is skipped if `min_riverlen_ratio` = 0.
            For details about the river length smoothing,
            see :py:meth:`pyflwdir.FlwdirRaster.smooth_rivlen`
        rivdph_method : {'gvf', 'manning', 'powlaw'}
            see :py:meth:`hydromt.workflows.river_depth` for details, by default \
                "powlaw"
        river_routing : {'kinematic-wave', 'local-inertial'}
            Routing methodology to be used, by default "kinematic-wave".
        smooth_len : float, optional
            Length [m] over which to smooth the output river width and depth,
            by default 5e3
        min_rivdph : float, optional
            Minimum river depth [m], by default 1.0
        min_rivwth : float, optional
            Minimum river width [m], by default 30.0
        elevtn_map : str, optional
            Name of the elevation map in the current WflowModel.grid.
            By default "wflow_dem"

        See Also
        --------
        workflows.river_bathymetry
        hydromt.workflows.river_depth
        pyflwdir.FlwdirRaster.river_depth
        setup_floodplains
        """
        self.logger.info("Preparing river maps.")

        # Check that river_upa threshold is bigger than the maximum uparea in the grid
        if river_upa > float(self.grid[self._MAPS["uparea"]].max()):
            raise ValueError(
                f"river_upa threshold {river_upa} should be larger than the maximum \
uparea in the grid {float(self.grid[self._MAPS['uparea']].max())} in order to create \
river cells."
            )

        rivdph_methods = ["gvf", "manning", "powlaw"]
        if rivdph_method not in rivdph_methods:
            raise ValueError(f'"{rivdph_method}" unknown. Select from {rivdph_methods}')

        routing_options = ["kinematic-wave", "local-inertial"]
        if river_routing not in routing_options:
            raise ValueError(
                f'river_routing="{river_routing}" unknown. \
Select from {routing_options}.'
            )

        # read data
        ds_hydro = self.data_catalog.get_rasterdataset(
            hydrography_fn, geom=self.region, buffer=10
        )
        ds_hydro.coords["mask"] = ds_hydro.raster.geometry_mask(self.region)

        # get rivmsk, rivlen, rivslp
        # read model maps and revert wflow to hydromt map names
        inv_rename = {v: k for k, v in self._MAPS.items() if v in self.grid}
        ds_riv = workflows.river(
            ds=ds_hydro,
            ds_model=self.grid.rename(inv_rename),
            river_upa=river_upa,
            slope_len=slope_len,
            channel_dir="up",
            min_rivlen_ratio=min_rivlen_ratio,
            logger=self.logger,
        )[0]

        ds_riv["rivmsk"] = ds_riv["rivmsk"].assign_attrs(
            river_upa=river_upa, slope_len=slope_len, min_rivlen_ratio=min_rivlen_ratio
        )
        dvars = ["rivmsk", "rivlen", "rivslp"]
        rmdict = {k: self._MAPS.get(k, k) for k in dvars}
        self.set_grid(ds_riv[dvars].rename(rmdict))

        # TODO make separate workflows.river_manning  method
        # Make N_River map from csv file with mapping
        # between streamorder and N_River value
        strord = self.grid[self._MAPS["strord"]].copy()
        df = self.data_catalog.get_dataframe(rivman_mapping_fn)
        # max streamorder value above which values get the same N_River value
        max_str = df.index[-2]
        nodata = df.index[-1]
        # if streamorder value larger than max_str, assign last value
        strord = strord.where(strord <= max_str, max_str)
        # handle missing value (last row of csv is mapping of missing values)
        strord = strord.where(strord != strord.raster.nodata, nodata)
        strord.raster.set_nodata(nodata)
        ds_nriver = workflows.landuse(
            da=strord,
            ds_like=self.grid,
            df=df,
            logger=self.logger,
        )
        self.set_grid(ds_nriver)

        # get rivdph, rivwth
        # while we still have setup_riverwidth one can skip river_bathymetry here
        # TODO make river_geom_fn required after removing setup_riverwidth
        if river_geom_fn is not None:
            gdf_riv = self.data_catalog.get_geodataframe(
                river_geom_fn, geom=self.region
            )
            # reread model data to get river maps
            inv_rename = {v: k for k, v in self._MAPS.items() if v in self.grid}
            ds_riv1 = workflows.river_bathymetry(
                ds_model=self.grid.rename(inv_rename),
                gdf_riv=gdf_riv,
                method=rivdph_method,
                smooth_len=smooth_len,
                min_rivdph=min_rivdph,
                min_rivwth=min_rivwth,
                logger=self.logger,
                **kwargs,
            )
            rmdict = {k: v for k, v in self._MAPS.items() if k in ds_riv1.data_vars}
            self.set_grid(ds_riv1.rename(rmdict))
            # update config
            self.set_config("input.lateral.river.bankfull_depth", self._MAPS["rivdph"])

        self.logger.debug("Adding rivers vector to geoms.")
        self.geoms.pop("rivers", None)  # remove old rivers if in geoms
        self.rivers  # add new rivers to geoms

        # Add hydrologically conditioned elevation map for the river, if required
        if river_routing == "local-inertial":
            postfix = {"wflow_dem": "_avg", "dem_subgrid": "_subgrid"}.get(
                elevtn_map, ""
            )
            name = f"hydrodem{postfix}"

            ds_out = flw.dem_adjust(
                da_flwdir=self.grid[self._MAPS["flwdir"]],
                da_elevtn=self.grid[elevtn_map],
                da_rivmsk=self.grid[self._MAPS["rivmsk"]],
                flwdir=self.flwdir,
                connectivity=connectivity,
                river_d8=True,
                logger=self.logger,
            ).rename(name)
            self.set_grid(ds_out)

            # update toml model.river_routing
            self.logger.debug(
                f'Update wflow config model.river_routing="{river_routing}"'
            )
            self.set_config("model.river_routing", river_routing)

            self.set_config("input.lateral.river.bankfull_depth", self._MAPS["rivdph"])
            self.set_config("input.lateral.river.bankfull_elevation", name)
        else:
            self.set_config("model.river_routing", river_routing)

    def setup_floodplains(
        self,
        hydrography_fn: Union[str, xr.Dataset],
        floodplain_type: str,
        ### Options for 1D floodplains
        river_upa: Optional[float] = None,
        flood_depths: List = [0.5, 1.0, 1.5, 2.0, 2.5, 3.0, 4.0, 5.0],
        ### Options for 2D floodplains
        elevtn_map: str = "wflow_dem",
        connectivity: int = 4,
    ):
        """
        Add floodplain information to the model schematisation.

        The user can define what type of floodplains are required (1D or 2D),
        through the ``floodplain_type`` argument.

        If ``floodplain_type`` is set to "1d", a floodplain profile is derived for every
        river cell. It adds a map with floodplain volume per flood depth,
        which is used in the wflow 1D floodplain schematisation.

        Note, it is important to use the same river uparea value as used in the
        :py:meth:`setup_rivers` method.

        If ``floodplain_type`` is set to "2d", this component adds
        a hydrologically conditioned elevation (hydrodem) map for
        land routing (local-inertial). For this options, landcells need to be
        conditioned to D4 flow directions otherwise pits may remain in the land cells.

        The conditioned elevation can be based on the average cell elevation
        ("wflow_dem") or subgrid outlet pixel elevation ("dem_subgrid").
        Note that the subgrid elevation will likely overestimate
        the floodplain storage capacity.

        Additionally, note that the same input elevation map should be used for river
        bankfull elevation and land elevation when using local-inertial land routing.

        Requires :py:meth:`setup_rivers` to be executed beforehand
        (with ``river_routing`` set to "local-inertial").

        Adds model layers:

        * **floodplain_volume** map: map with floodplain volumes, has flood depth as \
            third dimension [m3] (for 1D floodplains)
        * **hydrodem** map: hydrologically conditioned elevation [m+REF] (for 2D \
            floodplains)

        Parameters
        ----------
        floodplain_type: {"1d", "2d"}
            Option defining the type of floodplains, see below what arguments
            are related to the different floodplain types
        hydrography_fn : str, Path, xarray.Dataset
            Name of RasterDataset source for hydrography data. Must be same as
            setup_basemaps for consistent results.

            * Required variables: ['flwdir', 'uparea', 'elevtn']
        river_upa : float, optional
            (1D floodplains) minimum upstream area threshold for drain in the HAND.
            Optional value, as it is inferred from the grid metadata,
            to be consistent with setup_rivers.
        flood_depths : tuple of float, optional
            (1D floodplains) flood depths at which a volume is derived.
            By default [0.5, 1.0, 1.5, 2.0, 2.5, 3.0, 4.0, 5.0]

        elevtn_map: {"wflow_dem", "dem_subgrid"}
            (2D floodplains) Name of staticmap to hydrologically condition.
            By default "wflow_dem"

        See Also
        --------
        workflows.river_floodplain_volume
        hydromt.flw.dem_adjust
        pyflwdir.FlwdirRaster.dem_adjust
        setup_rivers
        """
        if self.get_config("model.river_routing") != "local-inertial":
            raise ValueError(
                "Floodplains (1d or 2d) are currently only supported with \
local inertial river routing"
            )

        r_list = ["1d", "2d"]
        if floodplain_type not in r_list:
            raise ValueError(
                f'river_routing="{floodplain_type}" unknown. Select from {r_list}.'
            )

        # Adjust settings based on floodplain_type selection
        if floodplain_type == "1d":
            floodplain_1d = True
            land_routing = "kinematic-wave"

            if not hasattr(pyflwdir.FlwdirRaster, "ucat_volume"):
                self.logger.warning("This method requires pyflwdir >= 0.5.6")
                return

            self.logger.info("Preparing 1D river floodplain_volume map.")

            # read data
            ds_hydro = self.data_catalog.get_rasterdataset(
                hydrography_fn, geom=self.region, buffer=10
            )
            ds_hydro.coords["mask"] = ds_hydro.raster.geometry_mask(self.region)

            # try to get river uparea from grid, throw error if not specified
            # or when found but different from specified value
            new_river_upa = self.grid[self._MAPS["rivmsk"]].attrs.get(
                "river_upa", river_upa
            )
            if new_river_upa is None:
                raise ValueError(
                    "No value for `river_upa` specified, and the value cannot \
be inferred from the grid attributes"
                )
            elif new_river_upa != river_upa and river_upa is not None:
                raise ValueError(
                    f"Value specified for river_upa ({river_upa}) is different from \
the value found in the grid ({new_river_upa})"
                )
            self.logger.debug(f"Using river_upa value value of: {new_river_upa}")

            # get river floodplain volume
            inv_rename = {v: k for k, v in self._MAPS.items() if v in self.grid}
            da_fldpln = workflows.river_floodplain_volume(
                ds=ds_hydro,
                ds_model=self.grid.rename(inv_rename),
                river_upa=new_river_upa,
                flood_depths=flood_depths,
                logger=self.logger,
            )

            # check if the layer already exists, since overwriting with different
            # flood_depth values is not working properly if this is the case
            if "floodplain_volume" in self.grid:
                self.logger.warning(
                    "Layer `floodplain_volume` already in grid, removing layer \
and `flood_depth` dimension to ensure correctly \
setting new flood_depth dimensions"
                )
                self._grid = self._grid.drop_dims("flood_depth")

            self.set_grid(da_fldpln, "floodplain_volume")

        elif floodplain_type == "2d":
            floodplain_1d = False
            land_routing = "local-inertial"

            if elevtn_map not in self.grid:
                raise ValueError(f'"{elevtn_map}" not found in grid')

            postfix = {"wflow_dem": "_avg", "dem_subgrid": "_subgrid"}.get(
                elevtn_map, ""
            )
            name = f"hydrodem{postfix}"

            self.logger.info(f"Preparing {name} map for land routing.")
            name = f"hydrodem{postfix}_D{connectivity}"
            self.logger.info(f"Preparing {name} map for land routing.")
            ds_out = flw.dem_adjust(
                da_flwdir=self.grid[self._MAPS["flwdir"]],
                da_elevtn=self.grid[elevtn_map],
                da_rivmsk=self.grid[self._MAPS["rivmsk"]],
                flwdir=self.flwdir,
                connectivity=connectivity,
                river_d8=True,
                logger=self.logger,
            ).rename(name)

            self.set_grid(ds_out)

        # Update config
        self.logger.debug(f'Update wflow config model.floodplain_1d="{floodplain_1d}"')
        self.set_config("model.floodplain_1d", floodplain_1d)
        self.logger.debug(f'Update wflow config model.land_routing="{land_routing}"')
        self.set_config("model.land_routing", land_routing)

        if floodplain_type == "1d":
            # include new input data
            self.set_config(
                "input.lateral.river.floodplain.volume", "floodplain_volume"
            )
            # Add states
            self.set_config("state.lateral.river.floodplain.q", "q_floodplain")
            self.set_config("state.lateral.river.floodplain.h", "h_floodplain")
            self.set_config("state.lateral.land.q", "q_land")
            # Remove local-inertial land states
            if self.get_config("state.lateral.land.qx") is not None:
                self.config["state"]["lateral"]["land"].pop("qx", None)
            if self.get_config("state.lateral.land.qy") is not None:
                self.config["state"]["lateral"]["land"].pop("qy", None)
            if self.get_config("output.lateral.land.qx") is not None:
                self.config["output"]["lateral"]["land"].pop("qx", None)
            if self.get_config("output.lateral.land.qy") is not None:
                self.config["output"]["lateral"]["land"].pop("qy", None)

        else:
            # include new input data
            self.set_config("input.lateral.river.bankfull_elevation", name)
            self.set_config("input.lateral.land.elevation", name)
            # Add local-inertial land routing states
            self.set_config("state.lateral.land.qx", "qx_land")
            self.set_config("state.lateral.land.qy", "qy_land")
            # Remove kinematic-wave and 1d floodplain states
            if self.get_config("state.lateral.land.q") is not None:
                self.config["state"]["lateral"]["land"].pop("q", None)
            if self.get_config("state.lateral.river.floodplain.q") is not None:
                self.config["state"]["lateral"]["river"]["floodplain"].pop("q", None)
            if self.get_config("state.lateral.river.floodplain.h") is not None:
                self.config["state"]["lateral"]["river"]["floodplain"].pop("h", None)
            if self.get_config("output.lateral.land.q") is not None:
                self.config["output"]["lateral"]["land"].pop("q", None)

    def setup_riverwidth(
        self,
        predictor: str = "discharge",
        fill: bool = False,
        fit: bool = False,
        min_wth: float = 1.0,
        precip_fn: Union[str, xr.DataArray] = "chelsa",
        climate_fn: Union[str, xr.DataArray] = "koppen_geiger",
        **kwargs,
    ):
        """
        Set the river width parameter based on power-law relationship with a predictor.

        By default the riverwidth is estimated based on discharge as ``predictor``
        and used to set the riverwidth globally based on pre-defined power-law
        parameters per climate class. With ``fit`` set to True,
        the power-law relationships parameters are set on-the-fly.
        With ``fill`` set to True, the estimated river widths are only used
        to fill gaps in the observed data. Alternative ``predictor`` values
        are precip (accumulated precipitation) and uparea (upstream area).
        For these predictors values ``fit`` default to True.
        By default the predictor is based on discharge which is estimated through
        multiple linear regression with precipitation and upstream area
        per climate zone.

        * **wflow_riverwidth** map: river width [m]

        Parameters
        ----------
        predictor : {"discharge", "precip", "uparea"}
            Predictor used in the power-law equation: width = a * predictor ^ b.
            Discharge is based on multiple linear regression per climate zone.
            Precip is based on the 10x the daily average
            accumulated precipitation [m3/s].
            Uparea is based on the upstream area grid [km2].
            Other variables, e.g. bankfull discharge, can also be provided if present
            in the grid
        fill : bool, optional
            If True (default), use estimate to fill gaps, outliers and lake/res areas
            in observed width data (if present);
            if False, set all riverwidths based on predictor
            (automatic choice if no observations found)
        fit : bool, optional
            If True, the power-law parameters are fitted on the fly
            By default True for all but "discharge" predictor.
            A-priori derived parameters will be overwritten if True.
        a, b : float, optional kwarg
            Manual power-law parameters
        min_wth : float, optional
            Minimum river width, by default 1.0
        precip_fn : str, xarray.DataArray
            Source of long term precipitation grid if the predictor
            is set to 'discharge' or 'precip'. By default "chelsa".
        climate_fn: str, xarray.DataArray
            Source of long-term climate grid if the predictor is set to 'discharge'.
            By default "koppen_geiger".
        """
        self.logger.warning(
            'The "setup_riverwidth" method has been deprecated \
and will soon be removed. '
            'You can now use the "setup_river" method for all river parameters.'
        )
        if self._MAPS["rivmsk"] not in self.grid:
            raise ValueError(
                'The "setup_riverwidth" method requires \
to run setup_river method first.'
            )

        # derive river width
        data = {}
        if predictor in ["discharge", "precip"]:
            da_precip = self.data_catalog.get_rasterdataset(
                precip_fn, geom=self.region, buffer=2
            )
            da_precip.name = precip_fn
            data["da_precip"] = da_precip
        if predictor == "discharge":
            da_climate = self.data_catalog.get_rasterdataset(
                climate_fn, geom=self.region, buffer=2
            )
            da_climate.name = climate_fn
            data["da_climate"] = da_climate

        inv_rename = {v: k for k, v in self._MAPS.items() if v in self.grid}
        da_rivwth = workflows.river_width(
            ds_like=self.grid.rename(inv_rename),
            flwdir=self.flwdir,
            data=data,
            fill=fill,
            fill_outliers=kwargs.pop("fill_outliers", fill),
            min_wth=min_wth,
            mask_names=["lakeareas", "resareas", "glacareas"],
            predictor=predictor,
            a=kwargs.get("a", None),
            b=kwargs.get("b", None),
            logger=self.logger,
            fit=fit,
            **kwargs,
        )

        self.set_grid(da_rivwth, name=self._MAPS["rivwth"])

    def setup_lulcmaps(
        self,
        lulc_fn: Union[str, xr.DataArray],
        lulc_mapping_fn: Union[str, Path, pd.DataFrame] = None,
        lulc_vars: List = [
            "landuse",
            "Kext",
            "N",
            "PathFrac",
            "RootingDepth",
            "Sl",
            "Swood",
            "WaterFrac",
            "kc",
            "alpha_h1",
            "h1",
            "h2",
            "h3_high",
            "h3_low",
            "h4",
        ],
    ):
        """
        Derive several wflow maps based on landuse-landcover (LULC) data.

        Lookup table `lulc_mapping_fn` columns are converted to lulc classes model
        parameters based on literature. The data is remapped at its original resolution
        and then resampled to the model resolution using the average value, unless noted
        differently.

        Currently, if `lulc_fn` is set to the "vito", "globcover", "esa_worldcover"
        "corine" or "glmnco", default lookup tables are available and will be used if
        `lulc_mapping_fn` is not provided.

        Adds model layers:

        * **landuse** map: Landuse class [-]
        * **Kext** map: Extinction coefficient in the canopy gap fraction equation [-]
        * **Sl** map: Specific leaf storage [mm]
        * **Swood** map: Fraction of wood in the vegetation/plant [-]
        * **RootingDepth** map: Length of vegetation roots [mm]
        * **PathFrac** map: The fraction of compacted or urban area per grid cell [-]
        * **WaterFrac** map: The fraction of open water per grid cell [-]
        * **N** map: Manning Roughness [-]
        * **kc** map: Crop coefficient [-]
        * **alpha_h1** map: Root water uptake reduction at soil water pressure head h1
          (0 or 1) [-]
        * **h1** map: Soil water pressure head h1 at which root water uptake is reduced
          (Feddes) [cm]
        * **h2** map: Soil water pressure head h2 at which root water uptake is reduced
          (Feddes) [cm]
        * **h3_high** map: Soil water pressure head h3 at which root water uptake is
          reduced (Feddes) [cm]
        * **h3_low** map: Soil water pressure head h3 at which root water uptake is
          reduced (Feddes) [cm]
        * **h4** map: Soil water pressure head h4 at which root water uptake is reduced
          (Feddes) [cm]


        Parameters
        ----------
        lulc_fn : str, xarray.DataArray
            Name of RasterDataset source in data_sources.yml file.
        lulc_mapping_fn : str, Path, pd.DataFrame
            Path to a mapping csv file from landuse in source name to parameter values
            in lulc_vars. If lulc_fn is one of {"globcover", "vito", "corine",
            "esa_worldcover", "glmnco"}, a default mapping is used and this argument
            becomes optional.
        lulc_vars : dict
            List of landuse parameters to prepare.
            By default ["landuse","Kext","N","PathFrac","RootingDepth","Sl","Swood",
            "WaterFrac"]
        """
        self.logger.info("Preparing LULC parameter maps.")
        if lulc_mapping_fn is None:
            lulc_mapping_fn = f"{lulc_fn}_mapping_default"

        # read landuse map to DataArray
        da = self.data_catalog.get_rasterdataset(
            lulc_fn, geom=self.region, buffer=2, variables=["landuse"]
        )
        df_map = self.data_catalog.get_dataframe(
            lulc_mapping_fn,
            driver_kwargs={"index_col": 0},  # only used if fn_map is a file path
        )
        # process landuse
        ds_lulc_maps = workflows.landuse(
            da=da,
            ds_like=self.grid,
            df=df_map,
            params=lulc_vars,
            logger=self.logger,
        )
        rmdict = {k: v for k, v in self._MAPS.items() if k in ds_lulc_maps.data_vars}
        self.set_grid(ds_lulc_maps.rename(rmdict))

        # Add entries to the config
        for name in ds_lulc_maps.data_vars:
            if name in WFLOW_NAMES and WFLOW_NAMES[name] is not None:
                self.set_config(WFLOW_NAMES[name], name)

    def setup_lulcmaps_from_vector(
        self,
        lulc_fn: Union[str, gpd.GeoDataFrame],
        lulc_mapping_fn: Union[str, Path, pd.DataFrame] = None,
        lulc_vars: List = [
            "landuse",
            "Kext",
            "N",
            "PathFrac",
            "RootingDepth",
            "Sl",
            "Swood",
            "WaterFrac",
            "kc",
            "alpha_h1",
            "h1",
            "h2",
            "h3_high",
            "h3_low",
            "h4",
        ],
        lulc_res: Optional[Union[float, int]] = None,
        all_touched: bool = False,
        buffer: int = 1000,
        save_raster_lulc: bool = False,
    ):
        """
        Derive several wflow maps based on vector landuse-landcover (LULC) data.

        The vector lulc data is first rasterized to a raster map at the model resolution
        or at a higher resolution specified in ``lulc_res`` (recommended).

        Lookup table `lulc_mapping_fn` columns are converted to lulc classes model
        parameters based on literature. The data is remapped at its original resolution
        and then resampled to the model resolution using the average value, unless noted
        differently.

        Adds model layers:

        * **landuse** map: Landuse class [-]
        * **Kext** map: Extinction coefficient in the canopy gap fraction equation [-]
        * **Sl** map: Specific leaf storage [mm]
        * **Swood** map: Fraction of wood in the vegetation/plant [-]
        * **RootingDepth** map: Length of vegetation roots [mm]
        * **PathFrac** map: The fraction of compacted or urban area per grid cell [-]
        * **WaterFrac** map: The fraction of open water per grid cell [-]
        * **N** map: Manning Roughness [-]
        * **kc** map: Crop coefficient [-]
        * **alpha_h1** map: Root water uptake reduction at soil water pressure head h1
          (0 or 1) [-]
        * **h1** map: Soil water pressure head h1 at which root water uptake is reduced
          (Feddes) [cm]
        * **h2** map: Soil water pressure head h2 at which root water uptake is reduced
          (Feddes) [cm]
        * **h3_high** map: Soil water pressure head h3 at which root water uptake is
          reduced (Feddes) [cm]
        * **h3_low** map: Soil water pressure head h3 at which root water uptake is
          reduced (Feddes) [cm]
        * **h4** map: Soil water pressure head h4 at which root water uptake is reduced
          (Feddes) [cm]

        Parameters
        ----------
        lulc_fn : str, gpd.GeoDataFrame
            GeoDataFrame or name in data catalog / path to (vector) landuse map.

            * Required columns: 'landuse' [-]
        lulc_mapping_fn : str, Path, pd.DataFrame
            Path to a mapping csv file from landuse in source name to parameter values
            in lulc_vars. If lulc_fn is one of {"globcover", "vito", "corine",
            "esa_worldcover", "glmnco"}, a default mapping is used and this argument
            becomes optional.
        lulc_vars : dict
            List of landuse parameters to prepare.
            By default ["landuse","Kext","N","PathFrac","RootingDepth","Sl","Swood",
            "WaterFrac"]
        lulc_res : float, int, optional
            Resolution of the intermediate rasterized landuse map. The unit (meter or
            degree) depends on the CRS of lulc_fn (projected or not). By default None,
            which uses the model resolution.
        all_touched : bool, optional
            If True, all pixels touched by the vector will be burned in the raster,
            by default False.
        buffer : int, optional
            Buffer around the bounding box of the vector data to ensure that all
            landuse classes are included in the rasterized map, by default 1000.
        save_raster_lulc : bool, optional
            If True, the (high) resolution rasterized landuse map will be saved to
            maps/landuse_raster.tif, by default False.

        See Also
        --------
        workflows.landuse_from_vector
        """
        self.logger.info("Preparing LULC parameter maps.")
        # Read mapping table
        if lulc_mapping_fn is None:
            lulc_mapping_fn = f"{lulc_fn}_mapping_default"
        df_map = self.data_catalog.get_dataframe(
            lulc_mapping_fn,
            driver_kwargs={"index_col": 0},  # only used if fn_map is a file path
        )
        # read landuse map
        gdf = self.data_catalog.get_geodataframe(
            lulc_fn,
            bbox=self.grid.raster.bounds,
            buffer=buffer,
            variables=["landuse"],
        )
        if save_raster_lulc:
            lulc_out = join(self.root, "maps", "landuse_raster.tif")
        else:
            lulc_out = None

        # process landuse
        ds_lulc_maps = workflows.landuse_from_vector(
            gdf=gdf,
            ds_like=self.grid,
            df=df_map,
            params=lulc_vars,
            lulc_res=lulc_res,
            all_touched=all_touched,
            buffer=buffer,
            lulc_out=lulc_out,
            logger=self.logger,
        )
        rmdict = {k: v for k, v in self._MAPS.items() if k in ds_lulc_maps.data_vars}
        self.set_grid(ds_lulc_maps.rename(rmdict))

        # Add entries to the config
        for name in ds_lulc_maps.data_vars:
            if name in WFLOW_NAMES and WFLOW_NAMES[name] is not None:
                self.set_config(WFLOW_NAMES[name], name)

    def setup_laimaps(
        self,
        lai_fn: Union[str, xr.DataArray],
        lulc_fn: Optional[Union[str, xr.DataArray]] = None,
        lulc_sampling_method: str = "any",
        lulc_zero_classes: List[int] = [],
        buffer: int = 2,
    ):
        """
        Set leaf area index (LAI) climatology maps per month [1,2,3,...,12].

        The values are resampled to the model resolution using the average value.
        Currently only directly cyclic LAI data is supported.

        If `lulc_fn` is provided, mapping tables from landuse classes to LAI values
        will be derived from the LULC data. These tables can then be re-used later if
        you would like to add new LAI maps derived from this mapping table and new
        landuse scenarios. We advise to use a larger `buffer` to ensure that LAI values
        can be assigned for all landuse classes and based on a large enough sample of
        the LULC data.

        Adds model layers:

        * **LAI** map: Leaf Area Index climatology [-]
            Resampled from source data using average. Assuming that missing values
            correspond to bare soil, these are set to zero before resampling.

        Parameters
        ----------
        lai_fn : str, xarray.DataArray
            Name of RasterDataset source for LAI parameters, see data/data_sources.yml.

            * Required variables: 'LAI' [-]

            * Required dimensions: 'time' = [1,2,3,...,12] (months)
        lulc_fn : str, xarray.DataArray, optional
            Name of RasterDataset source for landuse-landcover data.
            If provided, the LAI values are mapped to landuse classes and will be saved
            to a csv file.
        lulc_sampling_method : str, optional
            Resampling method for the LULC data to the LAI resolution. Two methods are
            supported:

            * 'any' (default): if any cell of the desired landuse class is present in
              the resampling window (even just one), it will be used to derive LAI
              values. This method is less exact but will provide LAI values for all
              landuse classes for the high resolution landuse map.
            * 'mode': the most frequent value in the resampling window is
              used. This method is less precise as for cells with a lot of different
              landuse classes, the most frequent value might still be only a small
              fraction of the cell. More landuse classes should however be covered and
              it can always be used with the landuse map of the wflow model instead of
              the original high resolution one.
            * 'q3': only cells with the most frequent value (mode) and that cover 75%
              (q3) of the resampling window will be used. This method is more exact but
              for small basins, you may have less or no samples to derive LAI values
              for some classes.
        lulc_zero_classes : list, optional
            List of landuse classes that should have zero for leaf area index values
            for example waterbodies, open ocean etc. For very high resolution landuse
            maps, urban surfaces and bare areas can be included here as well.
            By default empty.
        buffer : int, optional
            Buffer around the region to read the data, by default 2.
        """
        # retrieve data for region
        self.logger.info("Preparing LAI maps.")
        da = self.data_catalog.get_rasterdataset(
            lai_fn, geom=self.region, buffer=buffer
        )
        if lulc_fn is not None:
            self.logger.info("Preparing LULC-LAI mapping table.")
            da_lulc = self.data_catalog.get_rasterdataset(
                lulc_fn, geom=self.region, buffer=buffer
            )
            # derive mapping
            df_lai_mapping = workflows.create_lulc_lai_mapping_table(
                da_lulc=da_lulc,
                da_lai=da.copy(),
                sampling_method=lulc_sampling_method,
                lulc_zero_classes=lulc_zero_classes,
                logger=self.logger,
            )
            # Save to csv
            if isinstance(lulc_fn, str) and not isfile(lulc_fn):
                df_fn = f"lai_per_lulc_{lulc_fn}.csv"
            else:
                df_fn = "lai_per_lulc.csv"
            df_lai_mapping.to_csv(join(self.root, df_fn))

        # Resample LAI data to wflow model resolution
        da_lai = workflows.lai(
            da=da,
            ds_like=self.grid,
            logger=self.logger,
        )
        # Rename the first dimension to time
        rmdict = {da_lai.dims[0]: "time"}
        self.set_grid(da_lai.rename(rmdict), name="LAI")

    def setup_laimaps_from_lulc_mapping(
        self,
        lulc_fn: Optional[Union[str, xr.DataArray]],
        lai_mapping_fn: Union[str, pd.DataFrame],
    ):
        """
        Derive cyclic LAI maps from a LULC data source and a LULC-LAI mapping table.

        Adds model layers:

        * **LAI** map: Leaf Area Index climatology [-]
            Resampled from source data using average. Assuming that missing values
            correspond to bare soil, these are set to zero before resampling.

        Parameters
        ----------
        lulc_fn : str, xarray.DataArray
            Name of RasterDataset source for landuse-landcover data.
        lai_mapping_fn : str, pd.DataFrame
            Path to a mapping csv file from landuse in source name to
            LAI values. The csv file should contain rows with landuse classes
            and LAI values for each month. The columns should be named as the
            months (1,2,3,...,12).
            This table can be created using the :py:meth:`setup_laimaps` method.
        """
        self.logger.info(
            "Preparing LAI maps from LULC data using LULC-LAI mapping table."
        )

        # read landuse map to DataArray
        da = self.data_catalog.get_rasterdataset(
            lulc_fn, geom=self.region, buffer=2, variables=["landuse"]
        )
        df_lai_mapping = self.data_catalog.get_dataframe(
            lai_mapping_fn,
            driver_kwargs={"index_col": 0},  # only used if fn_map is a file path
        )
        # process landuse with LULC-LAI mapping table
        da_lai = workflows.lai_from_lulc_mapping(
            da=da,
            ds_like=self.grid,
            df=df_lai_mapping,
            logger=self.logger,
        )
        # Add to grid
        self.set_grid(da_lai, name="LAI")

    def setup_config_output_timeseries(
        self,
        mapname: str,
        toml_output: Optional[str] = "csv",
        header: Optional[List[str]] = ["Q"],
        param: Optional[List[str]] = ["lateral.river.q_av"],
        reducer: Optional[List[str]] = None,
    ):
        """Set the default gauge map based on basin outlets.

        Adds model layers:

        * **csv.column** config: csv timeseries to save based on mapname locations
        * **netcdf.variable** config: netcdf timeseries to save based on mapname \
            locations

        Parameters
        ----------
        mapname : str
            Name of the gauge map (in staticmaps.nc) to use for scalar output.
        toml_output : str, optional
            One of ['csv', 'netcdf', None] to update [csv] or [netcdf] section of wflow
            toml file or do nothing. By default, 'csv'.
        header : list, optional
            Save specific model parameters in csv section. This option defines
            the header of the csv file.
            By default saves Q (for lateral.river.q_av).
        param: list, optional
            Save specific model parameters in csv section. This option defines
            the wflow variable corresponding to the
            names in gauge_toml_header. By default saves lateral.river.q_av (for Q).
        reducer: list, optional
            If map is an area rather than a point location, provides the reducer
            for the parameters to save. By default None.
        """
        # # Add new outputcsv section in the config
        if toml_output == "csv" or toml_output == "netcdf":
            self.logger.info(f"Adding {param} to {toml_output} section of toml.")
            # Add map to the input section of config
            basename = (
                mapname
                if not mapname.startswith("wflow")
                else mapname.replace("wflow_", "")
            )
            self.set_config(f"input.{basename}", mapname)
            # Settings and add csv or netcdf sections if not already in config
            # csv
            if toml_output == "csv":
                header_name = "header"
                var_name = "column"
                if self.get_config("csv") is None:
                    self.set_config("csv.path", "output.csv")
            # netcdf
            if toml_output == "netcdf":
                header_name = "name"
                var_name = "variable"
                if self.get_config("netcdf") is None:
                    self.set_config("netcdf.path", "output_scalar.nc")
            # initialise column / variable section
            if self.get_config(f"{toml_output}.{var_name}") is None:
                self.set_config(f"{toml_output}.{var_name}", [])

            # Add new output column/variable to config
            for o in range(len(param)):
                gauge_toml_dict = {
                    header_name: header[o],
                    "map": basename,
                    "parameter": param[o],
                }
                if reducer is not None:
                    gauge_toml_dict["reducer"] = reducer[o]
                # If the gauge column/variable already exists skip writing twice
                if gauge_toml_dict not in self.config[toml_output][var_name]:
                    self.config[toml_output][var_name].append(gauge_toml_dict)
        else:
            self.logger.info(
                f"toml_output set to {toml_output}, \
skipping adding gauge specific outputs to the toml."
            )

    def setup_outlets(
        self,
        river_only=True,
        toml_output="csv",
        gauge_toml_header=["Q"],
        gauge_toml_param=["lateral.river.q_av"],
    ):
        """Set the default gauge map based on basin outlets.

        If wflow_subcatch is available, the catchment outlets IDs will be matching the
        wflow_subcatch IDs. If not, then IDs from 1 to number of outlets are used.

        Can also add csv/netcdf output settings in the TOML.

        Adds model layers:

        * **wflow_gauges** map: gauge IDs map from catchment outlets [-]
        * **gauges** geom: polygon of catchment outlets

        Parameters
        ----------
        river_only : bool, optional
            Only derive outlet locations if they are located on a river instead of
            locations for all catchments, by default True.
        toml_output : str, optional
            One of ['csv', 'netcdf', None] to update [csv] or [netcdf] section of
            wflow toml file or do nothing. By default, 'csv'.
        gauge_toml_header : list, optional
            Save specific model parameters in csv section. This option defines
            the header of the csv file.
            By default saves Q (for lateral.river.q_av).
        gauge_toml_param: list, optional
            Save specific model parameters in csv section. This option defines
            the wflow variable corresponding to the names in gauge_toml_header.
            By default saves lateral.river.q_av (for Q).
        """
        # read existing geoms; important to get the right basin when updating
        # fix in set_geoms / set_geoms method
        self.geoms

        self.logger.info("Gauges locations set based on river outlets.")
        idxs_out = self.flwdir.idxs_pit
        # Only keep river outlets for gauges
        if river_only:
            idxs_out = idxs_out[
                (self.grid[self._MAPS["rivmsk"]] > 0).values.flat[idxs_out]
            ]
        # Use the wflow_subcatch ids
        if self._MAPS["basins"] in self.grid:
            ids = self.grid[self._MAPS["basins"]].values.flat[idxs_out]
        else:
            ids = None
        da_out, idxs_out, ids_out = flw.gauge_map(
            self.grid,
            idxs=idxs_out,
            ids=ids,
            flwdir=self.flwdir,
            logger=self.logger,
        )
        self.set_grid(da_out, name=self._MAPS["gauges"])
        points = gpd.points_from_xy(*self.grid.raster.idx_to_xy(idxs_out))
        gdf = gpd.GeoDataFrame(
            index=ids_out.astype(np.int32), geometry=points, crs=self.crs
        )
        gdf["fid"] = ids_out.astype(np.int32)
        self.set_geoms(gdf, name="gauges")
        self.logger.info("Gauges map based on catchment river outlets added.")

        self.setup_config_output_timeseries(
            mapname="wflow_gauges",
            toml_output=toml_output,
            header=gauge_toml_header,
            param=gauge_toml_param,
        )

    def setup_gauges(
        self,
        gauges_fn: Union[str, Path, gpd.GeoDataFrame],
        index_col: Optional[str] = None,
        snap_to_river: bool = True,
        mask: Optional[np.ndarray] = None,
        snap_uparea: bool = False,
        max_dist: float = 10e3,
        wdw: int = 3,
        rel_error: float = 0.05,
        abs_error: float = 50.0,
        fillna: bool = False,
        derive_subcatch: bool = False,
        basename: Optional[str] = None,
        toml_output: str = "csv",
        gauge_toml_header: List[str] = ["Q", "P"],
        gauge_toml_param: List[str] = [
            "lateral.river.q_av",
            "vertical.precipitation",
        ],
        **kwargs,
    ):
        """Set a gauge map based on ``gauges_fn`` data.

        Supported gauge datasets include data catlog entries, direct GeoDataFrame
        or "<path_to_source>" for user supplied csv or geometry files
        with gauge locations. If a csv file is provided, a "x" or "lon" and
        "y" or "lat" column is required and the first column will be used as
        IDs in the map.

        There are four available methods to prepare the gauge map:

        * no snapping: ``mask=None``, ``snap_to_river=False``, ``snap_uparea=False``.
          The gauge locations are used as is.
        * snapping to mask: the gauge locations are snapped to a boolean mask map based
          on the closest dowsntream cell within the mask:
          either provide ``mask`` or set ``snap_to_river=True``
          to snap to the river cells (default).
          ``max_dist`` can be used to set the maximum distance to snap to the mask.
        * snapping based on upstream area matching: : ``snap_uparea=True``.
          The gauge locations are snapped to the closest matching upstream area value.
          Requires gauges_fn to have an ``uparea`` [km2] column. The closest value will
          be looked for in a cell window of size ``wdw`` and the absolute and relative
          differences between the gauge and the closest value should be smaller than
          ``abs_error`` and ``rel_error``.
        * snapping based on upstream area matching and mask: ``snap_uparea=True``,
          ``mask`` or ``snap_to_river=True``. The gauge locations are snapped to the
          closest matching upstream area value within the mask.

        If ``derive_subcatch`` is set to True, an additional subcatch map is derived
        from the gauge locations.

        Finally the output locations can be added to wflow TOML file sections [csv]
        or [netcdf] using the ``toml_output`` option. The ``gauge_toml_header`` and
        ``gauge_toml_param`` options can be used to define the header and corresponding
        wflow variable names in the TOML file.

        Adds model layers:

        * **wflow_gauges_source** map: gauge IDs map from source [-] (if gauges_fn)
        * **wflow_subcatch_source** map: subcatchment based on gauge locations [-] \
(if derive_subcatch)
        * **gauges_source** geom: polygon of gauges from source
        * **subcatch_source** geom: polygon of subcatchment based on \
gauge locations [-] (if derive_subcatch)

        Parameters
        ----------
        gauges_fn : str, Path, geopandas.GeoDataFrame
            Catalog source name, path to gauges file geometry file or
            geopandas.GeoDataFrame.

            * Required variables if snap_uparea is True: 'uparea' [km2]
        index_col : str, optional
            Column in gauges_fn to use for ID values, by default None
            (use the default index column)
        mask : np.boolean, optional
            If provided snaps to the mask, else snaps to the river (default).
        snap_to_river : bool, optional
            Snap point locations to the closest downstream river cell, by default True
        snap_uparea: bool, optional
            Snap gauges based on upstream area. Gauges_fn should have "uparea"
            in its attributes.
        max_dist : float, optional
            Maximum distance [m] between original and snapped point location.
            A warning is logged if exceeded. By default 10 000m.
        wdw: int, optional
            Window size in number of cells around the gauge locations
            to snap uparea to, only used if ``snap_uparea`` is True. By default 3.
        rel_error: float, optional
            Maximum relative error (default 0.05)
            between the gauge location upstream area and the upstream area of
            the best fit grid cell, only used if snap_uparea is True.
        abs_error: float, optional
            Maximum absolute error (default 50.0)
            between the gauge location upstream area and the upstream area of
            the best fit grid cell, only used if snap_uparea is True.
        fillna: bool, optional
            Fill missing values in the gauges uparea column with the values from wflow
            upstream area (ie no snapping). By default False and the gauges with NaN
            values are skipped.
        derive_subcatch : bool, optional
            Derive subcatch map for gauges, by default False
        basename : str, optional
            Map name in grid (wflow_gauges_basename)
            if None use the gauges_fn basename.
        toml_output : str, optional
            One of ['csv', 'netcdf', None] to update [csv] or [netcdf] section of
            wflow toml file or do nothing. By default, 'csv'.
        gauge_toml_header : list, optional
            Save specific model parameters in csv section.
            This option defines the header of the csv file.
            By default saves Q (for lateral.river.q_av) and
            P (for vertical.precipitation).
        gauge_toml_param: list, optional
            Save specific model parameters in csv section. This option defines
            the wflow variable corresponding to the names in gauge_toml_header.
            By default saves lateral.river.q_av (for Q) and
            vertical.precipitation (for P).
        kwargs : dict, optional
            Additional keyword arguments to pass to the get_data method ie
            get_geodataframe or get_geodataset depending  on the data_type of gauges_fn.
        """
        # Read data
        kwargs = {}
        if isinstance(gauges_fn, gpd.GeoDataFrame):
            gdf_gauges = gauges_fn
            if not np.all(np.isin(gdf_gauges.geometry.type, "Point")):
                raise ValueError(f"{gauges_fn} contains other geometries than Point")
        elif isfile(gauges_fn):
            # try to get epsg number directly, important when writing back data_catalog
            if hasattr(self.crs, "to_epsg"):
                code = self.crs.to_epsg()
            else:
                code = self.crs
            kwargs.update(crs=code)
            gdf_gauges = self.data_catalog.get_geodataframe(
                gauges_fn,
                geom=self.basins,
                assert_gtype="Point",
                handle_nodata=NoDataStrategy.IGNORE,
                **kwargs,
            )
        elif gauges_fn in self.data_catalog:
            if self.data_catalog[gauges_fn].data_type == "GeoDataFrame":
                gdf_gauges = self.data_catalog.get_geodataframe(
                    gauges_fn,
                    geom=self.basins,
                    assert_gtype="Point",
                    handle_nodata=NoDataStrategy.IGNORE,
                    **kwargs,
                )
            elif self.data_catalog[gauges_fn].data_type == "GeoDataset":
                da = self.data_catalog.get_geodataset(
                    gauges_fn,
                    geom=self.basins,
                    handle_nodata=NoDataStrategy.IGNORE,
                    **kwargs,
                )
                gdf_gauges = da.vector.to_gdf()
                # Check for point geometry
                if not np.all(np.isin(gdf_gauges.geometry.type, "Point")):
                    raise ValueError(
                        f"{gauges_fn} contains other geometries than Point"
                    )
        else:
            raise ValueError(
                f"{gauges_fn} data source not found or \
incorrect data_type (GeoDataFrame or GeoDataset)."
            )

        # Create basename
        if basename is None:
            basename = os.path.basename(gauges_fn).split(".")[0].replace("_", "-")

        # Check if there is data found
        if gdf_gauges is None:
            self.logger.info("Skipping method, as no data has been found")
            return

        # Create the gauges map
        self.logger.info(
            f"{gdf_gauges.index.size} {basename} gauge locations found within domain"
        )

        # read existing geoms; important to get the right basin when updating
        self.geoms
        # Reproject to model crs
        gdf_gauges = gdf_gauges.to_crs(self.crs).copy()

        # Get coords, index and ID
        xs, ys = np.vectorize(lambda p: (p.xy[0][0], p.xy[1][0]))(
            gdf_gauges["geometry"]
        )
        idxs = self.grid.raster.xy_to_idx(xs, ys)
        if index_col is not None and index_col in gdf_gauges.columns:
            gdf_gauges = gdf_gauges.set_index(index_col)
        if np.any(gdf_gauges.index == 0):
            self.logger.warning("Gauge ID 0 is not allowed, setting to 1")
            gdf_gauges.index = gdf_gauges.index.values + 1
        ids = gdf_gauges.index.values

        # if snap_to_river use river map as the mask
        if snap_to_river and mask is None:
            mask = self._MAPS["rivmsk"]
        if mask is not None:
            mask = self.grid[mask].values
        if snap_uparea and "uparea" in gdf_gauges.columns:
            # Derive gauge map based on upstream area snapping
            da, idxs, ids = workflows.gauge_map_uparea(
                self.grid,
                gdf_gauges,
                uparea_name="wflow_uparea",
                mask=mask,
                wdw=wdw,
                rel_error=rel_error,
                abs_error=abs_error,
                fillna=fillna,
                logger=self.logger,
            )
        else:
            # Derive gauge map
            da, idxs, ids = flw.gauge_map(
                self.grid,
                idxs=idxs,
                ids=ids,
                stream=mask,
                flwdir=self.flwdir,
                max_dist=max_dist,
                logger=self.logger,
            )
            # Filter gauges that could not be snapped to rivers
            if snap_to_river:
                ids_old = ids.copy()
                da = da.where(self.grid[self._MAPS["rivmsk"]] != 0, da.raster.nodata)
                ids_new = np.unique(da.values[da.values > 0])
                idxs = idxs[np.isin(ids_old, ids_new)]
                ids = da.values.flat[idxs]

        # Check if there are gauges left
        if ids.size == 0:
            self.logger.warning(
                "No gauges found within domain after snapping, skipping method."
            )
            return

        # Add to grid
        mapname = f"{str(self._MAPS['gauges'])}_{basename}"
        self.set_grid(da, name=mapname)

        # geoms
        points = gpd.points_from_xy(*self.grid.raster.idx_to_xy(idxs))
        # if csv contains additional columns, these are also written in the geoms
        gdf_snapped = gpd.GeoDataFrame(
            index=ids.astype(np.int32), geometry=points, crs=self.crs
        )
        # Set the index name of gdf snapped based on original gdf
        if gdf_gauges.index.name is not None:
            gdf_snapped.index.name = gdf_gauges.index.name
        else:
            gdf_snapped.index.name = "fid"
            gdf_gauges.index.name = "fid"
        # Add gdf attributes to gdf_snapped (filter on snapped index before merging)
        df_attrs = pd.DataFrame(gdf_gauges.drop(columns="geometry"))
        df_attrs = df_attrs[np.isin(df_attrs.index, gdf_snapped.index)]
        gdf_snapped = gdf_snapped.merge(df_attrs, how="inner", on=gdf_gauges.index.name)
        # Add gdf_snapped to geoms
        self.set_geoms(gdf_snapped, name=mapname.replace("wflow_", ""))

        # Add output timeseries for gauges in the toml
        self.setup_config_output_timeseries(
            mapname=mapname,
            toml_output=toml_output,
            header=gauge_toml_header,
            param=gauge_toml_param,
        )

        # add subcatch
        if derive_subcatch:
            da_basins = flw.basin_map(self.grid, self.flwdir, idxs=idxs, ids=ids)[0]
            mapname = self._MAPS["basins"] + "_" + basename
            self.set_grid(da_basins, name=mapname)
            gdf_basins = self.grid[mapname].raster.vectorize()
            self.set_geoms(gdf_basins, name=mapname.replace("wflow_", ""))

    def setup_areamap(
        self,
        area_fn: Union[str, gpd.GeoDataFrame],
        col2raster: str,
        nodata: Union[int, float] = -1,
    ):
        """Set area map from vector data to save wflow outputs for specific area.

        Adds model layer:

        * **col2raster** map:  output area data map

        Parameters
        ----------
        area_fn : str, geopandas.GeoDataFrame
            Name of GeoDataFrame data corresponding to wflow output area.
        col2raster : str
            Name of the column from `area_fn` to rasterize.
        nodata : int/float, optional
            Nodata value to use when rasterizing. Should match the dtype of `col2raster`
            . By default -1.
        """
        self.logger.info(f"Preparing '{col2raster}' map from '{area_fn}'.")
        gdf_org = self.data_catalog.get_geodataframe(
            area_fn, geom=self.basins, dst_crs=self.crs
        )
        if gdf_org.empty:
            self.logger.warning(
                f"No shapes of {area_fn} found within region, skipping areamap."
            )
            return
        else:
            da_area = self.grid.raster.rasterize(
                gdf=gdf_org,
                col_name=col2raster,
                nodata=nodata,
                all_touched=True,
            )
        self.set_grid(da_area.rename(col2raster))

    def setup_lakes(
        self,
        lakes_fn: Union[str, Path, gpd.GeoDataFrame],
        rating_curve_fns: List[Union[str, Path, pd.DataFrame]] = None,
        min_area: float = 10.0,
        add_maxstorage: bool = False,
        **kwargs,
    ):
        """Generate maps of lake areas and outlets.

        Also meant to generate parameters with average lake area,
        depth and discharge values. The data is generated from features with
        ``min_area`` [km2] (default 1 km2) from a database with lake geometry, IDs and
        metadata. Data required are lake ID 'waterbody_id',
        average area 'Area_avg' [m2], average volume 'Vol_avg' [m3],
        average depth 'Depth_avg' [m] and average discharge 'Dis_avg' [m3/s].

        If rating curve data is available for storage and discharge they can be prepared
        via ``rating_curve_fns`` (see below for syntax and requirements).
        Else the parameters 'Lake_b' and 'Lake_e' will be used for discharge and
        for storage a rectangular profile lake is assumed.
        See Wflow documentation for more information.

        If ``add_maxstorage`` is True, the maximum storage of the lake is added to the
        output (controlled lake) based on 'Vol_max' [m3] column of lakes_fn.

        Adds model layers:

        * **wflow_lakeareas** map: lake IDs [-]
        * **wflow_lakelocs** map: lake IDs at outlet locations [-]
        * **LakeArea** map: lake area [m2]
        * **LakeAvgLevel** map: lake average water level [m]
        * **LakeAvgOut** map: lake average discharge [m3/s]
        * **Lake_b** map: lake rating curve coefficient [-]
        * **LakeOutflowFunc** map: option to compute rating curve [-]
        * **LakeStorFunc** map: option to compute storage curve [-]
        * **LakeMaxStorage** map: optional, maximum storage of lake [m3]
        * **lakes** geom: polygon with lakes and wflow lake parameters

        Parameters
        ----------
        lakes_fn :
            Name of GeoDataFrame source for lake parameters, see data/data_sources.yml.

            * Required variables for direct use: \
'waterbody_id' [-], 'Area_avg' [m2], 'Depth_avg' [m], 'Dis_avg' [m3/s], 'Lake_b' [-], \
'Lake_e' [-], 'LakeOutflowFunc' [-], 'LakeStorFunc' [-], 'LakeThreshold' [m], \
'LinkedLakeLocs' [-]

            * Required variables for parameter estimation: \
'waterbody_id' [-], 'Area_avg' [m2], 'Vol_avg' [m3], 'Depth_avg' [m], 'Dis_avg'[m3/s]
        rating_curve_fns: str, Path, pandas.DataFrame, List, optional
            Data catalog entry/entries, path(s) or pandas.DataFrame containing rating
            curve values for lakes. If None then will be derived from properties of
            `lakes_fn`.
            Assumes one file per lake (with all variables) and that the lake ID is
            either in the filename or data catalog entry name (eg using placeholder).
            The ID should be placed at the end separated by an underscore (eg
            'rating_curve_12.csv' or 'rating_curve_12')

            * Required variables for storage curve: 'elevtn' [m+REF], 'volume' [m3]

            * Required variables for rating curve: 'elevtn' [m+REF], 'discharge' [m3/s]
        min_area : float, optional
            Minimum lake area threshold [km2], by default 10.0 km2.
        add_maxstorage : bool, optional
            If True, maximum storage of the lake is added to the output
            (controlled lake) based on 'Vol_max' [m3] column of lakes_fn.
            By default False (natural lake).
        kwargs: optional
            Keyword arguments passed to the method
            hydromt.DataCatalog.get_rasterdataset()
        """
        # Derive lake are and outlet maps
        gdf_org, ds_lakes = self._setup_waterbodies(
            lakes_fn, "lake", min_area, **kwargs
        )
        if ds_lakes is None:
            self.logger.info("Skipping method, as no data has been found")
            return
        rmdict = {k: v for k, v in self._MAPS.items() if k in ds_lakes.data_vars}
        ds_lakes = ds_lakes.rename(rmdict)

        # If rating_curve_fn prepare rating curve dict
        rating_dict = dict()
        if rating_curve_fns is not None:
            rating_curve_fns = np.atleast_1d(rating_curve_fns)
            # Find ids in rating_curve_fns
            fns_ids = []
            for fn in rating_curve_fns:
                try:
                    fns_ids.append(int(fn.split("_")[-1].split(".")[0]))
                except Exception:
                    self.logger.warning(
                        f"Could not parse integer lake index from \
rating curve fn {fn}. Skipping."
                    )
            # assume lake index will be in the path
            # Assume one rating curve per lake index
            for id in gdf_org["waterbody_id"].values:
                id = int(id)
                # Find if id is is one of the paths in rating_curve_fns
                if id in fns_ids:
                    # Update path based on current waterbody_id
                    i = fns_ids.index(id)
                    rating_fn = rating_curve_fns[i]
                    # Read data
                    if isfile(rating_fn) or rating_fn in self.data_catalog:
                        self.logger.info(
                            f"Preparing lake rating curve data from {rating_fn}"
                        )
                        df_rate = self.data_catalog.get_dataframe(rating_fn)
                        # Add to dict
                        rating_dict[id] = df_rate
                else:
                    self.logger.warning(
                        f"Rating curve file not found for lake with id {id}. \
Using default storage/outflow function parameters."
                    )
        else:
            self.logger.info(
                "No rating curve data provided. \
Using default storage/outflow function parameters."
            )

        # add waterbody parameters
        ds_lakes, gdf_lakes, rating_curves = workflows.waterbodies.lakeattrs(
            ds_lakes, gdf_org, rating_dict, add_maxstorage=add_maxstorage
        )

        # add to grid
        self.set_grid(ds_lakes)
        # write lakes with attr tables to static geoms.
        self.set_geoms(gdf_lakes, name="lakes")
        # add the tables
        for k, v in rating_curves.items():
            self.set_tables(v, name=k)

        # if there are lakes, change True in toml
        # Lake settings in the toml to update
        lakes_toml = {
            "model.lakes": True,
            "state.lateral.river.lake.waterlevel": "waterlevel_lake",
            "input.lateral.river.lake.area": "LakeArea",
            "input.lateral.river.lake.areas": "wflow_lakeareas",
            "input.lateral.river.lake.b": "Lake_b",
            "input.lateral.river.lake.e": "Lake_e",
            "input.lateral.river.lake.locs": "wflow_lakelocs",
            "input.lateral.river.lake.outflowfunc": "LakeOutflowFunc",
            "input.lateral.river.lake.storfunc": "LakeStorFunc",
            "input.lateral.river.lake.threshold": "LakeThreshold",
            "input.lateral.river.lake.linkedlakelocs": "LinkedLakeLocs",
            "input.lateral.river.lake.waterlevel": "LakeAvgLevel",
        }
        if "LakeMaxStorage" in ds_lakes:
            lakes_toml["input.lateral.river.lake.maxstorage"] = "LakeMaxStorage"
        for option in lakes_toml:
            self.set_config(option, lakes_toml[option])

    def setup_reservoirs(
        self,
        reservoirs_fn: Union[str, gpd.GeoDataFrame],
        timeseries_fn: str = None,
        min_area: float = 1.0,
        **kwargs,
    ):
        """Generate maps of reservoir areas and outlets.

        Also meant to generate parameters with average reservoir area, demand,
        min and max target storage capacities and discharge capacity values.

        The data is generated from features with ``min_area`` [km2] (default is 1 km2)
        from a database with reservoir geometry, IDs and metadata.

        Data requirements for direct use (i.e. wflow parameters are data already present
        in reservoirs_fn) are reservoir ID 'waterbody_id', area 'ResSimpleArea' [m2],
        maximum volume 'ResMaxVolume' [m3], the targeted minimum and maximum fraction of
        water volume in the reservoir 'ResTargetMinFrac' and 'ResTargetMaxFrac' [-],
        the average water demand ResDemand [m3/s] and the maximum release of
        the reservoir before spilling 'ResMaxRelease' [m3/s].

        In case the wflow parameters are not directly available they can be computed by
        HydroMT based on time series of reservoir surface water area.
        These time series can be retrieved from either the hydroengine or the gwwapi,
        based on the Hylak_id the reservoir, found in the GrandD database.

        The required variables for computation of the parameters with time series data
        are reservoir ID 'waterbody_id', reservoir ID in the HydroLAKES database
        'Hylak_id', average volume 'Vol_avg' [m3], average depth 'Depth_avg' [m],
        average discharge 'Dis_avg' [m3/s] and dam height 'Dam_height' [m].
        To compute parameters without using time series data, the required variables in
        reservoirs_fn are reservoir ID 'waterbody_id', average area 'Area_avg' [m2],
        average volume 'Vol_avg' [m3], average depth 'Depth_avg' [m], average discharge
        'Dis_avg' [m3/s] and dam height 'Dam_height' [m]
        and minimum / normal / maximum storage capacity of the dam 'Capacity_min',
        'Capacity_norm', 'Capacity_max' [m3].

        Adds model layers:

        * **wflow_reservoirareas** map: reservoir IDs [-]
        * **wflow_reservoirlocs** map: reservoir IDs at outlet locations [-]
        * **ResSimpleArea** map: reservoir area [m2]
        * **ResMaxVolume** map: reservoir max volume [m3]
        * **ResTargetMinFrac** map: reservoir target min frac [m3/m3]
        * **ResTargetFullFrac** map: reservoir target full frac [m3/m3]
        * **ResDemand** map: reservoir demand flow [m3/s]
        * **ResMaxRelease** map: reservoir max release flow [m3/s]
        * **reservoirs** geom: polygon with reservoirs and wflow reservoir parameters

        Parameters
        ----------
        reservoirs_fn : str
            Name of data source for reservoir parameters, see data/data_sources.yml.

            * Required variables for direct use: \
'waterbody_id' [-], 'ResSimpleArea' [m2], 'ResMaxVolume' [m3], 'ResTargetMinFrac' \
[m3/m3], 'ResTargetFullFrac' [m3/m3], 'ResDemand' [m3/s], 'ResMaxRelease' [m3/s]

            * Required variables for computation with timeseries_fn: \
'waterbody_id' [-], 'Hylak_id' [-], 'Vol_avg' [m3], 'Depth_avg' [m], 'Dis_avg' [m3/s], \
'Dam_height' [m]

            * Required variables for computation without timeseries_fn: \
'waterbody_id' [-], 'Area_avg' [m2], 'Vol_avg' [m3], 'Depth_avg' [m], 'Dis_avg' \
[m3/s], 'Capacity_max' [m3], 'Capacity_norm' [m3], 'Capacity_min' [m3], 'Dam_height' [m]
        timeseries_fn : {'gww', 'hydroengine', None}, optional
            Download and use time series of reservoir surface water area to calculate
            and overwrite the reservoir volume/areas of the data source. Timeseries are
            either downloaded from Global Water Watch 'gww' (using gwwapi package) or
            JRC 'jrc' (using hydroengine package). By default None.
        min_area : float, optional
            Minimum reservoir area threshold [km2], by default 1.0 km2.
        kwargs: optional
            Keyword arguments passed to the method
            hydromt.DataCatalog.get_rasterdataset()

        """
        # rename to wflow naming convention
        tbls = {
            "resarea": "ResSimpleArea",
            "resdemand": "ResDemand",
            "resfullfrac": "ResTargetFullFrac",
            "resminfrac": "ResTargetMinFrac",
            "resmaxrelease": "ResMaxRelease",
            "resmaxvolume": "ResMaxVolume",
            "resid": "expr1",
        }

        res_toml = {
            "model.reservoirs": True,
            "state.lateral.river.reservoir.volume": "volume_reservoir",
            "input.lateral.river.reservoir.area": "ResSimpleArea",
            "input.lateral.river.reservoir.areas": "wflow_reservoirareas",
            "input.lateral.river.reservoir.demand": "ResDemand",
            "input.lateral.river.reservoir.locs": "wflow_reservoirlocs",
            "input.lateral.river.reservoir.maxrelease": "ResMaxRelease",
            "input.lateral.river.reservoir.maxvolume": "ResMaxVolume",
            "input.lateral.river.reservoir.targetfullfrac": "ResTargetFullFrac",
            "input.lateral.river.reservoir.targetminfrac": "ResTargetMinFrac",
        }

        gdf_org, ds_res = self._setup_waterbodies(
            reservoirs_fn, "reservoir", min_area, **kwargs
        )
        # TODO: check if there are missing values in the above columns of
        # the parameters tbls =
        # if everything is present, skip calculate reservoirattrs() and
        # directly make the maps

        # Skip method if no data is returned
        if ds_res is None:
            self.logger.info("Skipping method, as no data has been found")
            return

        # Continue method if data has been found
        rmdict = {k: v for k, v in self._MAPS.items() if k in ds_res.data_vars}
        self.set_grid(ds_res.rename(rmdict))

        # add attributes
        # if present use directly
        resattributes = [
            "waterbody_id",
            "ResSimpleArea",
            "ResMaxVolume",
            "ResTargetMinFrac",
            "ResTargetFullFrac",
            "ResDemand",
            "ResMaxRelease",
        ]
        if np.all(np.isin(resattributes, gdf_org.columns)):
            intbl_reservoirs = gdf_org[resattributes]
            reservoir_accuracy = None
            reservoir_timeseries = None
        # else compute
        else:
            (
                intbl_reservoirs,
                reservoir_accuracy,
                reservoir_timeseries,
            ) = workflows.reservoirattrs(
                gdf=gdf_org, timeseries_fn=timeseries_fn, logger=self.logger
            )
            intbl_reservoirs = intbl_reservoirs.rename(columns=tbls)

        # create a geodf with id of reservoir and geometry at outflow location
        gdf_org_points = gpd.GeoDataFrame(
            gdf_org["waterbody_id"],
            geometry=gpd.points_from_xy(gdf_org.xout, gdf_org.yout),
        )
        intbl_reservoirs = intbl_reservoirs.rename(columns={"expr1": "waterbody_id"})
        gdf_org_points = gdf_org_points.merge(
            intbl_reservoirs, on="waterbody_id"
        )  # merge
        # add parameter attributes to polygon gdf:
        gdf_org = gdf_org.merge(intbl_reservoirs, on="waterbody_id")

        # write reservoirs with param values to geoms
        self.set_geoms(gdf_org, name="reservoirs")

        for name in gdf_org_points.columns[2:]:
            gdf_org_points[name] = gdf_org_points[name].astype("float32")
            da_res = ds_res.raster.rasterize(
                gdf_org_points, col_name=name, dtype="float32", nodata=-999
            )
            self.set_grid(da_res)

        # Save accuracy information on reservoir parameters
        if reservoir_accuracy is not None:
            reservoir_accuracy.to_csv(join(self.root, "reservoir_accuracy.csv"))

        if reservoir_timeseries is not None:
            reservoir_timeseries.to_csv(
                join(self.root, f"reservoir_timeseries_{timeseries_fn}.csv")
            )

        for option in res_toml:
            self.set_config(option, res_toml[option])

    def _setup_waterbodies(self, waterbodies_fn, wb_type, min_area=0.0, **kwargs):
        """Help with common workflow of setup_lakes and setup_reservoir.

        See specific methods for more info about the arguments.
        """
        # retrieve data for basin
        self.logger.info(f"Preparing {wb_type} maps.")
        if "predicate" not in kwargs:
            kwargs.update(predicate="contains")
        gdf_org = self.data_catalog.get_geodataframe(
            waterbodies_fn,
            geom=self.basins_highres,
            handle_nodata=NoDataStrategy.IGNORE,
            **kwargs,
        )
        if gdf_org is None:
            # Return two times None (similar to main function output), if there is no
            # data found
            return None, None

        # skip small size waterbodies
        if "Area_avg" in gdf_org.columns and gdf_org.geometry.size > 0:
            min_area_m2 = min_area * 1e6
            gdf_org = gdf_org[gdf_org.Area_avg >= min_area_m2]
        else:
            self.logger.warning(
                f"{wb_type}'s database has no area attribute. "
                f"All {wb_type}s will be considered."
            )
        # get waterbodies maps and parameters
        nb_wb = gdf_org.geometry.size
        ds_waterbody = None
        if nb_wb > 0:
            self.logger.info(
                f"{nb_wb} {wb_type}(s) of sufficient size found within region."
            )
            # add waterbody maps
            uparea_name = self._MAPS["uparea"]
            if uparea_name not in self.grid.data_vars:
                self.logger.warning(
                    f"Upstream area map for {wb_type} outlet setup not found. "
                    "Database coordinates used instead"
                )
                uparea_name = None
            ds_waterbody, gdf_wateroutlet = workflows.waterbodymaps(
                gdf=gdf_org,
                ds_like=self.grid,
                wb_type=wb_type,
                uparea_name=uparea_name,
                logger=self.logger,
            )
            # update/replace xout and yout in gdf_org from gdf_wateroutlet:
            gdf_org["xout"] = gdf_wateroutlet["xout"]
            gdf_org["yout"] = gdf_wateroutlet["yout"]

        else:
            self.logger.warning(
                f"No {wb_type}s of sufficient size found within region! "
                f"Skipping {wb_type} procedures!"
            )

        # rasterize points polygons in raster.rasterize --
        # you need grid to know the grid
        return gdf_org, ds_waterbody

    def setup_soilmaps(
        self,
        soil_fn: str = "soilgrids",
        ptf_ksatver: str = "brakensiek",
        soil_mapping_fn: Union[str, Path, pd.DataFrame] = None,
        wflow_thicknesslayers: List[int] = [100, 300, 800],
    ):
        """
        Derive several (layered) soil parameters.

        Based on a database with physical soil properties using available point-scale
        (pedo)transfer functions (PTFs) from literature with upscaling rules to
        ensure flux matching across scales.

        Currently, supported ``soil_fn`` is "soilgrids" and "soilgrids_2020".
        ``ptf_ksatver`` (PTF for the vertical hydraulic conductivity) options are
        "brakensiek" and "cosby". "soilgrids" provides data at 7 specific depths,
        while "soilgrids_2020" provides data averaged over 6 depth intervals.
        This leads to small changes in the workflow:
        (1) M parameter uses midpoint depths in soilgrids_2020 versus \
specific depths in soilgrids,
        (2) weighted average of soil properties over soil thickness is done with \
the trapezoidal rule in soilgrids versus simple block weighted average in \
soilgrids_2020,
        (3) the c parameter is computed as weighted average over wflow_sbm soil layers \
defined in ``wflow_thicknesslayers``.

        The required data from soilgrids are soil bulk density 'bd_sl*' [g/cm3], \
clay content 'clyppt_sl*' [%], silt content 'sltppt_sl*' [%], organic carbon content \
'oc_sl*' [%], pH 'ph_sl*' [-], sand content 'sndppt_sl*' [%] and soil thickness \
'soilthickness' [cm].

        A ``soil_mapping_fn`` can optionnally be provided to derive parameters based
        on soil texture classes. A default table *soil_mapping_default* is available
        to derive the infiltration capacity of the soil.

        The following maps are added to grid:

        * **thetaS** map: average saturated soil water content [m3/m3]
        * **thetaR** map: average residual water content [m3/m3]
        * **KsatVer** map: vertical saturated hydraulic conductivity at \
soil surface [mm/day]
        * **SoilThickness** map: soil thickness [mm]
        * **SoilMinThickness** map: minimum soil thickness [mm] (equal to SoilThickness)
        * **M** map: model parameter [mm] that controls exponential decline of \
KsatVer with soil depth (fitted with curve_fit (scipy.optimize)), bounds of M are \
    checked
        * **M_** map: model parameter [mm] that controls exponential decline of \
KsatVer with soil depth (fitted with numpy linalg regression), bounds of `M_` are \
    checked
        * **M_original** map: M without checking bounds
        * **M_original_** map: `M_` without checking bounds
        * **f** map: scaling parameter controlling the decline of KsatVer [mm-1] \
(fitted with curve_fit (scipy.optimize)), bounds are checked
        * **f_** map: scaling parameter controlling the decline of KsatVer [mm-1] \
(fitted with numpy linalg regression), bounds are checked
        * **c_n** map: Brooks Corey coefficients [-] based on pore size distribution, \
a map for each of the wflow_sbm soil layers (n in total)
        * **KsatVer_[z]cm** map: KsatVer [mm/day] at soil depths [z] of SoilGrids data \
[0.0, 5.0, 15.0, 30.0, 60.0, 100.0, 200.0]
        * **wflow_soil** map: soil texture based on USDA soil texture triangle \
(mapping: [1:Clay, 2:Silty Clay, 3:Silty Clay-Loam, 4:Sandy Clay, 5:Sandy Clay-Loam, \
6:Clay-Loam, 7:Silt, 8:Silt-Loam, 9:Loam, 10:Sand, 11: Loamy Sand, 12:Sandy Loam])
        * **InfiltCapSoil** map (optional): soil infiltration capacity [mm/day]


        Parameters
        ----------
        soil_fn : {'soilgrids', 'soilgrids_2020'}
            Name of RasterDataset source for soil parameter maps, see
            data/data_sources.yml.
            Should contain info for the 7 soil depths of soilgrids
            (or 6 depths intervals for soilgrids_2020).
            * Required variables: \
'bd_sl*' [g/cm3], 'clyppt_sl*' [%], 'sltppt_sl*' [%], 'oc_sl*' [%], 'ph_sl*' [-], \
'sndppt_sl*' [%], 'soilthickness' [cm]
        ptf_ksatver : {'brakensiek', 'cosby'}
            Pedotransfer function (PTF) to use for calculation KsatVer
            (vertical saturated hydraulic conductivity [mm/day]).
            By default 'brakensiek'.
        soil_mapping_fn : str, Path, pd.DataFrame, optional
            Data catalog entry, path or pandas.DataFrame containing soil mapping data.
            A default table *soil_mapping_default* is available to derive the
            infiltration capacity of the soil. The first column of the table should
            contain the soil 'texture' classes and the other columns should be the name
            of the corresponding wflow parameter(s). By default None.
        wflow_thicknesslayers : list of int, optional
            Thickness of soil layers [mm] for wflow_sbm soil model.
            By default [100, 300, 800] for layers at depths 100, 400, 1200 and >1200 mm.
            Used only for Brooks Corey coefficients.
        """
        self.logger.info("Preparing soil parameter maps.")
        # TODO add variables list with required variable names
        dsin = self.data_catalog.get_rasterdataset(soil_fn, geom=self.region, buffer=2)
        if soil_mapping_fn is not None:
            soil_mapping = self.data_catalog.get_dataframe(soil_mapping_fn)
        else:
            soil_mapping = None

        dsout = workflows.soilgrids(
            ds=dsin,
            ds_like=self.grid,
            ptfKsatVer=ptf_ksatver,
            soil_fn=soil_fn,
            soil_mapping=soil_mapping,
            wflow_layers=wflow_thicknesslayers,
            logger=self.logger,
        ).reset_coords(drop=True)
        self.set_grid(dsout)

        # Update the toml file
        self.set_config("model.thicknesslayers", wflow_thicknesslayers)

    def setup_ksathorfrac(
        self,
        ksat_fn: Union[str, xr.DataArray],
        variable: Optional[str] = None,
        resampling_method: str = "average",
    ):
        """Set KsatHorFrac parameter values from a predetermined map.

        This predetermined map contains (preferably) 'calibrated' values of \
the KsatHorFrac parameter. This map is either selected from the wflow Deltares data \
or created by a third party/ individual.

        Parameters
        ----------
        ksat_fn : str, xr.DataArray
            The identifier of the KsatHorFrac dataset in the data catalog.
        variable : str, optional
            The variable name for the ksathorfrac map to use in ``ksat_fn`` in case \
``ksat_fn`` contains several variables. By default None.
        resampling_method : str, optional
            The resampling method when up- or downscaled, by default "average"
        """
        self.logger.info("Preparing KsatHorFrac parameter map.")

        dain = self.data_catalog.get_rasterdataset(
            ksat_fn,
            geom=self.region,
            buffer=2,
            variables=variable,
            single_var_as_array=True,
        )

        # Ensure its a DataArray
        if isinstance(dain, xr.Dataset):
            raise ValueError(
                "The ksathorfrac data contains several variables. \
Select the variable to use for ksathorfrac using 'variable' argument."
            )

        # Create scaled ksathorfrac map
        daout = workflows.ksathorfrac(
            dain,
            ds_like=self.grid,
            resampling_method=resampling_method,
        )

        # Set the output variable name
        if not isinstance(ksat_fn, str):
            bname = ksat_fn.name if ksat_fn.name is not None else "KsatHorFrac"
        else:
            bname = ksat_fn  # base name of the outgoing layer name

        lname = bname
        if variable is not None:
            lname += f"_{variable}"

        # Set the grid
        self.set_grid(daout, name=lname)
        self.set_config("input.lateral.subsurface.ksathorfrac", lname)

    def setup_ksatver_vegetation(
        self,
        soil_fn: str = "soilgrids",
        alfa: float = 4.5,
        beta: float = 5,
    ):
        """Calculate KsatVer values from vegetation in addition to soil characteristics.

        This allows to account for biologically-promoted soil structure and \
        heterogeneities in natural landscapes based on the work of \
        Bonetti et al. (2021) https://www.nature.com/articles/s43247-021-00180-0.

        This method requires to have run setup_soilgrids and setup_lai first.

        The following map is added to grid:

        * **KsatVer_vegetation** map: saturated hydraulic conductivity considering \
        vegetation characteristics [mm/d]

        Parameters
        ----------
        soil_fn : {'soilgrids', 'soilgrids_2020'}
            Name of RasterDataset source for soil parameter maps, see
            data/data_sources.yml.
            Should contain info for the sand percentage of the upper layer
            * Required variable: 'sndppt_sl1' [%]
        alfa : float, optional
            Shape parameter. The default is 4.5 when using LAI.
        beta : float, optional
            Shape parameter. The default is 5 when using LAI.
        """
        self.logger.info("Modifying ksatver based on vegetation characteristics")

        # open soil dataset to get sand percentage
        sndppt = self.data_catalog.get_rasterdataset(
            soil_fn, geom=self.region, buffer=2, variables=["sndppt_sl1"]
        )

        # in function get_ksatver_vegetation KsatVer should be provided in mm/d
        KSatVer_vegetation = workflows.ksatver_vegetation(
            ds_like=self.grid,
            sndppt=sndppt,
            alfa=alfa,
            beta=beta,
        )

        map_name = "KsatVer_vegetation"

        # add to grid
        self.set_grid(KSatVer_vegetation, map_name)
        # update config file
        self.set_config("input.vertical.kv_0", map_name)

    def setup_lulcmaps_with_paddy(
        self,
        lulc_fn: Union[str, Path, xr.DataArray],
        paddy_class: int,
        output_paddy_class: Optional[int] = None,
        lulc_mapping_fn: Union[str, Path, pd.DataFrame] = None,
        paddy_fn: Optional[Union[str, Path, xr.DataArray]] = None,
        paddy_mapping_fn: Optional[Union[str, Path, pd.DataFrame]] = None,
        soil_fn: Union[str, Path, xr.DataArray] = "soilgrids",
        wflow_thicknesslayers: List[int] = [50, 100, 50, 200, 800],
        target_conductivity: List[Union[None, int, float]] = [
            None,
            None,
            5,
            None,
            None,
        ],
        lulc_vars: List = [
            "landuse",
            "Kext",
            "N",
            "PathFrac",
            "RootingDepth",
            "Sl",
            "Swood",
            "WaterFrac",
            "kc",
            "alpha_h1",
            "h1",
            "h2",
            "h3_high",
            "h3_low",
            "h4",
        ],
        paddy_waterlevels: Dict = {"h_min": 20, "h_opt": 50, "h_max": 80},
        save_high_resolution_lulc: bool = False,
    ):
        """Set up landuse maps and parameters including for paddy fields.

        THIS FUNCTION SHOULD BE RUN AFTER setup_soilmaps.

        Lookup table `lulc_mapping_fn` columns are converted to lulc classes model
        parameters based on literature. The data is remapped at its original resolution
        and then resampled to the model resolution using the average value, unless noted
        differently.

        If paddies are present either directly as a class in the landuse_fn or in a
        separate paddy_fn, the paddy class is used to derive the paddy parameters.

        To allow for water to pool on the surface (for paddy/rice fields), the layers in
        the model can be updated to new depths, such that we can allow a thin layer with
        limited vertical conductivity. These updated layers means that the ``c``
        parameter needs to be calculated again. Next, the kvfrac layer corrects the
        vertical conductivity (by multiplying) such that the bottom of the layer
        corresponds to the ``target_conductivity`` for that layer. This currently
        assumes the wflow models to have an exponential declining vertical conductivity
        (using the ``f`` parameter). If no target_conductivity is specified for a layer
        (``None``), the kvfrac value is set to 1.

        The different values for the minimum/optimal/maximum water levels for paddy
        fields will be added as constant values in the toml file, through the
        ``vertical.paddy.h_min.value = 20`` interface.

        Adds model layers:

        * **landuse** map: Landuse class [-]
        * **Kext** map: Extinction coefficient in the canopy gap fraction equation [-]
        * **Sl** map: Specific leaf storage [mm]
        * **Swood** map: Fraction of wood in the vegetation/plant [-]
        * **RootingDepth** map: Length of vegetation roots [mm]
        * **PathFrac** map: The fraction of compacted or urban area per grid cell [-]
        * **WaterFrac** map: The fraction of open water per grid cell [-]
        * **N** map: Manning Roughness [-]
        * **kc** map: Crop coefficient [-]
        * **alpha_h1** map: Root water uptake reduction at soil water pressure head h1
          (0 or 1) [-]
        * **h1** map: Soil water pressure head h1 at which root water uptake is reduced
          (Feddes) [cm]
        * **h2** map: Soil water pressure head h2 at which root water uptake is reduced
          (Feddes) [cm]
        * **h3_high** map: Soil water pressure head h3 at which root water uptake is
          reduced (Feddes) [cm]
        * **h3_low** map: Soil water pressure head h3 at which root water uptake is
          reduced (Feddes) [cm]
        * **h4** map: Soil water pressure head h4 at which root water uptake is reduced
          (Feddes) [cm]
        * **h_min** map: Minimum required water depth for paddy fields [mm]
        * **h_opt** map: Optimal water depth for paddy fields [mm]
        * **h_max** map: Maximum water depth for paddy fields [mm]
        * **kvfrac**: Map with a multiplication factor for the vertical conductivity [-]

        Updates model layers:

        * **c**: Brooks Corey coefficients [-] based on pore size distribution, a map
          for each of the wflow_sbm soil layers (updated based on the newly specified
          layers)


        Parameters
        ----------
        lulc_fn : str, Path, xr.DataArray
            RasterDataset or name in data catalog / path to landuse map.
        paddy_class : int
            Landuse class value for paddy fields either in landuse_fn or paddy_fn if
            provided.
        output_paddy_class : int, optional
            Landuse class value for paddy fields in the output landuse map. If None,
            the ``paddy_class`` is used, by default None. This can be useful when
            merging paddy location from ``paddy_fn`` into ``landuse_fn``.
        lulc_mapping_fn : str, Path, pd.DataFrame, optional
            Path to a mapping csv file from landuse in source name to parameter values
            in lulc_vars. If lulc_fn is one of {"globcover", "vito", "corine",
            "esa_worldcover", "glmnco"}, a default mapping is used and this argument
            becomes optional.
        paddy_fn : str, Path, xr.DataArray, optional
            RasterDataset or name in data catalog / path to paddy map.
        paddy_mapping_fn : str, Path, pd.DataFrame, optional
            Path to a mapping csv file from paddy in source name to parameter values
            in lulc_vars. A default mapping table for rice parameters is used if not
            provided.
        soil_fn : str, Path, xr.DataArray, optional
            Soil data to be used to recalculate the Brooks-Corey coefficients (`c`
            parameter), based on the provided ``wflow_thicknesslayers``, by default
            "soilgrids", but should ideally be equal to the data used in
            :py:meth:`setup_soilmaps`

            * Required variables: 'bd_sl*' [g/cm3], 'clyppt_sl*' [%], 'sltppt_sl*' [%],
              'ph_sl*' [-].
        wflow_thicknesslayers: list
            List of soil thickness per layer [mm], by default [50, 100, 50, 200, 800, ]
        target_conductivity: list
            List of target vertical conductivities [mm/day] for each layer in
            ``wflow_thicknesslayers``. Set value to `None` if no specific value is
            required, by default [None, None, 5, None, None].
        lulc_vars : list
            List of landuse parameters to prepare.
            By default ["landuse","Kext","N","PathFrac","RootingDepth","Sl","Swood",
            "WaterFrac"]
        paddy_waterlevels : dict
            Dictionary with the minimum, optimal and maximum water levels for paddy
            fields [mm]. By default {"h_min": 20, "h_opt": 50, "h_max": 80}
        save_high_resolution_lulc : bool
            Save the high resolution landuse map merged with the paddies to the static
            folder. By default False.
        """
        self.logger.info("Preparing LULC parameter maps including paddies.")
        # Check if soil data is available
        if "KsatVer" not in self.grid.data_vars:
            raise ValueError(
                "KsatVer and f are required to update the soil parameters with paddies."
                "Please run setup_soilmaps first."
            )

        if lulc_mapping_fn is None:
            lulc_mapping_fn = f"{lulc_fn}_mapping_default"
        # read landuse map and mapping table
        landuse = self.data_catalog.get_rasterdataset(
            lulc_fn, geom=self.region, buffer=2, variables=["landuse"]
        )
        df_mapping = self.data_catalog.get_dataframe(
            lulc_mapping_fn,
            driver_kwargs={"index_col": 0},  # only used if fn_map is a file path
        )
        output_paddy_class = (
            paddy_class if output_paddy_class is None else output_paddy_class
        )

        # if needed, add paddies to landuse
        if paddy_fn is not None:
            # Read paddy map and mapping table
            paddy = self.data_catalog.get_rasterdataset(
                paddy_fn, geom=self.region, buffer=2, variables=["paddy"]
            )
            if paddy_mapping_fn is None:
                paddy_mapping_fn = "paddy_mapping_default"
            df_paddy_mapping = self.data_catalog.get_dataframe(
                paddy_mapping_fn,
                driver_kwargs={"index_col": 0},
            )

            landuse, df_mapping = workflows.add_paddy_to_landuse(
                landuse,
                paddy,
                paddy_class,
                output_paddy_class=output_paddy_class,
                df_mapping=df_mapping,
                df_paddy_mapping=df_paddy_mapping,
            )

            if save_high_resolution_lulc:
                output_dir = join(self.root, "maps")
                if not os.path.exists(output_dir):
                    os.makedirs(output_dir)
                landuse.raster.to_raster(join(output_dir, "landuse_with_paddy.tif"))
                df_mapping.to_csv(join(output_dir, "landuse_with_paddy_mapping.csv"))

        # Prepare landuse parameters
        landuse_maps = workflows.landuse(
            da=landuse,
            ds_like=self.grid,
            df=df_mapping,
            params=lulc_vars,
            logger=self.logger,
        )
        rmdict = {k: v for k, v in self._MAPS.items() if k in landuse_maps.data_vars}
        self.set_grid(landuse_maps.rename(rmdict))

        # Update soil parameters if there are paddies in the domain
        # Get paddy pixels at model resolution
        wflow_paddy = landuse_maps["landuse"] == output_paddy_class
        if wflow_paddy.any():
            if self.get_config("model.thicknesslayers") == len(wflow_thicknesslayers):
                self.logger.info(
                    "same thickness already present, skipping updating `c` parameter"
                )
                update_c = False
            else:
                self.logger.info(
                    "Different thicknesslayers requested, updating `c` parameter"
                )
                update_c = True
            # Read soil data
            soil = self.data_catalog.get_rasterdataset(
                soil_fn, geom=self.region, buffer=2
            )
            # update soil parameters c and kvfrac
            soil_maps = workflows.update_soil_with_paddy(
                ds=soil,
                ds_like=self.grid,
                paddy_mask=wflow_paddy,
                soil_fn=soil_fn,
                update_c=update_c,
                wflow_layers=wflow_thicknesslayers,
                target_conductivity=target_conductivity,
                logger=self.logger,
            )
            self.set_grid(soil_maps["kvfrac"], name="kvfrac")
            if "c" in soil_maps:
                self.set_grid(soil_maps["c"], name="c")
                self.set_config("model.thicknesslayers", wflow_thicknesslayers)
            # Add paddy water levels to the config
            for key, value in paddy_waterlevels.items():
                self.set_config(f"input.vertical.paddy.{key}.value", value)
            # Update the states
            self.set_config("state.vertical.paddy.h", "h_paddy")
        else:
            self.logger.info("No paddy fields found, skipping updating soil parameters")

        # Add entries to the config
        for name in landuse_maps.data_vars:
            if name in WFLOW_NAMES and WFLOW_NAMES[name] is not None:
                self.set_config(WFLOW_NAMES[name], name)

    def setup_glaciers(self, glaciers_fn="rgi", min_area=1):
        """
        Generate maps of glacier areas, area fraction and volume fraction.

        Also generates tables with temperature threshold, melting factor and snow-to-ice
        conversion fraction.

        The data is generated from features with ``min_area`` [km2] (default is 1 km2)
        from a database with glacier geometry, IDs and metadata.

        The required variables from glaciers_fn dataset are glacier ID 'simple_id'.
        Optionally glacier area 'AREA' [km2] can be present to filter the glaciers
        by size. If not present it will be computed on the fly.

        Adds model layers:

        * **wflow_glacierareas** map: glacier IDs [-]
        * **wflow_glacierfrac** map: area fraction of glacier per cell [-]
        * **wflow_glacierstore** map: storage (volume) of glacier per cell [mm]
        * **G_TT** map: temperature threshold for glacier melt/buildup [°C]
        * **G_Cfmax** map: glacier melting factor [mm/°C*day]
        * **G_SIfrac** map: fraction of snowpack on top of glacier converted to ice, \
added to glacierstore [-]

        Parameters
        ----------
        glaciers_fn : {'rgi'}
            Name of data source for glaciers, see data/data_sources.yml.

            * Required variables: ['simple_id']
        min_area : float, optional
            Minimum glacier area threshold [km2], by default 0 (all included)
        """
        glac_toml = {
            "model.glacier": True,
            "state.vertical.glacierstore": "glacierstore",
            "input.vertical.glacierstore": "wflow_glacierstore",
            "input.vertical.glacierfrac": "wflow_glacierfrac",
            "input.vertical.g_cfmax": "G_Cfmax",
            "input.vertical.g_tt": "G_TT",
            "input.vertical.g_sifrac": "G_SIfrac",
        }
        # retrieve data for basin
        self.logger.info("Preparing glacier maps.")
        gdf_org = self.data_catalog.get_geodataframe(
            glaciers_fn,
            geom=self.basins_highres,
            predicate="intersects",
            handle_nodata=NoDataStrategy.IGNORE,
        )
        # Check if there are glaciers found
        if gdf_org is None:
            self.logger.info("Skipping method, as no data has been found")
            return

        # skip small size glacier
        if "AREA" in gdf_org.columns and gdf_org.geometry.size > 0:
            gdf_org = gdf_org[gdf_org["AREA"] >= min_area]
        # get glacier maps and parameters
        nb_glac = gdf_org.geometry.size
        ds_glac = None
        if nb_glac > 0:
            self.logger.info(
                f"{nb_glac} glaciers of sufficient size found within region."
            )
            # add glacier maps
            ds_glac = workflows.glaciermaps(
                gdf=gdf_org,
                ds_like=self.grid,
                id_column="simple_id",
                elevtn_name=self._MAPS["elevtn"],
                logger=self.logger,
            )

            rmdict = {k: v for k, v in self._MAPS.items() if k in ds_glac.data_vars}
            self.set_grid(ds_glac.rename(rmdict))

            self.set_geoms(gdf_org, name="glaciers")

            for option in glac_toml:
                self.set_config(option, glac_toml[option])
        else:
            self.logger.warning(
                "No glaciers of sufficient size found within region!"
                "Skipping glacier procedures!"
            )

    def setup_constant_pars(
        self, dtype: str = "float32", nodata: Union[int, float] = -999, **kwargs
    ):
        """Generate constant parameter maps for all active model cells.

        Adds model layer:

        * **param_name** map: constant parameter map.

        Parameters
        ----------
        dtype: str
            data type
        nodata: int or float
            nodata value
        kwargs
            "param_name: value" pairs for constant grid.

        """
        for key, value in kwargs.items():
            nodata = np.dtype(dtype).type(nodata)
            da_param = xr.where(self.grid[self._MAPS["basins"]], value, nodata).astype(
                dtype
            )
            da_param.raster.set_nodata(nodata)

            da_param = da_param.rename(key)
            self.set_grid(da_param)

    def setup_grid_from_raster(
        self,
        raster_fn: Union[str, xr.Dataset],
        reproject_method: str,
        variables: Optional[List[str]] = None,
        wflow_variables: Optional[List[str]] = None,
        fill_method: Optional[str] = None,
    ) -> List[str]:
        """
        Add data variable(s) from ``raster_fn`` to grid object.

        If raster is a dataset, all variables will be added unless ``variables``
        list is specified. The config toml can also be updated to include
        the new maps using ``wflow_variables``.

        Adds model layers:

        * **raster.name** or **variables** grid: data from raster_fn

        Parameters
        ----------
        raster_fn: str
            Source name of RasterDataset in data_catalog.
        reproject_method: str
            Reprojection method from rasterio.enums.Resampling.
            Available methods: ['nearest', 'bilinear', 'cubic', 'cubic_spline', \
'lanczos', 'average', 'mode', 'gauss', 'max', 'min', 'med', 'q1', 'q3', \
'sum', 'rms']
        variables: list, optional
            List of variables to add to grid from raster_fn. By default all.
        wflow_variables: list, optional
            List of corresponding wflow variables to update the config toml
            (e.g: ["input.vertical.altitude"]).
            Should match the variables list. variables list should be provided unless
            raster_fn contains a single variable (len 1).
        fill_method : str, optional
            If specified, fills nodata values using fill_nodata method.
            Available methods are {'linear', 'nearest', 'cubic', 'rio_idw'}.

        Returns
        -------
        list
            Names of added model staticmap layers.
        """
        self.logger.info(f"Preparing grid data from raster source {raster_fn}")
        # Read raster data and select variables
        ds = self.data_catalog.get_rasterdataset(
            raster_fn,
            geom=self.region,
            buffer=2,
            variables=variables,
            single_var_as_array=False,
        )
        # Fill nodata
        if fill_method is not None:
            ds = ds.raster.interpolate_na(method=fill_method)
        # Reprojection
        ds_out = ds.raster.reproject_like(self.grid, method=reproject_method)
        # Add to grid
        self.set_grid(ds_out)

        # Update config
        if wflow_variables is not None:
            self.logger.info(
                f"Updating the config for wflow_variables: {wflow_variables}"
            )
            if variables is None:
                if len(ds_out.data_vars) == 1:
                    variables = list(ds_out.data_vars.keys())
                else:
                    raise ValueError(
                        "Cannot update the toml if raster_fn has more than \
one variable and variables list is not provided."
                    )

            # Check on len
            if len(wflow_variables) != len(variables):
                raise ValueError(
                    f"Length of variables {variables} do not match wflow_variables \
{wflow_variables}. Cannot update the toml."
                )
            else:
                for i in range(len(variables)):
                    self.set_config(wflow_variables[i], variables[i])

    def setup_precip_forcing(
        self,
        precip_fn: Union[str, xr.DataArray],
        precip_clim_fn: Optional[Union[str, xr.DataArray]] = None,
        chunksize: Optional[int] = None,
        **kwargs,
    ) -> None:
        """Generate gridded precipitation forcing at model resolution.

        Adds model layer:

        * **precip**: precipitation [mm]

        Parameters
        ----------
        precip_fn : str, xarray.DataArray
            Precipitation RasterDataset source, see data/forcing_sources.yml.

            * Required variable: 'precip' [mm]

            * Required dimension: 'time'  [timestamp]
        precip_clim_fn : str, xarray.DataArray, optional
            High resolution climatology precipitation RasterDataset source to correct
            precipitation, see data/forcing_sources.yml.

            * Required variable: 'precip' [mm]

            * Required dimension: 'time'  [cyclic month]
        chunksize: int, optional
            Chunksize on time dimension for processing data (not for saving to disk!).
            If None the data chunksize is used, this can however be optimized for
            large/small catchments. By default None.
        """
        starttime = self.get_config("starttime")
        endtime = self.get_config("endtime")
        freq = pd.to_timedelta(self.get_config("timestepsecs"), unit="s")
        mask = self.grid[self._MAPS["basins"]].values > 0

        precip = self.data_catalog.get_rasterdataset(
            precip_fn,
            geom=self.region,
            buffer=2,
            time_tuple=(starttime, endtime),
            variables=["precip"],
        )
        precip = precip.astype("float32")

        if chunksize is not None:
            precip = precip.chunk({"time": chunksize})

        clim = None
        if precip_clim_fn is not None:
            clim = self.data_catalog.get_rasterdataset(
                precip_clim_fn,
                geom=precip.raster.box,
                buffer=2,
                variables=["precip"],
            )
            clim = clim.astype("float32")

        precip_out = hydromt.workflows.forcing.precip(
            precip=precip,
            da_like=self.grid[self._MAPS["elevtn"]],
            clim=clim,
            freq=freq,
            resample_kwargs=dict(label="right", closed="right"),
            logger=self.logger,
            **kwargs,
        )

        # Update meta attributes (used for default output filename later)
        precip_out.attrs.update({"precip_fn": precip_fn})
        if precip_clim_fn is not None:
            precip_out.attrs.update({"precip_clim_fn": precip_clim_fn})
        self.set_forcing(precip_out.where(mask), name="precip")

    def setup_temp_pet_forcing(
        self,
        temp_pet_fn: Union[str, xr.Dataset],
        pet_method: str = "debruin",
        press_correction: bool = True,
        temp_correction: bool = True,
        wind_correction: bool = True,
        wind_altitude: int = 10,
        reproj_method: str = "nearest_index",
        fillna_method: Optional[str] = None,
        dem_forcing_fn: Union[str, xr.DataArray] = None,
        skip_pet: str = False,
        chunksize: Optional[int] = None,
        **kwargs,
    ) -> None:
        """Generate gridded temperature and reference evapotranspiration forcing.

        If `temp_correction` is True, the temperature will be reprojected and then
        downscaled to model resolution using the elevation lapse rate. For better
        accuracy, you can provide the elevation grid of the climate data in
        `dem_forcing_fn`. If not present, the upscaled elevation grid of the wflow model
        is used ('wflow_dem').

        To compute PET (`skip_pet` is False), several methods are available. Before
        computation, both the temperature and pressure can be downscaled. Wind speed
        should be given at 2m altitude and can be corrected if `wind_correction` is True
        and the wind data altitude is provided in `wind_altitude` [m].
        Several methods to compute pet are available: {'debruin', 'makkink',
        'penman-monteith_rh_simple', 'penman-monteith_tdew'}.

        Depending on the methods, `temp_pet_fn` should contain temperature 'temp' [°C],
        pressure 'press_msl' [hPa], incoming shortwave radiation 'kin' [W/m2], outgoing
        shortwave radiation 'kout' [W/m2], wind speed 'wind' [m/s], relative humidity
        'rh' [%], dew point temperature 'temp_dew' [°C], wind speed either total 'wind'
        or the U- 'wind10_u' [m/s] and V- 'wind10_v' components [m/s].

        Adds model layer:

        * **pet**: reference evapotranspiration [mm]
        * **temp**: temperature [°C]

        Parameters
        ----------
        temp_pet_fn : str, xarray.Dataset
            Name or path of RasterDataset source with variables to calculate temperature
            and reference evapotranspiration, see data/forcing_sources.yml.

            * Required variable for temperature: 'temp' [°C]

            * Required variables for De Bruin reference evapotranspiration: \
'temp' [°C], 'press_msl' [hPa], 'kin' [W/m2], 'kout' [W/m2]

            * Required variables for Makkink reference evapotranspiration: \
'temp' [°C], 'press_msl' [hPa], 'kin'[W/m2]

            * Required variables for daily Penman-Monteith \
reference evapotranspiration: \
either {'temp' [°C], 'temp_min' [°C], 'temp_max' [°C], 'wind' [m/s], 'rh' [%], 'kin' \
[W/m2]} for 'penman-monteith_rh_simple' or {'temp' [°C], 'temp_min' [°C], 'temp_max' \
[°C], 'temp_dew' [°C], 'wind' [m/s], 'kin' [W/m2], 'press_msl' [hPa], 'wind10_u' [m/s],\
"wind10_v" [m/s]} for 'penman-monteith_tdew' (these are the variables available in ERA5)
        pet_method : {'debruin', 'makkink', 'penman-monteith_rh_simple', \
'penman-monteith_tdew'}, optional
            Reference evapotranspiration method, by default 'debruin'.
            If penman-monteith is used, requires the installation of the pyet package.
        press_correction, temp_correction : bool, optional
            If True pressure, temperature are corrected using elevation lapse rate,
            by default False.
        dem_forcing_fn : str, default None
            Elevation data source with coverage of entire meteorological forcing domain.
            If temp_correction is True and dem_forcing_fn is provided this is used in
            combination with elevation at model resolution to correct the temperature.

            * Required variable: 'elevtn' [m+REF]
        wind_correction : bool, optional
            If True wind speed is corrected to wind at 2m altitude using
            ``wind_altitude``. By default True.
        wind_altitude : int, optional
            Altitude of wind speed [m] variable, by default 10. Only used if
            ``wind_correction`` is True.
        skip_pet : bool, optional
            If True calculate temp only.
        reproj_method : str, optional
            Reprojection method from rasterio.enums.Resampling. to reproject the climate
            data to the model resolution. By default 'nearest_index'.
        fillna_method: str, optional
            Method to fill NaN cells within the active model domain in the
            temperature data e.g. 'nearest'
            By default None for no interpolation.
        chunksize: int, optional
            Chunksize on time dimension for processing data (not for saving to disk!).
            If None the data chunksize is used, this can however be optimized for
            large/small catchments. By default None.
        """
        starttime = self.get_config("starttime")
        endtime = self.get_config("endtime")
        timestep = self.get_config("timestepsecs")
        freq = pd.to_timedelta(timestep, unit="s")
        mask = self.grid[self._MAPS["basins"]].values > 0

        variables = ["temp"]
        if not skip_pet:
            if pet_method == "debruin":
                variables += ["press_msl", "kin", "kout"]
            elif pet_method == "makkink":
                variables += ["press_msl", "kin"]
            elif pet_method == "penman-monteith_rh_simple":
                variables += ["temp_min", "temp_max", "wind", "rh", "kin"]
            elif pet_method == "penman-monteith_tdew":
                variables += [
                    "temp_min",
                    "temp_max",
                    "wind10_u",
                    "wind10_v",
                    "temp_dew",
                    "kin",
                    "press_msl",
                ]
            else:
                methods = [
                    "debruin",
                    "makkink",
                    "penman-monteith_rh_simple",
                    "penman-monteith_tdew",
                ]
                raise ValueError(
                    f"Unknown pet method {pet_method}, select from {methods}"
                )

        ds = self.data_catalog.get_rasterdataset(
            temp_pet_fn,
            geom=self.region,
            buffer=1,
            time_tuple=(starttime, endtime),
            variables=variables,
            single_var_as_array=False,  # always return dataset
        )
        if chunksize is not None:
            ds = ds.chunk({"time": chunksize})
        for var in ds.data_vars:
            ds[var] = ds[var].astype("float32")

        dem_forcing = None
        if dem_forcing_fn is not None:
            dem_forcing = self.data_catalog.get_rasterdataset(
                dem_forcing_fn,
                geom=ds.raster.box,  # clip dem with forcing bbox for full coverage
                buffer=2,
                variables=["elevtn"],
            ).squeeze()
            dem_forcing = dem_forcing.astype("float32")

        temp_in = hydromt.workflows.forcing.temp(
            ds["temp"],
            dem_model=self.grid[self._MAPS["elevtn"]],
            dem_forcing=dem_forcing,
            lapse_correction=temp_correction,
            logger=self.logger,
            freq=None,  # resample time after pet workflow
            **kwargs,
        )

        if (
            "penman-monteith" in pet_method
        ):  # also downscaled temp_min and temp_max for Penman needed
            temp_max_in = hydromt.workflows.forcing.temp(
                ds["temp_max"],
                dem_model=self.grid[self._MAPS["elevtn"]],
                dem_forcing=dem_forcing,
                lapse_correction=temp_correction,
                logger=self.logger,
                freq=None,  # resample time after pet workflow
                **kwargs,
            )
            temp_max_in.name = "temp_max"

            temp_min_in = hydromt.workflows.forcing.temp(
                ds["temp_min"],
                dem_model=self.grid[self._MAPS["elevtn"]],
                dem_forcing=dem_forcing,
                lapse_correction=temp_correction,
                logger=self.logger,
                freq=None,  # resample time after pet workflow
                **kwargs,
            )
            temp_min_in.name = "temp_min"

            temp_in = xr.merge([temp_in, temp_max_in, temp_min_in])

        if not skip_pet:
            pet_out = hydromt.workflows.forcing.pet(
                ds[variables[1:]],
                temp=temp_in,
                dem_model=self.grid[self._MAPS["elevtn"]],
                method=pet_method,
                press_correction=press_correction,
                wind_correction=wind_correction,
                wind_altitude=wind_altitude,
                reproj_method=reproj_method,
                freq=freq,
                resample_kwargs=dict(label="right", closed="right"),
                logger=self.logger,
                **kwargs,
            )
            # Update meta attributes with setup opt
            opt_attr = {
                "pet_fn": temp_pet_fn,
                "pet_method": pet_method,
            }
            pet_out.attrs.update(opt_attr)
            self.set_forcing(pet_out.where(mask), name="pet")

        # make sure only temp is written to netcdf
        if "penman-monteith" in pet_method:
            temp_in = temp_in["temp"]
        # resample temp after pet workflow
        temp_out = hydromt.workflows.forcing.resample_time(
            temp_in,
            freq,
            upsampling="bfill",  # we assume right labeled original data
            downsampling="mean",
            label="right",
            closed="right",
            conserve_mass=False,
            logger=self.logger,
        )
        # Update meta attributes with setup opt (used for default naming later)
        opt_attr = {
            "temp_fn": temp_pet_fn,
            "temp_correction": str(temp_correction),
        }
        temp_out.attrs.update(opt_attr)
        if fillna_method is not None:
            temp_out = temp_out.raster.interpolate_na(
                dim=temp_out.raster.x_dim,
                method=fillna_method,
                fill_value="extrapolate",
            )
        self.set_forcing(temp_out.where(mask), name="temp")

    def setup_pet_forcing(
        self,
        pet_fn: Union[str, xr.DataArray],
        chunksize: Optional[int] = None,
    ):
        """
        Prepare PET forcing from existig PET data.

        Adds model layer:

        * **pet**: reference evapotranspiration [mm]

        Parameters
        ----------
        pet_fn: str, xr.DataArray
            RasterDataset source or data for PET to be resampled.

            * Required variable: 'pet' [mm]

        chunksize: int, optional
            Chunksize on time dimension for processing data (not for saving to disk!).
            If None the data chunksize is used, this can however be optimized for
            large/small catchments. By default None.

        """
        self.logger.info("Preparing potential evapotranspiration forcing maps.")

        starttime = self.get_config("starttime")
        endtime = self.get_config("endtime")
        freq = pd.to_timedelta(self.get_config("timestepsecs"), unit="s")

        pet = self.data_catalog.get_rasterdataset(
            pet_fn,
            geom=self.region,
            buffer=2,
            variables=["pet"],
            time_tuple=(starttime, endtime),
        )
        pet = pet.astype("float32")

        pet_out = workflows.forcing.pet(
            pet=pet,
            ds_like=self.grid,
            freq=freq,
            mask_name=self._MAPS["basins"],
            chunksize=chunksize,
            logger=self.logger,
        )

        # Update meta attributes (used for default output filename later)
        pet_out.attrs.update({"pet_fn": pet_fn})
        self.set_forcing(pet_out, name="pet")

    def setup_rootzoneclim(
        self,
        run_fn: Union[str, Path, xr.Dataset],
        forcing_obs_fn: Union[str, Path, xr.Dataset],
        forcing_cc_hist_fn: Optional[Union[str, Path, xr.Dataset]] = None,
        forcing_cc_fut_fn: Optional[Union[str, Path, xr.Dataset]] = None,
        chunksize: Optional[int] = 100,
        return_period: Optional[list] = [2, 3, 5, 10, 15, 20, 25, 50, 60, 100],
        Imax: Optional[float] = 2.0,
        start_hydro_year: Optional[str] = "Sep",
        start_field_capacity: Optional[str] = "Apr",
        LAI: Optional[bool] = False,
        rootzone_storage: Optional[bool] = False,
        correct_cc_deficit: Optional[bool] = False,
        time_tuple: Optional[tuple] = None,
        time_tuple_fut: Optional[tuple] = None,
        missing_days_threshold: Optional[int] = 330,
        update_toml_rootingdepth: Optional[str] = "RootingDepth_obs_20",
    ) -> None:
        """
        Set the RootingDepth.

        Done by estimating the catchment-scale root-zone storage capacity from observed
        hydroclimatic data (and optionally also for climate change historical and
        future periods).

        This presents an alternative approach to determine the RootingDepth
        based on hydroclimatic data instead of through a look-up table relating
        land use to rooting depth (as usually done for the wflow_sbm model).
        The method is based on the estimation of maximum annual storage deficits
        based on precipitation and estimated actual evaporation time series,
        which in turn are estimated from observed streamflow data and
        long-term precipitation and potential evap. data, as explained in
        Bouaziz et al. (2022).

        The main assumption is that vegetation adapts its rootzone storage capacity
        to overcome dry spells with a certain return period (typically 20 years for
        forest ecosystems). In response to a changing climtate,
        it is likely that vegetation also adapts its rootzone storage capacity,
        thereby changing model parameters for future conditions.
        This method also allows to estimate the change in rootzone storage capacity
        in response to a changing climate.

        As the method requires precipitation and potential evaporation timeseries,
        it may be useful to run this method as an update step in the setting-up of
        the hydrological model, once the forcing files have already been derived.
        In addition the setup_soilmaps method is also required to calculate
        the RootingDepth (rootzone_storage / (thetaS-thetaR)).
        The setup_laimaps method is also required if LAI is set to True
        (interception capacity estimated from LAI maps, instead of providing
        a default maximum interception capacity).

        References
        ----------
        Bouaziz, L. J. E., Aalbers, E. E., Weerts, A. H., Hegnauer, M., Buiteveld,
        H., Lammersen, R., Stam, J., Sprokkereef, E., Savenije, H. H. G. and
        Hrachowitz, M. (2022). Ecosystem adaptation to climate change: the
        sensitivity of hydrological predictions to time-dynamic model parameters,
        Hydrology and Earth System Sciences, 26(5), 1295-1318. DOI:
        10.5194/hess-26-1295-2022.

        Adds model layer:

        * **RootingDepth_{forcing}_{RP}** map: rooting depth [mm of the soil column] \
estimated from hydroclimatic data {forcing: obs, cc_hist or cc_fut} for different \
return periods RP. The translation to RootingDepth is done by dividing \
the rootzone_storage by (thetaS - thetaR).
        * **rootzone_storage_{forcing}_{RP}** geom: polygons of rootzone \
storage capacity [mm of water] for each catchment estimated before filling \
the missing with data from downstream catchments.
        * **rootzone_storage_{forcing}_{RP}** map: rootzone storage capacity \
[mm of water] estimated from hydroclimatic data {forcing: obs, cc_hist or cc_fut} for \
different return periods RP. Only if rootzone_storage is set to True!


        Parameters
        ----------
        run_fn : str, Path, xr.Dataset
            Geodataset with streamflow timeseries (m3/s) per x,y location.
            The geodataset expects the coordinate names "index" (for each station id)
            and the variable name "discharge".
        forcing_obs_fn : str, Path, xr.Dataset
            Gridded timeseries with the observed forcing [mm/timestep].
            Expects to have variables "precip" and "pet".
        forcing_cc_hist_fn : str, Path, xr.Dataset, optional
            Gridded timeseries with the simulated historical forcing [mm/timestep],
            based on a climate model. Expects to have variables "precip" and "pet".
            The default is None.
        forcing_cc_fut_fn : str, optional
            Gridded timeseries with the simulated climate forcing [mm/timestep],
            based on a climate model. Expects to have variables "precip" and "pet".
            The default is None.
        chunksize : int, optional
            Chunksize on time dimension for processing data (not for saving to
            disk!). The default is 100.
        return_period : list, optional
            List with one or more values indicating the return period(s) (in
            years) for which the rootzone storage depth should be calculated. The
            default is [2,3,5,10,15,20,25,50,60,100] years.
        Imax : float, optional
            The maximum interception storage capacity [mm]. The default is 2.0 mm.
        start_hydro_year : str, optional
            The start month (abbreviated to the first three letters of the month,
            starting with a capital letter) of the hydrological year. The
            default is 'Sep'.
        start_field_capacity : str, optional
            The end of the wet season / commencement of dry season. This is the
            moment when the soil is at field capacity, i.e. there is no storage
            deficit yet. The default is 'Apr'.
        LAI : bool, optional
            Determine whether the LAI will be used to determine Imax. The
            default is False.
            If set to True, requires to have run setup_laimaps.
        rootzone_storage : bool, optional
            Determines whether the rootzone storage maps
            should be stored in the grid or not. The default is False.
        correct_cc_deficit : bool, optional
            Determines whether a bias-correction of the future deficit should be
            applied using the cc_hist deficit. Only works if the time periods of
            cc_hist and cc_fut are the same. If the climate change scenario and
            hist period are bias-corrected, this should probably set to False.
            The default is False.
        time_tuple: tuple, optional
            Select which time period to read from all the forcing files.
            There should be some overlap between the time period available in the
            forcing files for the historical period and in the observed streamflow data.
        missing_days_threshold: int, optional
            Minimum number of days within a year for that year to be counted in
            the long-term Budyko analysis.
        update_toml_rootingdepth: str, optional
            Update the wflow_sbm model config of the RootingDepth variable with
            the estimated RootingDepth.
            The default is RootingDepth_obs_20,
            which requires to have RP 20 in the list provided for \
the return_period argument.
        """
        self.logger.info("Preparing climate based root zone storage parameter maps.")
        # Open the data sets
        ds_obs = self.data_catalog.get_rasterdataset(
            forcing_obs_fn,
            geom=self.region,
            buffer=2,
            variables=["pet", "precip"],
            time_tuple=time_tuple,
        )
        ds_cc_hist = None
        if forcing_cc_hist_fn is not None:
            ds_cc_hist = self.data_catalog.get_rasterdataset(
                forcing_cc_hist_fn,
                geom=self.region,
                buffer=2,
                variables=["pet", "precip"],
                time_tuple=time_tuple,
            )
        ds_cc_fut = None
        if forcing_cc_fut_fn is not None:
            ds_cc_fut = self.data_catalog.get_rasterdataset(
                forcing_cc_fut_fn,
                geom=self.region,
                buffer=2,
                variables=["pet", "precip"],
                time_tuple=time_tuple_fut,
            )
        # observed streamflow data
        dsrun = self.data_catalog.get_geodataset(
            run_fn, single_var_as_array=False, time_tuple=time_tuple
        )

        # make sure dsrun overlaps with ds_obs, otherwise give error
        if dsrun.time[0] < ds_obs.time[0]:
            dsrun = dsrun.sel(time=slice(ds_obs.time[0], None))
        if dsrun.time[-1] > ds_obs.time[-1]:
            dsrun = dsrun.sel(time=slice(None, ds_obs.time[-1]))
        if len(dsrun.time) == 0:
            self.logger.error(
                "No overlapping period between the meteo and observed streamflow data"
            )

        # check if setup_soilmaps and setup_laimaps were run if LAI =True and
        # if rooting_depth = True"
        if (LAI == True) and ("LAI" not in self.grid):
            self.logger.error(
                "LAI variable not found in grid. \
Set LAI to False or run setup_laimaps first"
            )

        if ("thetaR" not in self.grid) or ("thetaS" not in self.grid):
            self.logger.error(
                "thetaS or thetaR variables not found in grid. \
Run setup_soilmaps first"
            )

        # Run the rootzone clim workflow
        dsout, gdf = workflows.rootzoneclim(
            dsrun=dsrun,
            ds_obs=ds_obs,
            ds_like=self.grid,
            flwdir=self.flwdir,
            ds_cc_hist=ds_cc_hist,
            ds_cc_fut=ds_cc_fut,
            return_period=return_period,
            Imax=Imax,
            start_hydro_year=start_hydro_year,
            start_field_capacity=start_field_capacity,
            LAI=LAI,
            rootzone_storage=rootzone_storage,
            correct_cc_deficit=correct_cc_deficit,
            chunksize=chunksize,
            missing_days_threshold=missing_days_threshold,
            logger=self.logger,
        )

        # set nodata value outside basin
        dsout = dsout.where(self.grid[self._MAPS["basins"]] > 0, -999)
        for var in dsout.data_vars:
            dsout[var].raster.set_nodata(-999)
        self.set_grid(dsout)
        self.set_geoms(gdf, name="rootzone_storage")

        # update config
        self.set_config("input.vertical.rootingdepth", update_toml_rootingdepth)

    def setup_1dmodel_connection(
        self,
        river1d_fn: Union[str, Path, gpd.GeoDataFrame],
        connection_method: str = "subbasin_area",
        area_max: float = 30.0,
        add_tributaries: bool = True,
        include_river_boundaries: bool = True,
        mapname: str = "1dmodel",
        update_toml: bool = True,
        toml_output: str = "netcdf",
        **kwargs,
    ):
        """
        Connect wflow to a 1D model by deriving linked subcatch (and tributaries).

        There are two methods to connect models:

        - `subbasin_area`:
            creates subcatchments linked to the 1d river based
            on an area threshold (area_max) for the subbasin size. With this method,
            if a tributary is larger than the `area_max`, it will be connected to
            the 1d river directly.
        - `nodes`:
            subcatchments are derived based on the 1driver nodes (used as
            gauges locations). With this method, large tributaries can also be derived
            separately using the `add_tributaries` option and adding a `area_max`
            threshold for the tributaries.

        If `add_tributary` option is on, you can decide to include or exclude the
        upstream boundary of the 1d river as an additional tributary using the
        `include_river_boundaries` option.

        River edges or river nodes are snapped to the closest downstream wflow river
        cell using the :py:meth:`hydromt.flw.gauge_map` method.

        Optionally, the toml file can also be updated to save lateral.river.inwater to
        save all river inflows for the subcatchments and lateral.river.q_av for the
        tributaries using :py:meth:`hydromt_wflow.wflow.setup_config_output_timeseries`.

        Adds model layer:

        * **wflow_subcatch_{mapname}** map/geom:  connection subbasins between
          wflow and the 1D model.
        * **wflow_subcatch_riv_{mapname}** map/geom:  connection subbasins between
          wflow and the 1D model for river cells only.
        * **wflow_gauges_{mapname}** map/geom, optional: outlets of the tributaries
          flowing into the 1D model.

        Parameters
        ----------
        river1d_fn : str, Path, gpd.GeoDataFrame
            GeodataFrame with the 1D model river network and nodes where to derive
            subbasins for connection_method **nodes**.
        connection_method : str, default subbasin_area
            Method to connect wflow to the 1D model. Available methods are {
                'subbasin_area', 'nodes'}.
        area_max : float, default 10.0
            Maximum area [km2] of the subbasins to connect to the 1D model in km2 with
            connection_method **subbasin_area** or **nodes** with add_tributaries
            set to True.
        add_tributaries : bool, default True
            If True, derive tributaries for the subbasins larger than area_max. Always
            True for **subbasin_area** method.
        include_river_boundaries : bool, default True
            If True, include the upstream boundary(ies) of the 1d river as an
            additional tributary(ies).
        mapname : str, default 1dmodel
            Name of the map to save the subcatchments and tributaries in the wflow model
            staticmaps and geoms (wflow_subcatch_{mapname}).
        update_toml : bool, default True
            If True, updates the wflow configuration file to save the required outputs
            for the 1D model.
        toml_output : str, optional
            One of ['csv', 'netcdf', None] to update [csv] or [netcdf] section of wflow
            toml file or do nothing. By default, 'netcdf'.
        **kwargs
            Additional keyword arguments passed to the snapping method
            hydromt.flw.gauge_map. See its documentation for more information.

        See Also
        --------
        hydromt.flw.gauge_map
        """
        # Check connection method values
        if connection_method not in ["subbasin_area", "nodes"]:
            raise ValueError(
                f"Unknown connection method {connection_method},"
                "select from ['subbasin_area', 'nodes']"
            )
        # read 1d model river network
        gdf_riv = self.data_catalog.get_geodataframe(
            river1d_fn,
            geom=self.region,
            buffer=2,
        )

        # derive subcatchments and tributaries
        inv_rename = {v: k for k, v in self._MAPS.items() if v in self.grid}
        ds_out = workflows.wflow_1dmodel_connection(
            gdf_riv,
            ds_model=self.grid.rename(inv_rename),
            connection_method=connection_method,
            area_max=area_max,
            add_tributaries=add_tributaries,
            include_river_boundaries=include_river_boundaries,
            logger=self.logger,
            **kwargs,
        )

        # Derive tributary gauge map
        if "gauges" in ds_out.data_vars:
            self.set_grid(ds_out["gauges"], name=f"wflow_gauges_{mapname}")
            # Derive the gauges staticgeoms
            gdf_tributary = ds_out["gauges"].raster.vectorize()
            gdf_tributary["geometry"] = gdf_tributary["geometry"].centroid
            gdf_tributary["value"] = gdf_tributary["value"].astype(
                ds_out["gauges"].dtype
            )
            self.set_geoms(gdf_tributary, name=f"gauges_{mapname}")

            # Add a check that all gauges are on the river
            if (
                self.grid[self._MAPS["rivmsk"]].raster.sample(gdf_tributary)
                == self.grid[self._MAPS["rivmsk"]].raster.nodata
            ).any():
                river_upa = self.grid[self._MAPS["rivmsk"]].attrs.get("river_upa", "")
                self.logger.warning(
                    "Not all tributary gauges are on the river network and river "
                    "discharge cannot be saved. You should use a higher threshold "
                    f"for the subbasin area than {area_max} to match better the "
                    f"wflow river in your model {river_upa}."
                )
                all_gauges_on_river = False
            else:
                all_gauges_on_river = True

            # Update toml
            if update_toml and all_gauges_on_river:
                self.setup_config_output_timeseries(
                    mapname=f"wflow_gauges_{mapname}",
                    toml_output=toml_output,
                    header=["Q"],
                    param=["lateral.river.q_av"],
                    reducer=None,
                )

        # Derive subcatchment map
        self.set_grid(ds_out["subcatch"], name=f"wflow_subcatch_{mapname}")
        gdf_subcatch = ds_out["subcatch"].raster.vectorize()
        gdf_subcatch["value"] = gdf_subcatch["value"].astype(ds_out["subcatch"].dtype)
        self.set_geoms(gdf_subcatch, name=f"subcatch_{mapname}")
        # Subcatchment map for river cells only (to be able to save river outputs
        # in wflow)
        self.set_grid(ds_out["subcatch_riv"], name=f"wflow_subcatch_riv_{mapname}")
        gdf_subcatch_riv = ds_out["subcatch_riv"].raster.vectorize()
        gdf_subcatch_riv["value"] = gdf_subcatch_riv["value"].astype(
            ds_out["subcatch"].dtype
        )
        self.set_geoms(gdf_subcatch_riv, name=f"subcatch_riv_{mapname}")

        # Update toml
        if update_toml:
            self.setup_config_output_timeseries(
                mapname=f"wflow_subcatch_riv_{mapname}",
                toml_output=toml_output,
                header=["Qlat"],
                param=["lateral.river.inwater"],
                reducer=["sum"],
            )

    def setup_allocation_areas(
        self,
        waterareas_fn: Union[str, gpd.GeoDataFrame],
        priority_basins: bool = True,
        minimum_area: float = 50.0,
    ):
        """Create water demand allocation areas.

        The areas are based on the wflow model basins (at model resolution), the
        wflow model rivers and water areas or regions for allocation.

        Water regions are generally defined by sub-river-basins within a Country. In
        order to mimic reality, it is advisable to avoid cross-Country-border
        abstractions. Whenever information is available, it is strongly recommended to
        align the water regions with the actual areas managed by water management
        authorities, such as regional water boards.

        The allocation area will be an intersection of the wflow model basins and the
        water areas. For areas that do not contain river cells after intersection with
        the water areas, the priority_basins flag can be used to decide if these basins
        should be merged with the closest downstream basin or with any large enough
        basin in the same water area.

        Parameters
        ----------
        waterareas_fn : Union[str, gpd.GeoDataFrame]
            Administrative boundaries GeoDataFrame data, this could be
            e.g. water management areas by water boards or the administrative
            boundaries of countries.
        priority_basins : bool, optional
            If True, merge the basins with the closest downstream basin, else merge
            with any large enough basin in the same water area, by default True.
        minimum_area : float
            Minimum area of the subbasins to keep in km2. Default is 50 km2.
        """
        self.logger.info("Preparing water demand allocation map.")

        # Read the data
        waterareas = self.data_catalog.get_geodataframe(
            waterareas_fn,
            geom=self.region,
        )

        # Create the allocation grid
        da_alloc, gdf_alloc = workflows.demand.allocation_areas(
            ds_like=self.grid,
            waterareas=waterareas,
            basins=self.basins,
            priority_basins=priority_basins,
            minimum_area=minimum_area,
        )
        self.set_grid(da_alloc, name="allocation_areas")

        # Update the settings toml
        self.set_config("input.vertical.allocation.areas", "allocation_areas")

        # Add alloc to geoms
        self.set_geoms(gdf_alloc, name="allocation_areas")

    def setup_allocation_surfacewaterfrac(
        self,
        gwfrac_fn: Union[str, xr.DataArray],
        waterareas_fn: Optional[Union[str, xr.DataArray]] = None,
        gwbodies_fn: Optional[Union[str, xr.DataArray]] = None,
        ncfrac_fn: Optional[Union[str, xr.DataArray]] = None,
        interpolate_nodata: bool = False,
        mask_and_scale_gwfrac: bool = True,
    ):
        """Create the fraction of water allocated from surface water.

        This fraction entails the division of the water demand between surface water,
        ground water (aquifers) and non conventional sources (e.g. desalination plants).

        The surface water fraction is based on the raw groundwater fraction, if
        groundwater bodies are present (these are absent in e.g. mountainous regions),
        a fraction of water consumed that is obtained by non-conventional means and the
        water source areas.

        Non-conventional water could e.g. be water acquired by desalination of ocean or
        other brackish water.

        Adds model layer:

        * **frac_sw_used**: fraction of water allocated from surface water [0-1]

        Parameters
        ----------
        gwfrac_fn : Union[str, xr.DataArray]
            The raw groundwater fraction per grid cell. The values of these cells need
            to be between 0 and 1.
        waterareas_fn : Union[str, xr.DataArray]
            The areas over which the water has to be distributed. This may either be
            a global (or more local map). If not provided, the source areas created by
            the `setup_allocation_areas` will be used.
        gwbodies_fn : Union[str, xr.DataArray], optional
            The presence of groundwater bodies per grid cell. The values are ought to
            be binary (either 0 or 1). If they are not provided, we assume groundwater
            bodies are present where gwfrac is more than 0.
        ncfrac_fn : Union[str, xr.DataArray], optional
            The non-conventional fraction. Same types of values apply as for
            `gwfrac_fn`. If not provided, we assume no non-conventional sources are
            used.
        interpolate_nodata : bool, optional
            If True, nodata values in the resulting frac_sw_used map will be linearly
            interpolated. Else a default value of 1 will be used for nodata values
            (default).
        mask_and_scale_gwfrac : bool, optional
            If True, gwfrac will be masked for areas with no groundwater bodies. To keep
            the average gwfrac used over waterareas similar after the masking, gwfrac
            for areas with groundwater bodies can increase. If False, gwfrac will be
            used as is. By default True.
        """
        self.logger.info("Preparing surface water fraction map.")
        # Load the data
        gwfrac_raw = self.data_catalog.get_rasterdataset(
            gwfrac_fn,
            geom=self.region,
            buffer=2,
        )
        if gwbodies_fn is not None:
            gwbodies = self.data_catalog.get_rasterdataset(
                gwbodies_fn,
                geom=self.region,
                buffer=2,
            )
        else:
            gwbodies = None
        if ncfrac_fn is not None:
            ncfrac = self.data_catalog.get_rasterdataset(
                ncfrac_fn,
                geom=self.region,
                buffer=2,
            )
        else:
            ncfrac = None

        # check whether to use the models own allocation areas
        if waterareas_fn is None:
            self.logger.info("Using wflow model allocation areas.")
            if "allocation_areas" not in self.grid:
                self.logger.error(
                    "No allocation areas found. Run setup_allocation_areas first "
                    "or provide a waterareas_fn."
                )
                return
            waterareas = self.grid["allocation_areas"]
        else:
            waterareas = self.data_catalog.get_rasterdataset(
                waterareas_fn,
                geom=self.region,
                buffer=2,
            )

        # Call the workflow
        w_frac = workflows.demand.surfacewaterfrac_used(
            gwfrac_raw=gwfrac_raw,
            da_like=self.grid["wflow_dem"],
            waterareas=waterareas,
            gwbodies=gwbodies,
            ncfrac=ncfrac,
            interpolate=interpolate_nodata,
            mask_and_scale_gwfrac=mask_and_scale_gwfrac,
        )

        # Update the settings toml
        self.set_config(
            "input.vertical.allocation.frac_sw_used",
            "frac_sw_used",
        )

        # Set the dataarray to the wflow grid
        self.set_grid(w_frac, name="frac_sw_used")

    def setup_domestic_demand(
        self,
        domestic_fn: Union[str, xr.Dataset],
        population_fn: Optional[Union[str, xr.Dataset]] = None,
        domestic_fn_original_res: Optional[float] = None,
    ):
        """
        Prepare domestic water demand maps from a raster dataset.

        Both gross and netto domestic demand should be provided in `domestic_fn`. They
        can either be cyclic or non-cyclic.

        To improve accuracy, the domestic demand can be downsampled based on a provided
        population dataset. If the data you are using was already downscaled using a
        different source for population data, you may decide to first resample to the
        original resolution of `domestic_fn` before downsampling with `population_fn`.
        For example, the pcr_globwb dataset is at a resolution of 0.0083333333 degrees,
        while the original data has a resolution of 0.5 degrees. Use the
        `domestic_fn_original_res` parameter to specify the original resolution.

        Adds model layer:

        * **domestic_gross**: gross domestic water demand [mm/day]
        * **domestic_net**: net domestic water demand [mm/day]

        Parameters
        ----------
        domestic_fn : Union[str, xr.Dataset]
            The domestic dataset. This can either be the dataset directly (xr.Dataset),
            a string referring to an entry in the data catalog or a dictionary
            containing the name of the dataset (keyword: `source`) and any optional
            keyword arguments (e.g. `version`). The data can be cyclic
            (with a `time` dimension) or non-cyclic. Allowed cyclic data can be monthly
            (12) or dayofyear (365 or 366).

            * Required variables: 'dom_gross' [mm/day], 'dom_net' [mm/day]
        population_fn : Union[str, xr.Dataset]
            The population dataset in capita. Either provided as a dataset directly or
            as a string referring to an entry in the data catalog.
        domestic_fn_original_res : Optional[float], optional
            The original resolution of the domestic dataset, by default None to skip
            upscaling before downsampling with population.
        """
        self.logger.info("Preparing domestic demand maps.")
        # Set flag for cyclic data
        _cyclic = False

        # Read data
        domestic_raw = self.data_catalog.get_rasterdataset(
            domestic_fn,
            geom=self.region,
            buffer=2,
            variables=["dom_gross", "dom_net"],
        )
        # Increase the buffer if original resolution is provided
        if domestic_fn_original_res is not None:
            buffer = np.ceil(domestic_fn_original_res / abs(domestic_raw.raster.res[0]))
            domestic_raw = self.data_catalog.get_rasterdataset(
                domestic_fn,
                geom=self.region,
                buffer=buffer,
                variables=["dom_gross", "dom_net"],
            )
        # Check if data is time dependent
        if "time" in domestic_raw.coords:
            # Check that this is indeed cyclic data
            if len(domestic_raw.time) in [12, 365, 366]:
                _cyclic = True
                domestic_raw["time"] = domestic_raw.time.astype("int32")
            else:
                self.logger.error(
                    "The provided domestic demand data is cyclic but the time "
                    "dimension does not match the expected length of 12, 365 or 366."
                )

        # Get population data
        pop_raw = None
        if population_fn is not None:
            pop_raw = self.data_catalog.get_rasterdataset(
                population_fn,
                bbox=domestic_raw.raster.bounds,
                buffer=2,
            )

        # Compute domestic demand
        domestic, pop = workflows.demand.domestic(
            domestic_raw,
            ds_like=self.grid,
            popu=pop_raw,
            original_res=domestic_fn_original_res,
        )
        # Add to grid
        rmdict = {k: self._MAPS.get(k, k) for k in domestic.data_vars}
        self.set_grid(domestic.rename(rmdict))
        if population_fn is not None:
            self.set_grid(pop, name="population")

        # Update toml
        if _cyclic and self.get_config("input.cyclic") is None:
            self.set_config("input.cyclic", [])
        self.set_config("model.water_demand.domestic", True)

        for demand_type in ["gross", "net"]:
            self.set_config(
                f"input.vertical.domestic.demand_{demand_type}",
                f"domestic_{demand_type}",
            )
            if _cyclic:
                self.config["input"]["cyclic"].append(
                    f"vertical.domestic.demand_{demand_type}"
                )

    def setup_domestic_demand_from_population(
        self,
        population_fn: Union[str, xr.Dataset],
        domestic_gross_per_capita: Union[float, List],
        domestic_net_per_capita: Optional[Union[float, List]] = None,
    ):
        """
        Prepare domestic water demand maps from statistics per capita.

        Gross and net demands per capita can be provide as cyclic (list) or non-cyclic
        (constant). The statistics are then multiplied by the population dataset to
        derive the gross and net domestic demand.

        Adds model layer:

        * **domestic_gross**: gross domestic water demand [mm/day]
        * **domestic_net**: net domestic water demand [mm/day]

        Parameters
        ----------
        population_fn : Union[str, xr.Dataset]
            The (gridded) population dataset in capita. Either provided as a dataset
            directly or as a string referring to an entry in the data catalog.
        domestic_gross_per_capita : Union[float, List]
            The gross domestic water demand per capita [m3/day]. If cyclic, provide a
            list with 12 values for monthly data or 365/366 values for daily data.
        domestic_net_per_capita : Optional[Union[float, List]], optional
            The net domestic water demand per capita [m3/day]. If cyclic, provide a
            list with 12 values for monthly data or 365/366 values for daily data. If
            not provided, the gross demand will be used as net demand.
        """
        self.logger.info("Preparing domestic demand maps based on population.")

        # Set flag for cyclic data
        _cyclic = False

        # Check if data is time dependent
        time_length = len(np.atleast_1d(domestic_gross_per_capita))
        if time_length in [12, 365, 366]:
            _cyclic = True
        elif time_length > 1:
            raise ValueError(
                "The provided domestic demand data is cyclic but the length "
                f"({time_length})does not match the expected length of 12, 365 or 366."
            )
        if domestic_net_per_capita is None:
            domestic_net_per_capita = domestic_gross_per_capita
            self.logger.info("Net domestic demand not provided, using gross demand.")

        # Get population data
        popu = self.data_catalog.get_rasterdataset(
            population_fn,
            bbox=self.bounds,
            buffer=1000,
        )

        # Compute domestic demand
        domestic, popu_scaled = workflows.demand.domestic_from_population(
            popu,
            ds_like=self.grid,
            gross_per_capita=domestic_gross_per_capita,
            net_per_capita=domestic_net_per_capita,
        )

        # Add to grid
        rmdict = {k: self._MAPS.get(k, k) for k in domestic.data_vars}
        self.set_grid(domestic.rename(rmdict))
        if population_fn is not None:
            self.set_grid(popu_scaled, name="population")

        # Update toml
        if _cyclic and self.get_config("input.cyclic") is None:
            self.set_config("input.cyclic", [])
        self.set_config("model.water_demand.domestic", True)

        for demand_type in ["gross", "net"]:
            self.set_config(
                f"input.vertical.domestic.demand_{demand_type}",
                f"domestic_{demand_type}",
            )
            if _cyclic:
                self.config["input"]["cyclic"].append(
                    f"vertical.domestic.demand_{demand_type}"
                )

    def setup_other_demand(
        self,
        demand_fn: Union[str, dict, xr.Dataset],
        variables: list = ["ind_gross", "ind_net", "lsk_gross", "lsk_net"],
        resampling_method: str = "average",
    ):
        """Create water demand maps from other sources (e.g. industry, livestock).

        These maps are created from a supplied dataset that either contains one
        or all of the following variables:
        - `Industrial` water demand
        - `Livestock` water demand
        - `Domestic` water demand (without population downsampling)

        For each of these datasets/ variables a gross and a netto water demand
        should be provided. They can either be provided cyclic or non-cyclic. The
        maps are then resampled to the model resolution using the provided
        `resampling_method`.

        Adds model layer:

        * **{var}_gross**: gross water demand [mm/day]
        * **{var}_net**: net water demand [mm/day]

        Parameters
        ----------
        demand_fn : Union[str, dict, xr.Dataset]
            The water demand dataset. This can either be the dataset directly
            (xr.Dataset), a string referring to an entry in the data catalog or
            a dictionary containing the name of the dataset (keyword: `source`) and
            any optional keyword arguments (e.g. `version`). The data can be cyclic
            (with a `time` dimension) or non-cyclic. Allowed cyclic data can be monthly
            (12) or dayofyear (365 or 366).

            * Required variables: variables listed in `variables` in [mm/day].
        variables : list, optional
            The variables to be processed. Supported variables are ['dom_gross',
            'dom_net', 'ind_gross', 'ind_net', 'lsk_gross', 'lsk_net'] where 'dom' is
            domestic, 'ind' is industrial and 'lsk' is livestock. By default gross and
            net demand for industry and livestock are processed.
        resampling_method : str, optional
            Resampling method for the demand maps, by default "average"
        """
        self.logger.info(f"Preparing water demand maps for {variables}.")
        # Set flag for cyclic data
        _cyclic = False

        # Selecting data
        demand_raw = self.data_catalog.get_rasterdataset(
            demand_fn,
            geom=self.region,
            buffer=2,
            variables=variables,
        )
        if "time" in demand_raw.coords:
            # Check that this is indeed cyclic data
            if len(demand_raw.time) in [12, 365, 366]:
                _cyclic = True
                demand_raw["time"] = demand_raw.time.astype("int32")
            else:
                self.logger.error(
                    "The provided demand data is cyclic but the time dimension does "
                    "not match the expected length of 12, 365 or 366."
                )

        # Create static water demand rasters
        demand = workflows.demand.other_demand(
            demand_raw,
            ds_like=self.grid,
            ds_method=resampling_method,
        )
        rmdict = {k: self._MAPS.get(k, k) for k in demand.data_vars}
        demand = demand.rename(rmdict)
        self.set_grid(demand)

        # Update the settings toml
        if _cyclic and self.get_config("input.cyclic") is None:
            self.set_config("input.cyclic", [])
        for var in demand.data_vars:
            sname, suffix = var.split("_")
            self.set_config(
                f"input.vertical.{sname}.demand_{suffix}",
                var,
            )
            # Set flag
            self.set_config(f"model.water_demand.{sname}", True)

            # Also for the fact that these parameters are cyclic
            if _cyclic:
                self.config["input"]["cyclic"].append(
                    f"vertical.{sname}.demand_{suffix}",
                )

    def setup_irrigation(
        self,
        irrigated_area_fn: Union[str, Path, xr.DataArray],
        irrigation_value: List[int],
        cropland_class: List[int],
        paddy_class: List[int] = [],
        area_threshold: float = 0.6,
        lai_threshold: float = 0.2,
    ):
        """
        Add required information to simulate irrigation water demand from grid.

        THIS FUNCTION SHOULD BE RUN AFTER LANDUSE AND LAI MAPS ARE CREATED.

        The function requires data that contains information about the location of the
        irrigated areas (``irrigated_area_fn``). This, combined with the wflow landuse
<<<<<<< HEAD
        map that contains classes for cropland (``cropland_class``) and optionnally for
=======
        map that contains classes for cropland (``cropland_class) and optionally for
>>>>>>> 3882a5e4
        paddy (rice) (``paddy_class``), determines which locations are considered to be
        paddy irrigation, and which locations are considered to be non-paddy irrigation.

        Next, the irrigated area map is reprojected to the model resolution, where a
        threshold (``area_threshold``) determines when pixels are considered to be
        classified as irrigation or rainfed cells (both paddy and non-paddy). It adds
        the resulting maps to the input data.

        To determine when irrigation is allowed to occur, an irrigation trigger map is
        defined. This is a cyclic map, that defines (with a mask) when irrigation is
        expected to occur. This is done based on the Leaf Area Index (LAI), that is
        already present in the wflow model configuration. We follow the procedure
        described by Peano et al. (2019). They describe a threshold value based on the
        LAI variability to determine the growing season. This threshold is defined as
        20% (default value) of the LAI variability, but can be adjusted via the
        ``lai_threshold`` argument.

        Adds model layers:

        * **paddy_irrigation_areas**: Irrigated (paddy) mask [-]
        * **nonpaddy_irrigation_areas**: Irrigated (non-paddy) mask [-]
        * **irrigation_trigger**: Map with monthly values, indicating whether irrigation
          is allowed (1) or not (0) [-]

        Parameters
        ----------
        irrigated_area_fn: str, Path, xarray.DataArray
            Name of the (gridded) dataset that contains the location of irrigated areas.
        irrigation_value: list
            List of values that are considered to be irrigated areas in
            ``irrigated_area_fn``.
        cropland_class: list
            List of values that are considered to be cropland in the wflow landuse data.
        paddy_class: int
            Class in the wflow landuse data that is considered as paddy or rice. Leave
            empty if not present (default).
        area_threshold: float
            Fractional area of a (wflow) pixel before it gets classified as an irrigated
            pixel, by default 0.6
        lai_threshold: float
            Value of LAI variability to be used to determine the irrigation trigger. By
            default 0.2.

        See Also
        --------
        workflows.demand.irrigation

        References
        ----------
        Peano, D., Materia, S., Collalti, A., Alessandri, A., Anav, A., Bombelli, A., &
        Gualdi, S. (2019). Global variability of simulated and observed vegetation
        growing season. Journal of Geophysical Research: Biogeosciences, 124, 3569–3587.
        https://doi.org/10.1029/2018JG004881
        """
        self.logger.info("Preparing irrigation maps.")

        # Extract irrigated area dataset
        irrigated_area = self.data_catalog.get_rasterdataset(
            irrigated_area_fn, bbox=self.grid.raster.bounds, buffer=3
        )

        # Get irrigation areas for paddy, non paddy and irrigation trigger
        ds_irrigation = workflows.demand.irrigation(
            da_irrigation=irrigated_area,
            ds_like=self.grid,
            irrigation_value=irrigation_value,
            cropland_class=cropland_class,
            paddy_class=paddy_class,
            area_threshold=area_threshold,
            lai_threshold=lai_threshold,
            logger=self.logger,
        )

        # Check if paddy and non paddy are present
        cyclic_lai = len(self.grid["LAI"].dims) > 2
        if (
            "paddy_irrigation_areas" in ds_irrigation.data_vars
            and ds_irrigation["paddy_irrigation_areas"]
            .raster.mask_nodata()
            .sum()
            .values
            != 0
        ):
            self.set_config("model.water_demand.paddy", True)
            self.set_grid(ds_irrigation["paddy_irrigation_areas"])
            self.set_config(
                "input.vertical.paddy.irrigation_areas", "paddy_irrigation_areas"
            )
            # Irrigation trigger
            self.set_grid(ds_irrigation["paddy_irrigation_trigger"])
            self.set_config(
                "input.vertical.paddy.irrigation_trigger", "paddy_irrigation_trigger"
            )
            if cyclic_lai:
                self.config["input"]["cyclic"].append(
                    "vertical.paddy.irrigation_trigger"
                )
        else:
            self.set_config("model.water_demand.paddy", False)

        if (
            ds_irrigation["nonpaddy_irrigation_areas"].raster.mask_nodata().sum().values
            != 0
        ):
            self.set_config("model.water_demand.nonpaddy", True)
            self.set_grid(ds_irrigation["nonpaddy_irrigation_areas"])
            self.set_config(
                "input.vertical.nonpaddy.irrigation_areas", "nonpaddy_irrigation_areas"
            )
            # Irrigation trigger
            self.set_grid(ds_irrigation["nonpaddy_irrigation_trigger"])
            self.set_config(
                "input.vertical.nonpaddy.irrigation_trigger",
                "nonpaddy_irrigation_trigger",
            )
            if cyclic_lai:
                self.config["input"]["cyclic"].append(
                    "vertical.nonpaddy.irrigation_trigger"
                )
        else:
            self.set_config("model.water_demand.nonpaddy", False)

    def setup_irrigation_from_vector(
        self,
        irrigated_area_fn: Union[str, Path, gpd.GeoDataFrame],
        cropland_class: List[int],
        paddy_class: List[int] = [],
        area_threshold: float = 0.6,
        lai_threshold: float = 0.2,
    ):
        """
        Add required information to simulate irrigation water demand from vector.

        THIS FUNCTION SHOULD BE RUN AFTER LANDUSE AND LAI MAPS ARE CREATED.

        The function requires data that contains information about the location of the
        irrigated areas (``irrigated_area_fn``). This, combined with the wflow landuse
        map that contains classes for cropland (``cropland_class``) and optionnally for
        paddy (rice) (``paddy_class``), determines which locations are considered to be
        paddy irrigation, and which locations are considered to be non-paddy irrigation.

        Next, the irrigated area geometries are rasterized, where a threshold
        (``area_threshold``) determines when pixels are considered to be
        classified as irrigation or rainfed cells (both paddy and non-paddy). It adds
        the resulting maps to the input data.

        To determine when irrigation is allowed to occur, an irrigation trigger map is
        defined. This is a cyclic map, that defines (with a mask) when irrigation is
        expected to occur. This is done based on the Leaf Area Index (LAI), that is
        already present in the wflow model configuration. We follow the procedure
        described by Peano et al. (2019). They describe a threshold value based on the
        LAI variability to determine the growing season. This threshold is defined as
        20% (default value) of the LAI variability, but can be adjusted via the
        ``lai_threshold`` argument.

        Adds model layers:

        * **paddy_irrigation_areas**: Irrigated (paddy) mask [-]
        * **nonpaddy_irrigation_areas**: Irrigated (non-paddy) mask [-]
        * **irrigation_trigger**: Map with monthly values, indicating whether irrigation
          is allowed (1) or not (0) [-]

        Parameters
        ----------
        irrigated_area_fn: str, Path, geopandas.GeoDataFrame
            Name of the (vector) dataset that contains the location of irrigated areas.
        cropland_class: list
            List of values that are considered to be cropland in the wflow landuse data.
        paddy_class: int
            Class in the wflow landuse data that is considered as paddy or rice. Leave
            empty if not present (default).
        area_threshold: float
            Fractional area of a (wflow) pixel before it gets classified as an irrigated
            pixel, by default 0.6
        lai_threshold: float
            Value of LAI variability to be used to determine the irrigation trigger. By
            default 0.2.

        See Also
        --------
        workflows.demand.irrigation

        References
        ----------
        Peano, D., Materia, S., Collalti, A., Alessandri, A., Anav, A., Bombelli, A., &
        Gualdi, S. (2019). Global variability of simulated and observed vegetation
        growing season. Journal of Geophysical Research: Biogeosciences, 124, 3569–3587.
        https://doi.org/10.1029/2018JG004881
        """
        self.logger.info("Preparing irrigation maps.")

        # Extract irrigated area dataset
        irrigated_area = self.data_catalog.get_geodataframe(
            irrigated_area_fn,
            bbox=self.grid.raster.bounds,
            buffer=1000,
            predicate="intersects",
            handle_nodata=NoDataStrategy.IGNORE,
        )

        # Check if the geodataframe is empty
        if irrigated_area is None or irrigated_area.empty:
            self.logger.info("No irrigated areas found in the provided geodataframe.")
            return

        # Get irrigation areas for paddy, non paddy and irrigation trigger
        ds_irrigation = workflows.demand.irrigation_from_vector(
            gdf_irrigation=irrigated_area,
            ds_like=self.grid,
            cropland_class=cropland_class,
            paddy_class=paddy_class,
            area_threshold=area_threshold,
            lai_threshold=lai_threshold,
            logger=self.logger,
        )

        # Check if paddy and non paddy are present
        cyclic_lai = len(self.grid["LAI"].dims) > 2
        if (
            "paddy_irrigation_areas" in ds_irrigation.data_vars
            and ds_irrigation["paddy_irrigation_areas"]
            .raster.mask_nodata()
            .sum()
            .values
            != 0
        ):
            self.set_config("model.water_demand.paddy", True)
            self.set_grid(ds_irrigation["paddy_irrigation_areas"])
            self.set_config(
                "input.vertical.paddy.irrigation_areas", "paddy_irrigation_areas"
            )
            # Irrigation trigger
            self.set_grid(ds_irrigation["paddy_irrigation_trigger"])
            self.set_config(
                "input.vertical.paddy.irrigation_trigger", "paddy_irrigation_trigger"
            )
            if cyclic_lai:
                self.config["input"]["cyclic"].append(
                    "vertical.paddy.irrigation_trigger"
                )
        else:
            self.set_config("model.water_demand.paddy", False)

        if (
            ds_irrigation["nonpaddy_irrigation_areas"].raster.mask_nodata().sum().values
            != 0
        ):
            self.set_config("model.water_demand.nonpaddy", True)
            self.set_grid(ds_irrigation["nonpaddy_irrigation_areas"])
            self.set_config(
                "input.vertical.nonpaddy.irrigation_areas", "nonpaddy_irrigation_areas"
            )
            # Irrigation trigger
            self.set_grid(ds_irrigation["nonpaddy_irrigation_trigger"])
            self.set_config(
                "input.vertical.nonpaddy.irrigation_trigger",
                "nonpaddy_irrigation_trigger",
            )
            if cyclic_lai:
                self.config["input"]["cyclic"].append(
                    "vertical.nonpaddy.irrigation_trigger"
                )
        else:
            self.set_config("model.water_demand.nonpaddy", False)

    def setup_cold_states(
        self,
        timestamp: str = None,
    ) -> None:
        """Prepare cold states for Wflow.

        To be run last as this requires some soil parameters or constant_pars to be
        computed already.

        To be run after setup_lakes, setup_reservoirs and setup_glaciers to also create
        cold states for them if they are present in the basin.

        This function is mainly useful in case the wflow model is read into Delft-FEWS.

        Adds model layers:

        * **satwaterdepth**: saturated store [mm]
        * **snow**: snow storage [mm]
        * **tsoil**: top soil temperature [°C]
        * **ustorelayerdepth**: amount of water in the unsaturated store, per layer [mm]
        * **snowwater**: liquid water content in the snow pack [mm]
        * **canopystorage**: canopy storage [mm]
        * **q_river**: river discharge [m3/s]
        * **h_river**: river water level [m]
        * **h_av_river**: river average water level [m]
        * **ssf**: subsurface flow [m3/d]
        * **h_land**: land water level [m]
        * **h_av_land**: land average water level[m]
        * **q_land** or **qx_land**+**qy_land**: overland flow for kinwave [m3/s] or
          overland flow in x/y directions for local-inertial [m3/s]

        If lakes, also adds:

        * **waterlevel_lake**: lake water level [m]

        If reservoirs, also adds:

        * **volume_reservoir**: reservoir volume [m3]

        If glaciers, also adds:

        * **glacierstore**: water within the glacier [mm]

        If paddy, also adds:

        * **h_paddy**: water on the paddy fields [mm]

        Parameters
        ----------
        timestamp : str, optional
            Timestamp of the cold states. By default uses the (starttime - timestepsecs)
            from the config.
        """
        states, states_config = workflows.prepare_cold_states(
            self.grid,
            config=self.config,
            timestamp=timestamp,
        )

        self.set_states(states)

        # Update config to read the states
        self.set_config("model.reinit", False)
        # Update states variables names in config
        for option in states_config:
            self.set_config(option, states_config[option])

    # I/O
    def read(
        self,
    ):
        """Read the complete model schematization and configuration from file."""
        self.read_config()
        self.read_grid()
        self.read_geoms()
        self.read_forcing()
        self.read_intbl()
        self.read_tables()
        self.read_states()
        self.logger.info("Model read")

    def write(
        self,
        config_fn: str = None,
        grid_fn: Union[Path, str] = "staticmaps.nc",
        geoms_fn: Union[Path, str] = "staticgeoms",
        forcing_fn: Union[Path, str] = None,
        states_fn: Union[Path, str] = None,
    ):
        """
        Write the complete model schematization and configuration to file.

        From this function, the output filenames/folder of the different components can
        be set. If not set, the default filenames/folder are used.
        To change more advanced settings, use the specific write methods directly.

        Parameters
        ----------
        config_fn : str, optional
            Name of the config file, relative to model root. By default None.
        grid_fn : str, optional
            Name of the grid file, relative to model root/dir_input. By default
            'staticmaps.nc'.
        geoms_fn : str, optional
            Name of the geoms folder relative to grid_fn (ie model root/dir_input). By
            default 'staticgeoms'.
        forcing_fn : str, optional
            Name of the forcing file relative to model root/dir_input. By default None
            to use the name as defined in the model config file.
        states_fn : str, optional
            Name of the states file relative to model root/dir_input. By default None
            to use the name as defined in the model config file.
        """
        self.logger.info(f"Write model data to {self.root}")
        # if in r, r+ mode, only write updated components
        if not self._write:
            self.logger.warning("Cannot write in read-only mode")
            return
        self.write_data_catalog()
        _ = self.config  # try to read default if not yet set
        if self._grid:
            self.write_grid(fn_out=grid_fn)
        if self._geoms:
            self.write_geoms(geoms_fn=geoms_fn)
        if self._forcing:
            self.write_forcing(fn_out=forcing_fn)
        if self._tables:
            self.write_tables()
        if self._states:
            self.write_states(fn_out=states_fn)
        # Write the config last as variables can get set in other write methods
        self.write_config(config_name=config_fn)

    def write_config(
        self,
        config_name: Optional[str] = None,
        config_root: Optional[str] = None,
    ):
        """
        Write config to <root/config_fn>.

        Parameters
        ----------
        config_name : str, optional
            Name of the config file. By default None to use the default name
            wflow_sbm.toml.
        config_root : str, optional
            Root folder to write the config file if different from model root (default).
        """
        self._assert_write_mode()
        if config_name is not None:
            self._config_fn = config_name
        elif self._config_fn is None:
            self._config_fn = self._CONF
        if config_root is None:
            config_root = self.root
        fn = join(config_root, self._config_fn)
        # Create the folder if it does not exist
        if not isdir(dirname(fn)):
            os.makedirs(dirname(fn))
        self.logger.info(f"Writing model config to {fn}")
        self._configwrite(fn)

    def read_grid(self, **kwargs):
        """
        Read wflow static input and add to ``grid``.

        Checks the path of the file in the config toml using both ``input.path_static``
        and ``dir_input``. If not found uses the default path ``staticmaps.nc`` in the
        root folder.

        For reading old PCRaster maps, see the pcrm submodule.

        See Also
        --------
        pcrm.read_staticmaps_pcr
        """
        fn_default = "staticmaps.nc"
        fn = self.get_config(
            "input.path_static", abs_path=True, fallback=join(self.root, fn_default)
        )

        if self.get_config("dir_input") is not None:
            input_dir = self.get_config("dir_input", abs_path=True)
            fn = join(
                input_dir,
                self.get_config("input.path_static", fallback=fn_default),
            )
            self.logger.info(f"Input directory found {input_dir}")

        if not self._write:
            # start fresh in read-only mode
            self._grid = xr.Dataset()
        if fn is not None and isfile(fn):
            self.logger.info(f"Read grid from {fn}")
            # FIXME: we need a smarter (lazy) solution for big models which also
            # works when overwriting / appending data in the same source!
            ds = xr.open_dataset(
                fn, mask_and_scale=False, decode_coords="all", **kwargs
            ).load()
            ds.close()
            # make sure internally maps are always North -> South oriented
            if ds.raster.res[1] > 0:
                ds = ds.raster.flipud()
            self.set_grid(ds)

    def write_grid(
        self,
        fn_out: Optional[Union[Path, str]] = None,
    ):
        """
        Write grid to wflow static data file.

        Checks the path of the file in the config toml using both ``input.path_static``
        and ``dir_input``. If not found uses the default path ``staticmaps.nc`` in the
        root folder.

        Parameters
        ----------
        fn_out : Path, str, optional
            Name or path to the outgoing grid file (including extension). This is the
            path/name relative to the root folder and if present the ``dir_input``
            folder.
        """
        if not self._write:
            raise IOError("Model opened in read-only mode")
        # clean-up grid and write CRS according to CF-conventions
        # TODO replace later with hydromt.raster.gdal_compliant method
        # after core release
        crs = self.grid.raster.crs
        ds_out = self.grid.reset_coords()
        # TODO?!
        # if ds_out.raster.res[1] < 0: # write data with South -> North orientation
        #     ds_out = ds_out.raster.flipud()
        x_dim, y_dim, x_attrs, y_attrs = hydromt.gis_utils.axes_attrs(crs)
        ds_out = ds_out.rename({ds_out.raster.x_dim: x_dim, ds_out.raster.y_dim: y_dim})
        ds_out[x_dim].attrs.update(x_attrs)
        ds_out[y_dim].attrs.update(y_attrs)
        ds_out = ds_out.drop_vars(["mask", "spatial_ref", "ls"], errors="ignore")
        ds_out.rio.write_crs(crs, inplace=True)
        ds_out.rio.write_transform(self.grid.raster.transform, inplace=True)
        ds_out.raster.set_spatial_dims()

        # Remove FillValue Nan for x_dim, y_dim
        encoding = dict()
        for v in [ds_out.raster.x_dim, ds_out.raster.y_dim]:
            ds_out[v].attrs.pop("_FillValue", None)
            encoding[v] = {"_FillValue": None}

        # filename
        if fn_out is not None:
            fn = join(self.root, fn_out)
            self.set_config("input.path_static", fn_out)
        else:
            fn_out = "staticmaps.nc"
            fn = self.get_config(
                "input.path_static", abs_path=True, fallback=join(self.root, fn_out)
            )
        # Append inputdir if required
        if self.get_config("dir_input") is not None:
            input_dir = self.get_config("dir_input", abs_path=True)
            fn = join(
                input_dir,
                self.get_config("input.path_static", fallback=fn_out),
            )
        # Check if all sub-folders in fn exists and if not create them
        if not isdir(dirname(fn)):
            os.makedirs(dirname(fn))
        self.logger.info(f"Write grid to {fn}")
        mask = ds_out[self._MAPS["basins"]] > 0
        for v in ds_out.data_vars:
            # nodata is required for all but boolean fields
            if ds_out[v].dtype != "bool":
                ds_out[v] = ds_out[v].where(mask, ds_out[v].raster.nodata)
        ds_out.to_netcdf(fn, encoding=encoding)

    def set_grid(
        self,
        data: Union[xr.DataArray, xr.Dataset, np.ndarray],
        name: Optional[str] = None,
    ):
        """Add data to grid.

        All layers of grid must have identical spatial coordinates. This is an inherited
        method from HydroMT-core's GridModel.set_grid with some fixes.

        The first fix is when data with a time axis is being added. Since Wflow.jl
        v0.7.3, cyclic data at different lengths (12, 365, 366) is supported, as long as
        the dimension name starts with "time". In this function, a check is done if a
        time axis with that exact shape is already present in the grid object, and will
        use that dimension (and its name) to set the data. If a time dimension does not
        yet exist with that shape, it is created following the format
        "time_{length_data}".

        The other fix is that when the model is updated with a different number of
        layers, this is not automatically updated correctly. With this fix, the old
        layer dimension is removed (including all associated data), and the new data is
        added with the correct "layer" dimension.

        Parameters
        ----------
        data: xarray.DataArray or xarray.Dataset
            new map layer to add to grid
        name: str, optional
            Name of new map layer, this is used to overwrite the name of a DataArray and
            ignored if data is a Dataset
        """
        if "time" in data.dims:
            # Raise error if the dimension does not have a supported length
            if len(data.time) not in [12, 365, 366]:
                raise ValueError(
                    f"Length of cyclic dataset ({len(data)}) is not supported by "
                    "Wflow.jl. Ensure the data has length 12, 365, or 366"
                )
            tname = "time"
            time_axes = {
                k: v for k, v in dict(self.grid.dims).items() if k.startswith("time")
            }
            if data["time"].size not in time_axes.values():
                tname = f"time_{data['time'].size}" if "time" in time_axes else tname
            else:
                k = list(
                    filter(lambda x: time_axes[x] == data["time"].size, time_axes)
                )[0]
                tname = k

            if tname != "time":
                data = data.rename_dims({"time": tname})
        if "layer" in data.dims and "layer" in self.grid:
            if len(data["layer"]) != len(self.grid["layer"]):
                vars_to_drop = [
                    var for var in self.grid.variables if "layer" in self.grid[var].dims
                ]
                # Drop variables
                self.logger.info(
                    "Dropping these variables, as they depend on the layer "
                    f"dimension: {vars_to_drop}"
                )
                # Use `_grid` as `grid` cannot be set
                self._grid = self.grid.drop_vars(vars_to_drop)

        # fall back on default set_grid behaviour
        GridModel.set_grid(self, data, name)

    def read_geoms(
        self,
        geoms_fn: str = "staticgeoms",
    ):
        """
        Read static geometries and adds to ``geoms``.

        Assumes that the `geoms_fn` folder is located relative to root and ``dir_input``
        if defined in the toml. If not found, uses assumes they are in <root/geoms_fn>.

        Parameters
        ----------
        geoms_fn : str, optional
            Folder name/path where the static geometries are stored relative to the
            model root and ``dir_input`` if any. By default "staticgeoms".
        """
        if not self._write:
            self._geoms = dict()  # fresh start in read-only mode
        # Check if dir_input is set and add
        if self.get_config("dir_input") is not None:
            dir_mod = join(self.get_config("dir_input", abs_path=True), geoms_fn)
        else:
            dir_mod = join(self.root, geoms_fn)

        fns = glob.glob(join(dir_mod, "*.geojson"))
        if len(fns) > 1:
            self.logger.info("Reading model staticgeom files.")
        for fn in fns:
            name = basename(fn).split(".")[0]
            if name != "region":
                self.set_geoms(gpd.read_file(fn), name=name)

    def write_geoms(
        self,
        geoms_fn: str = "staticgeoms",
        precision: Optional[int] = None,
    ):
        """
        Write geoms in GeoJSON format.

        Checks the path of ``geoms_fn`` using both model root and
        ``dir_input``. If not found uses the default path ``staticgeoms`` in the root
        folder.

        Parameters
        ----------
        geoms_fn : str, optional
            Folder name/path where the static geometries are stored relative to the
            model root and ``dir_input`` if any. By default "staticgeoms".
        precision : int, optional
            Decimal precision to write the geometries. By default None to use 1 decimal
            for projected crs and 6 for non-projected crs.
        """
        # to write use self.geoms[var].to_file()
        if not self._write:
            raise IOError("Model opened in read-only mode")
        if self.geoms:
            self.logger.info("Writing model staticgeom to file.")
            # Set projection to 1 decimal if projected crs
            _precision = precision
            if precision is None:
                if self.crs.is_projected:
                    _precision = 1
                else:
                    _precision = 6
            grid_size = 10 ** (-_precision)
            # Prepare the output folder
            if self.get_config("dir_input") is not None:
                geoms_dir = join(
                    self.get_config("dir_input", abs_path=True),
                    geoms_fn,
                )
            else:
                geoms_dir = join(self.root, geoms_fn)
            # Create the geoms dir if it does not already exist
            if not isdir(geoms_dir):
                os.makedirs(geoms_dir)

            for name, gdf in self.geoms.items():
                # TODO change to geopandas functionality once geopandas 1.0.0 comes
                # See https://github.com/geopandas/geopandas/releases/tag/v1.0.0-alpha1
                gdf.geometry = shapely.set_precision(
                    gdf.geometry,
                    grid_size=grid_size,
                )
                fn_out = join(geoms_dir, f"{name}.geojson")
                gdf.to_file(fn_out, driver="GeoJSON")

    def read_forcing(self):
        """
        Read forcing.

        Checks the path of the file in the config toml using both ``input.path_forcing``
        and ``dir_input``. If not found uses the default path ``inmaps.nc`` in the
        root folder.

        If several files are used using '*' in ``input.path_forcing``, all corresponding
        files are read and merged into one xarray dataset before being split to one
        xarray dataaray per forcing variable in the hydromt ``forcing`` dictionary.
        """
        fn_default = "inmaps.nc"
        fn = self.get_config(
            "input.path_forcing", abs_path=True, fallback=join(self.root, fn_default)
        )

        if self.get_config("dir_input") is not None:
            input_dir = self.get_config("dir_input", abs_path=True)
            fn = join(
                input_dir,
                self.get_config(
                    "input.path_forcing",
                    fallback=fn_default,
                ),
            )
            self.logger.info(f"Input directory found {input_dir}")

        if not self._write:
            # start fresh in read-only mode
            self._forcing = dict()
        if fn is not None and isfile(fn):
            self.logger.info(f"Read forcing from {fn}")
            ds = xr.open_dataset(fn, chunks={"time": 30}, decode_coords="all")
            for v in ds.data_vars:
                self.set_forcing(ds[v])
        elif "*" in str(fn):
            self.logger.info(f"Read multiple forcing files using {fn}")
            fns = list(fn.parent.glob(fn.name))
            if len(fns) == 0:
                raise IOError(f"No forcing files found using {fn}")
            ds = xr.open_mfdataset(fns, chunks={"time": 30}, decode_coords="all")
            for v in ds.data_vars:
                self.set_forcing(ds[v])

    def write_forcing(
        self,
        fn_out=None,
        freq_out=None,
        chunksize=1,
        decimals=2,
        time_units="days since 1900-01-01T00:00:00",
        **kwargs,
    ):
        """Write forcing at ``fn_out`` in model ready format.

        If no ``fn_out`` path is provided and path_forcing from the  wflow toml exists,
        the following default filenames are used:

            * Default name format (with downscaling): \
inmaps_sourcePd_sourceTd_methodPET_freq_startyear_endyear.nc
            * Default name format (no downscaling): \
inmaps_sourceP_sourceT_methodPET_freq_startyear_endyear.nc

        Parameters
        ----------
        fn_out: str, Path, optional
            Path to save output netcdf file; if None the name is read from the wflow
            toml file.
        freq_out: str (Offset), optional
            Write several files for the forcing according to fn_freq. For example 'Y'
            for one file per year or 'M' for one file per month.
            By default writes the one file.
            For more options, \
see https://pandas.pydata.org/pandas-docs/stable/user_guide/timeseries.html#offset-aliases
        chunksize: int, optional
            Chunksize on time dimension when saving to disk. By default 1.
        decimals: int, optional
            Round the output data to the given number of decimals.
        time_units: str, optional
            Common time units when writing several netcdf forcing files.
            By default "days since 1900-01-01T00:00:00".

        """
        if not self._write:
            raise IOError("Model opened in read-only mode")
        if self.forcing:
            self.logger.info("Write forcing file")

            # Get default forcing name from forcing attrs
            yr0 = pd.to_datetime(self.get_config("starttime")).year
            yr1 = pd.to_datetime(self.get_config("endtime")).year
            freq = self.get_config("timestepsecs")
            # get output filename
            if fn_out is not None:
                self.set_config("input.path_forcing", fn_out)
            else:
                fn_name = self.get_config("input.path_forcing", abs_path=False)
                if fn_name is not None:
                    if "*" in basename(fn_name):
                        # get rid of * in case model had multiple forcing files and
                        # write to single nc file.
                        self.logger.warning(
                            "Writing multiple forcing files to one file"
                        )
                        fn_name = join(
                            dirname(fn_name), basename(fn_name).replace("*", "")
                        )
                    if self.get_config("dir_input") is not None:
                        input_dir = self.get_config("dir_input", abs_path=True)
                        fn_out = join(input_dir, fn_name)
                    else:
                        fn_out = join(self.root, fn_name)
                else:
                    fn_out = None

                # get default filename if file exists
                if fn_out is None or isfile(fn_out):
                    self.logger.warning(
                        "Netcdf forcing file from input.path_forcing in the TOML  "
                        "already exists, using default name."
                    )
                    sourceP = ""
                    sourceT = ""
                    methodPET = ""
                    if "precip" in self.forcing:
                        val = self.forcing["precip"].attrs.get("precip_clim_fn", None)
                        Pdown = "d" if val is not None else ""
                        val = self.forcing["precip"].attrs.get("precip_fn", None)
                        if val is not None:
                            sourceP = f"_{val}{Pdown}"
                    if "temp" in self.forcing:
                        val = self.forcing["temp"].attrs.get("temp_correction", "False")
                        Tdown = "d" if val == "True" else ""
                        val = self.forcing["temp"].attrs.get("temp_fn", None)
                        if val is not None:
                            sourceT = f"_{val}{Tdown}"
                    if "pet" in self.forcing:
                        val = self.forcing["pet"].attrs.get("pet_method", None)
                        if val is not None:
                            methodPET = f"_{val}"
                    fn_default = (
                        f"inmaps{sourceP}{sourceT}{methodPET}_{freq}_{yr0}_{yr1}.nc"
                    )
                    if self.get_config("dir_input") is not None:
                        input_dir = self.get_config("dir_input", abs_path=True)
                        fn_default_path = join(input_dir, fn_default)
                    else:
                        fn_default_path = join(self.root, fn_default)
                    if isfile(fn_default_path):
                        self.logger.warning(
                            "Netcdf default forcing file already exists, \
skipping write_forcing. "
                            "To overwrite netcdf forcing file: \
change name input.path_forcing "
                            "in setup_config section of the build inifile."
                        )
                        return
                    else:
                        self.set_config("input.path_forcing", fn_default)
                        fn_out = fn_default_path

            # Check if all dates between (starttime, endtime) are in all da forcing
            # Check if starttime and endtime timestamps are correct
            start = pd.to_datetime(self.get_config("starttime"))
            end = pd.to_datetime(self.get_config("endtime"))
            correct_times = False
            for da in self.forcing.values():
                if "time" in da.coords:
                    # only correct dates in toml for standard calendars:
                    if not hasattr(da.indexes["time"], "to_datetimeindex"):
                        times = da.time.values
                        if (start < pd.to_datetime(times[0])) or (start not in times):
                            start = pd.to_datetime(times[0])
                            correct_times = True
                        if (end > pd.to_datetime(times[-1])) or (end not in times):
                            end = pd.to_datetime(times[-1])
                            correct_times = True
            # merge, process and write forcing
            ds = xr.merge([da.reset_coords(drop=True) for da in self.forcing.values()])
            ds.raster.set_crs(self.crs)
            # Send warning, and update config with new start and end time
            if correct_times:
                self.logger.warning(
                    f"Not all dates found in precip_fn changing starttime to \
{start} and endtime to {end} in the toml."
                )
                # Set the strings first
                self.set_config("starttime", start.strftime("%Y-%m-%dT%H:%M:%S"))
                self.set_config("endtime", end.strftime("%Y-%m-%dT%H:%M:%S"))

            if decimals is not None:
                ds = ds.round(decimals)
            # clean-up forcing and write CRS according to CF-conventions
            ds = ds.raster.gdal_compliant(rename_dims=True, force_sn=False)
            ds = ds.drop_vars(["mask", "idx_out"], errors="ignore")

            # write with output chunksizes with single timestep and complete
            # spatial grid to speed up the reading from wflow.jl
            # dims are always ordered (time, y, x)
            ds.raster._check_dimensions()
            chunksizes = (chunksize, ds.raster.ycoords.size, ds.raster.xcoords.size)
            encoding = {
                v: {"zlib": True, "dtype": "float32", "chunksizes": chunksizes}
                for v in ds.data_vars.keys()
            }
            # make sure no _FillValue is written to the time / x_dim / y_dim dimension
            # For several forcing files add common units attributes to time
            for v in ["time", ds.raster.x_dim, ds.raster.y_dim]:
                ds[v].attrs.pop("_FillValue", None)
                encoding[v] = {"_FillValue": None}

            # Check if all sub-folders in fn_out exists and if not create them
            if not isdir(dirname(fn_out)):
                os.makedirs(dirname(fn_out))

            forcing_list = []

            if freq_out is None:
                # with compute=False we get a delayed object which is executed when
                # calling .compute where we can pass more arguments to
                # the dask.compute method
                forcing_list.append([fn_out, ds])
            else:
                self.logger.info(f"Writing several forcing with freq {freq_out}")
                # For several forcing files add common units attributes to time
                encoding["time"] = {"_FillValue": None, "units": time_units}
                # Updating path forcing in config
                fns_out = os.path.relpath(fn_out, self.root)
                fns_out = f"{str(fns_out)[0:-3]}_*.nc"
                self.set_config("input.path_forcing", fns_out)
                for label, ds_gr in ds.resample(time=freq_out):
                    # ds_gr = group[1]
                    start = ds_gr["time"].dt.strftime("%Y%m%d")[0].item()
                    fn_out_gr = f"{str(fn_out)[0:-3]}_{start}.nc"
                    forcing_list.append([fn_out_gr, ds_gr])

            for fn_out_gr, ds_gr in forcing_list:
                self.logger.info(f"Process forcing; saving to {fn_out_gr}")
                delayed_obj = ds_gr.to_netcdf(
                    fn_out_gr, encoding=encoding, mode="w", compute=False
                )
                with ProgressBar():
                    delayed_obj.compute(**kwargs)

            # TO profile uncomment lines below to replace lines above
            # from dask.diagnostics import Profiler, CacheProfiler, ResourceProfiler
            # import cachey
            # with Profiler() as prof, CacheProfiler(metric=cachey.nbytes) as cprof,
            # ResourceProfiler() as rprof:
            #     delayed_obj.compute()
            # visualize([prof, cprof, rprof],
            # file_path=r'c:\Users\eilan_dk\work\profile2.html')

    def read_states(self):
        """Read states at <root/instate/> and parse to dict of xr.DataArray."""
        fn_default = join("instate", "instates.nc")
        fn = self.get_config(
            "state.path_input", abs_path=True, fallback=join(self.root, fn_default)
        )

        if self.get_config("dir_input") is not None:
            input_dir = self.get_config("dir_input", abs_path=True)
            fn = join(
                input_dir,
                self.get_config("state.path_input", fallback=fn_default),
            )
            self.logger.info(f"Input directory found {input_dir}")

        if not self._write:
            # start fresh in read-only mode
            self._states = dict()

        if fn is not None and isfile(fn):
            self.logger.info(f"Read states from {fn}")
            ds = xr.open_dataset(fn, mask_and_scale=False)
            for v in ds.data_vars:
                self.set_states(ds[v])

    def write_states(self, fn_out: Union[str, Path] = None):
        """Write states at <root/instate/> in model ready format."""
        if not self._write:
            raise IOError("Model opened in read-only mode")

        if self.states:
            self.logger.info("Writing states file")

            # get output filename and if needed update and re-write the config
            if fn_out is not None:
                self.set_config("state.path_input", fn_out)
                self.write_config()  # re-write config
            else:
                fn_name = self.get_config(
                    "state.path_input", abs_path=False, fallback=None
                )
                if fn_out is None:
                    fn_name = join("instate", "instates.nc")
                    self.set_config("state.path_input", fn_name)
                    self.write_config()  # re-write config
                if self.get_config("dir_input") is not None:
                    input_dir = self.get_config("dir_input", abs_path=True)
                    fn_out = join(input_dir, fn_name)
                else:
                    fn_out = join(self.root, fn_name)

            # merge, process and write forcing
            ds = xr.merge(self.states.values())

            # make sure no _FillValue is written to the time dimension
            ds["time"].attrs.pop("_FillValue", None)

            # Check if all sub-folders in fn_out exists and if not create them
            if not isdir(dirname(fn_out)):
                os.makedirs(dirname(fn_out))

            # write states
            ds.to_netcdf(fn_out, mode="w")

    def read_results(self):
        """Read results at <root/?/> and parse to dict of xr.DataArray/xr.Dataset."""
        if not self._write:
            # start fresh in read-only mode
            self._results = dict()

        output_dir = ""
        if self.get_config("dir_output") is not None:
            output_dir = self.get_config("dir_output")

        # Read gridded netcdf (output section)
        nc_fn = self.get_config("output.path", abs_path=True)
        nc_fn = nc_fn.parent / output_dir / nc_fn.name if nc_fn is not None else nc_fn
        if nc_fn is not None and isfile(nc_fn):
            self.logger.info(f"Read results from {nc_fn}")
            ds = xr.open_dataset(nc_fn, chunks={"time": 30}, decode_coords="all")
            # TODO ? align coords names and values of results nc with grid
            self.set_results(ds, name="output")

        # Read scalar netcdf (netcdf section)
        ncs_fn = self.get_config("netcdf.path", abs_path=True)
        ncs_fn = (
            ncs_fn.parent / output_dir / ncs_fn.name if ncs_fn is not None else ncs_fn
        )
        if ncs_fn is not None and isfile(ncs_fn):
            self.logger.info(f"Read results from {ncs_fn}")
            ds = xr.open_dataset(ncs_fn, chunks={"time": 30})
            self.set_results(ds, name="netcdf")

        # Read csv timeseries (csv section)
        csv_fn = self.get_config("csv.path", abs_path=True)
        csv_fn = (
            csv_fn.parent / output_dir / csv_fn.name if csv_fn is not None else csv_fn
        )
        if csv_fn is not None and isfile(csv_fn):
            csv_dict = utils.read_csv_results(
                csv_fn, config=self.config, maps=self.grid
            )
            for key in csv_dict:
                # Add to results
                self.set_results(csv_dict[f"{key}"])

    def write_results(self):
        """Write results at <root/?/> in model ready format."""
        if not self._write:
            raise IOError("Model opened in read-only mode")
        # raise NotImplementedError()

    def read_intbl(self, **kwargs):
        """Read and intbl files at <root/intbl> and parse to xarray."""
        if not self._write:
            self._intbl = dict()  # start fresh in read-only mode
        if not self._read:
            self.logger.info("Reading default intbl files.")
            fns = glob.glob(join(DATADIR, "wflow", "intbl", "*.tbl"))
        else:
            self.logger.info("Reading model intbl files.")
            fns = glob.glob(join(self.root, "intbl", "*.tbl"))
        if len(fns) > 0:
            for fn in fns:
                name = basename(fn).split(".")[0]
                tbl = pd.read_csv(fn, delim_whitespace=True, header=None)
                tbl.columns = [
                    f"expr{i + 1}" if i + 1 < len(tbl.columns) else "value"
                    for i in range(len(tbl.columns))
                ]  # rename columns
                self.set_intbl(tbl, name=name)

    def write_intbl(self):
        """Write intbl at <root/intbl> in PCRaster table format."""
        if not self._write:
            raise IOError("Model opened in read-only mode")
        if self.intbl:
            self.logger.info("Writing intbl files.")
            for name in self.intbl:
                fn_out = join(self.root, "intbl", f"{name}.tbl")
                self.intbl[name].to_csv(fn_out, sep=" ", index=False, header=False)

    def set_intbl(self, df, name):
        """Add intbl <pandas.DataFrame> to model."""
        if not (isinstance(df, pd.DataFrame) or isinstance(df, pd.Series)):
            raise ValueError("df type not recognized, should be pandas.DataFrame.")
        if name in self._intbl:
            if not self._write:
                raise IOError(f"Cannot overwrite intbl {name} in read-only mode")
            elif self._read:
                self.logger.warning(f"Overwriting intbl: {name}")
        self._intbl[name] = df

    def read_tables(self, **kwargs):
        """Read table files at <root> and parse to dict of dataframes."""
        if not self._write:
            self._tables = dict()  # start fresh in read-only mode

        self.logger.info("Reading model table files.")
        fns = glob.glob(join(self.root, "*.csv"))
        if len(fns) > 0:
            for fn in fns:
                name = basename(fn).split(".")[0]
                tbl = pd.read_csv(fn, float_precision="round_trip")
                self.set_tables(tbl, name=name)

    def write_tables(self):
        """Write tables at <root>."""
        if not self._write:
            raise IOError("Model opened in read-only mode")
        if self.tables:
            self.logger.info("Writing table files.")
            for name in self.tables:
                fn_out = join(self.root, f"{name}.csv")
                self.tables[name].to_csv(fn_out, sep=",", index=False, header=True)

    def set_tables(self, df, name):
        """Add table <pandas.DataFrame> to model."""
        if not (isinstance(df, pd.DataFrame) or isinstance(df, pd.Series)):
            raise ValueError("df type not recognized, should be pandas.DataFrame.")
        if name in self._tables:
            if not self._write:
                raise IOError(f"Cannot overwrite table {name} in read-only mode")
            elif self._read:
                self.logger.warning(f"Overwriting table: {name}")
        self._tables[name] = df

    def _configread(self, fn):
        with codecs.open(fn, "r", encoding="utf-8") as f:
            fdict = toml.load(f)
        return fdict

    def _configwrite(self, fn):
        with codecs.open(fn, "w", encoding="utf-8") as f:
            toml.dump(self.config, f)

    ## WFLOW specific data and methods

    @property
    def intbl(self):
        """Return a dictionary of pandas.DataFrames representing wflow intbl files."""
        if not self._intbl:
            self.read_intbl()
        return self._intbl

    @property
    # Move to core Model API ?
    def tables(self):
        """Return a dictionary of pandas.DataFrames representing wflow intbl files."""
        if not self._tables:
            self.read_tables()
        return self._tables

    @property
    def flwdir(self):
        """Return the pyflwdir.FlwdirRaster object parsed from wflow ldd."""
        if self._flwdir is None:
            self.set_flwdir()
        return self._flwdir

    def set_flwdir(self, ftype="infer"):
        """Parse pyflwdir.FlwdirRaster object parsed from the wflow ldd."""
        flwdir_name = flwdir_name = self._MAPS["flwdir"]
        self._flwdir = flw.flwdir_from_da(
            self.grid[flwdir_name],
            ftype=ftype,
            check_ftype=True,
            mask=(self.grid[self._MAPS["basins"]] > 0),
        )

    @property
    def basins(self):
        """Returns a basin(s) geometry as a geopandas.GeoDataFrame."""
        if "basins" in self.geoms:
            gdf = self.geoms["basins"]
        elif self._MAPS["basins"] in self.grid:
            gdf = (
                self.grid[self._MAPS["basins"]]
                .raster.vectorize()
                .set_index("value")
                .sort_index()
            )
            self.set_geoms(gdf, name="basins")
        else:
            self.logger.warning(f"Basin map {self._MAPS['basins']} not found in grid.")
            gdf = None
        return gdf

    @property
    def basins_highres(self):
        """Returns a high resolution basin(s) geometry."""
        if "basins_highres" in self.geoms:
            gdf = self.geoms["basins_highres"]
        else:
            gdf = self.basins
        return gdf

    @property
    def rivers(self):
        """Return a river geometry as a geopandas.GeoDataFrame.

        If available, the stream order and upstream area values are added to
        the geometry properties.
        """
        if "rivers" in self.geoms:
            gdf = self.geoms["rivers"]
        elif self._MAPS["rivmsk"] in self.grid:
            rivmsk = self.grid[self._MAPS["rivmsk"]].values != 0
            # Check if there are river cells in the model before continuing
            if np.any(rivmsk):
                # add stream order 'strord' column
                strord = self.flwdir.stream_order(mask=rivmsk)
                feats = self.flwdir.streams(mask=rivmsk, strord=strord)
                gdf = gpd.GeoDataFrame.from_features(feats)
                gdf.crs = pyproj.CRS.from_user_input(self.crs)
                self.set_geoms(gdf, name="rivers")
        else:
            self.logger.warning("No river cells detected in the selected basin.")
            gdf = None
        return gdf

    ## WFLOW specific modification (clip for now) methods

    def clip_grid(
        self,
        region,
        buffer=0,
        align=None,
        crs=4326,
    ):
        """Clip grid to subbasin.

        Parameters
        ----------
        region : dict
            See :meth:`models.wflow.WflowModel.setup_basemaps`
        buffer : int, optional
            Buffer around subbasin in number of pixels, by default 0
        align : float, optional
            Align bounds of region to raster with resolution <align>, by default None
        crs: int, optional
            Default crs of the grid to clip.

        Returns
        -------
        xarray.DataSet
            Clipped grid.
        """
        basins_name = self._MAPS["basins"]
        flwdir_name = self._MAPS["flwdir"]

        kind, region = hydromt.workflows.parse_region(region, logger=self.logger)
        # translate basin and outlet kinds to geom
        geom = region.get("geom", None)
        bbox = region.get("bbox", None)
        if kind in ["basin", "outlet", "subbasin"]:
            # supply bbox to avoid getting basin bounds first when clipping subbasins
            if kind == "subbasin" and bbox is None:
                region.update(bbox=self.bounds)
            geom, _ = hydromt.workflows.get_basin_geometry(
                ds=self.grid,
                logger=self.logger,
                kind=kind,
                basins_name=basins_name,
                flwdir_name=flwdir_name,
                **region,
            )
        # clip based on subbasin args, geom or bbox
        if geom is not None:
            ds_grid = self.grid.raster.clip_geom(geom, align=align, buffer=buffer)
            ds_grid.coords["mask"] = ds_grid.raster.geometry_mask(geom)
            ds_grid[basins_name] = ds_grid[basins_name].where(
                ds_grid.coords["mask"], self.grid[basins_name].raster.nodata
            )
            ds_grid[basins_name].attrs.update(
                _FillValue=self.grid[basins_name].raster.nodata
            )
        elif bbox is not None:
            ds_grid = self.grid.raster.clip_bbox(bbox, align=align, buffer=buffer)

        # Update flwdir grid and geoms
        if self.crs is None and crs is not None:
            self.set_crs(crs)

        self._grid = xr.Dataset()
        self.set_grid(ds_grid)

        # add pits at edges after clipping
        self._flwdir = None  # make sure old flwdir object is removed
        self.grid[self._MAPS["flwdir"]].data = self.flwdir.to_array("ldd")

        # Reinitiliase geoms and re-create basins/rivers
        self._geoms = dict()
        # self.basins
        # self.rivers
        # now geoms links to geoms which does not exist in every hydromt version
        # remove when updating wflow to new objects
        # Basin shape
        basins = (
            self.grid[basins_name].raster.vectorize().set_index("value").sort_index()
        )
        basins.index.name = basins_name
        self.set_geoms(basins, name="basins")

        rivmsk = self.grid[self._MAPS["rivmsk"]].values != 0
        # Check if there are river cells in the model before continuing
        if np.any(rivmsk):
            # add stream order 'strord' column
            strord = self.flwdir.stream_order(mask=rivmsk)
            feats = self.flwdir.streams(mask=rivmsk, strord=strord)
            gdf = gpd.GeoDataFrame.from_features(feats)
            gdf.crs = pyproj.CRS.from_user_input(self.crs)
            self.set_geoms(gdf, name="rivers")

        # Update reservoir and lakes
        remove_reservoir = False
        if self._MAPS["resareas"] in self.grid:
            reservoir = self.grid[self._MAPS["resareas"]]
            if not np.any(reservoir > 0):
                remove_reservoir = True
                remove_maps = [
                    self._MAPS["resareas"],
                    self._MAPS["reslocs"],
                    "ResSimpleArea",
                    "ResDemand",
                    "ResTargetFullFrac",
                    "ResTargetMinFrac",
                    "ResMaxRelease",
                    "ResMaxVolume",
                ]
                self._grid = self.grid.drop_vars(remove_maps)

        remove_lake = False
        if self._MAPS["lakeareas"] in self.grid:
            lake = self.grid[self._MAPS["lakeareas"]]
            if not np.any(lake > 0):
                remove_lake = True
                remove_maps = [
                    self._MAPS["lakeareas"],
                    self._MAPS["lakelocs"],
                    "LinkedLakeLocs",
                    "LakeStorFunc",
                    "LakeOutflowFunc",
                    "LakeArea",
                    "LakeAvgLevel",
                    "LakeAvgOut",
                    "LakeThreshold",
                    "Lake_b",
                    "Lake_e",
                ]
                self._grid = self.grid.drop_vars(remove_maps)

            # Update tables
            ids = np.unique(lake)
            self._tables = {
                k: v
                for k, v in self.tables.items()
                if not any([str(x) in k for x in ids])
            }

        # Update config
        # Remove the absolute path and if needed remove lakes and reservoirs
        if remove_reservoir:
            # change reservoirs = true to false
            self.set_config("model.reservoirs", False)
            # remove states
            if self.get_config("state.lateral.river.reservoir") is not None:
                del self.config["state"]["lateral"]["river"]["reservoir"]

        if remove_lake:
            # change lakes = true to false
            self.set_config("model.lakes", False)
            # remove states
            if self.get_config("state.lateral.river.lake") is not None:
                del self.config["state"]["lateral"]["river"]["lake"]

    def clip_forcing(self, crs=4326, **kwargs):
        """Return clippped forcing for subbasin.

        Returns
        -------
        xarray.DataSet
            Clipped forcing.

        """
        if len(self.forcing) > 0:
            self.logger.info("Clipping NetCDF forcing..")
            ds_forcing = xr.merge(self.forcing.values()).raster.clip_bbox(
                self.grid.raster.bounds
            )
            self.set_forcing(ds_forcing)

    def clip_states(self, crs=4326, **kwargs):
        """Return clippped states for subbasin.

        Returns
        -------
        xarray.DataSet
            Clipped states.
        """
        if len(self.states) > 0:
            self.logger.info("Clipping NetCDF states..")
            ds_states = xr.merge(self.states.values()).raster.clip_bbox(
                self.grid.raster.bounds
            )
            # Check for reservoirs/lakes presence in the clipped model
            remove_maps = []
            if self._MAPS["resareas"] not in self.grid:
                if "volume_reservoir" in ds_states:
                    remove_maps.extend(["volume_reservoir"])
            if self._MAPS["lakeareas"] not in self.grid:
                if "waterlevel_lake" in ds_states:
                    remove_maps.extend(["waterlevel_lake"])
            ds_states = ds_states.drop_vars(remove_maps)
            self.set_states(ds_states)<|MERGE_RESOLUTION|>--- conflicted
+++ resolved
@@ -4032,11 +4032,7 @@
 
         The function requires data that contains information about the location of the
         irrigated areas (``irrigated_area_fn``). This, combined with the wflow landuse
-<<<<<<< HEAD
-        map that contains classes for cropland (``cropland_class``) and optionnally for
-=======
-        map that contains classes for cropland (``cropland_class) and optionally for
->>>>>>> 3882a5e4
+        map that contains classes for cropland (``cropland_class``) and optionally for
         paddy (rice) (``paddy_class``), determines which locations are considered to be
         paddy irrigation, and which locations are considered to be non-paddy irrigation.
 
@@ -4174,7 +4170,7 @@
 
         The function requires data that contains information about the location of the
         irrigated areas (``irrigated_area_fn``). This, combined with the wflow landuse
-        map that contains classes for cropland (``cropland_class``) and optionnally for
+        map that contains classes for cropland (``cropland_class``) and optionally for
         paddy (rice) (``paddy_class``), determines which locations are considered to be
         paddy irrigation, and which locations are considered to be non-paddy irrigation.
 
