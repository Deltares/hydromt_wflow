"""Implement Wflow model class."""

# Implement model class following model API

import glob
import logging
import os
from os.path import basename, dirname, isdir, isfile, join
from pathlib import Path
from typing import Any, Dict, List

import geopandas as gpd
import hydromt
import numpy as np
import pandas as pd
import pyflwdir
import pyproj
import shapely
import tomlkit
import xarray as xr
from dask.diagnostics import ProgressBar
from hydromt import hydromt_step
from hydromt._typing import NoDataStrategy
from hydromt.gis import flw
from hydromt.model import Model
from hydromt.model.processes.basin_mask import get_basin_geometry
from hydromt.model.processes.region import (
    _parse_region_value,
)

import hydromt_wflow.utils as utils
from hydromt_wflow import workflows
from hydromt_wflow.components import (
    StaticmapsComponent,
    WflowConfigComponent,
    WflowStatesComponent,
)
from hydromt_wflow.naming import _create_hydromt_wflow_mapping_sbm

__all__ = ["WflowModel"]
__hydromt_eps__ = ["WflowModel"]  # core entrypoints
logger = logging.getLogger(__name__)


class WflowModel(Model):
    """Read or Write a wflow model.

    Parameters
    ----------
    root : str, optional
        Model root, by default None (current working directory)
    config_filename : str, optional
        A path relative to the root where the configuration file will
        be read and written if user does not provide a path themselves.
        By default "wflow_sbm.toml"
    mode : {'r','r+','w'}, optional
        read/append/write mode, by default "w"
    data_libs : list[str] | str, optional
        List of data catalog configuration files, by default None
    **catalog_keys:
        Additional keyword arguments to be passed down to the DataCatalog.
    """

    name: str = "wflow"

    _MODEL_VERSION = None
    # TODO supported model version should be filled by the plugins
    # e.g. _MODEL_VERSION = ">=1.0, <1.1

    _GEOMS = {}
    _DATADIR = utils.DATADIR
    _CATALOGS = join(_DATADIR, "parameters_data.yml")

    def __init__(
        self,
        root: str | None = None,
        config_filename: str = "wflow_sbm.toml",
        mode: str = "w",
        data_libs: list[str] | str | None = None,
        **catalog_keys,
    ):
        # Define components when they are implemented
        # This is when config_fn should be able to be passed to ConfigComponent later
        components = {
<<<<<<< HEAD
            "config": config_component,
            "staticmaps": staticmaps_component,
            "states": WflowStatesComponent(self, region_component="staticmaps"),
=======
            "config": WflowConfigComponent(
                self,
                filename=str(config_filename),
                default_template_filename=join(
                    self._DATADIR, "wflow", "wflow_sbm.toml"
                ),
            ),
            "staticmaps": StaticmapsComponent(self),
>>>>>>> 342bab96
        }

        super().__init__(
            root,
            components=components,
            mode=mode,
            region_component="staticmaps",  # change when GridComponent is implemented
            data_libs=data_libs,
            **catalog_keys,
        )

        # wflow specific
        self._flwdir = None
        self.data_catalog.from_yml(self._CATALOGS)

        # Supported Wflow.jl version
        logger.info("Supported Wflow.jl version v1+")
        # hydromt mapping and wflow variable names
        self._MAPS, self._WFLOW_NAMES = _create_hydromt_wflow_mapping_sbm(
            self.config.data
        )

    # Properties
    @property
    def config(self) -> WflowConfigComponent:
        """Return the config component."""
        return self.components["config"]

    @property
    def staticmaps(self) -> StaticmapsComponent:
        """Return the staticmaps component."""
        return self.components["staticmaps"]

    # SETUP METHODS
    @hydromt_step
    def setup_config(self, data: Dict[str, Any]):
        """Set the config dictionary at key(s) with values.

        Parameters
        ----------
        data : Dict[str, Any]
            A dictionary with the values to be set. keys can be dotted like in
            :py:meth:`~hydromt_wflow.components.config.WflowConfigComponent.set`

        Examples
        --------
        Setting data as a nested dictionary::


            >> self.setup_config({'a': 1, 'b': {'c': {'d': 2}}})
            >> self.config.data
            {'a': 1, 'b': {'c': {'d': 2}}}

        Setting data using dotted notation::

            >> self.setup_config({'a.d.f.g': 1, 'b': {'c': {'d': 2}}})
            >> self.config.data
            {'a': {'d':{'f':{'g': 1}}}, 'b': {'c': {'d': 2}}}

        """
        self.config.update(data)

    @hydromt_step
    def setup_basemaps(
        self,
        region: Dict,
        hydrography_fn: str | xr.Dataset,
        basin_index_fn: str | xr.Dataset | None = None,
        res: float | int = 1 / 120.0,
        upscale_method: str = "ihu",
        output_names: Dict = {
            "basin__local_drain_direction": "local_drain_direction",
            "subbasin_location__count": "subcatchment",
            "land_surface__slope": "land_slope",
        },
    ):
        """
        Build the DEM and flow direction for a Wflow model.

        Setup basemaps sets the `region` of interest and `res`
        (resolution in degrees) of the model.
        All DEM and flow direction related maps are then build.

        We strongly recommend using the region types ``basin`` or ``subbasin`` to build
        a wflow model. If you know what you are doing, you can also use the ``bbox``
        region type (e.g for an island) with the bbox coordinates in EPSG 4326 or the
        ``geom`` region type (e.g. basin polygons have been pre-processed and match
        EXACTLY with ``hydrography_fn``).

        E.g. of `region` argument for a subbasin based on a point and snapped using
        upstream area threshold in `hydrography_fn`, where the maximum boundary box of
        the output subbasin is known:
        region = {'subbasin': [x,y], 'uparea': 10, 'bounds': [xmin, ymin, xmax, ymax]}

        (Sub)Basin delineation is done using hydromt.workflows.get_basin_geometry
        method. Because the delineation is computed from the flow direction data in
        memory, to avoid memory error when using large datasets in `hydrography_fn`, the
        user can either supply 'bounds' in `region` or a basin index dataset in
        `basin_index_fn` to limit the flow direction data to the region of interest.
        The basin index dataset is a GeoDataframe containing either basins polygons or
        bounding boxes of basin boundaries. To select the correct basins, basin ID
        'basins' in `hydrography_fn` and `basin_index_fn` should match.

        If the model resolution is larger than the source data resolution,
        the flow direction is upscaled using the `upscale_method`, by default the
        Iterative Hydrography Upscaling (IHU).

        The default `hydrography_fn` is "merit_hydro"
        (`MERIT hydro <http://hydro.iis.u-tokyo.ac.jp/~yamadai/MERIT_Hydro/index.html>`_
        at 3 arcsec resolution).
        Alternative sources include "merit_hydro_1k" at 30 arcsec resolution.
        Users can also supply their own elevation and flow direction data
        in any CRS and not only EPSG:4326. The ArcGIS D8 convention is supported
        (see also `PyFlwDir documentation
        <https://deltares.github.io/pyflwdir/latest/_examples/flwdir.html>`).

        Note that in order to define the region, using points or bounding box,
        the coordinates of the points / bounding box
        should be in the same CRS than the hydrography data.
        The wflow model will then also be in the same CRS than the
        hydrography data in order to avoid assumptions and reprojection errors.
        If the user wishes to use a different CRS,
        we recommend first to reproject the hydrography data separately,
        before calling hydromt build.
        You can find examples on how to reproject or prepare hydrography data in the
        `prepare flow directions example notebook
        <https://deltares.github.io/hydromt_wflow/latest/_examples/prepare_ldd.html>`_.

        Adds model layers:

        * **local_drain_direction** map: flow direction in LDD format [-]
        * **subcatchment** map: basin ID map [-]
        * **meta_upstream_area** map: upstream area [km2]
        * **meta_streamorder** map: Strahler stream order [-]
        * **land_elevation** map: average elevation [m+REF]
        * **meta_subgrid_elevation** map: subgrid outlet elevation [m+REF]
        * **land_slope** map: average land surface slope [m/m]
        * **basins** geom: basins boundary vector
        * **region** geom: region boundary vector

        Parameters
        ----------
        region : dict
            Dictionary describing region of interest.
            See :py:meth:`hydromt.workflows.basin_mask.parse_region()` for all options
        hydrography_fn : str, xarray.Dataset
            Name of RasterDataset source for basemap parameters.

            * Required variables: 'flwdir' [LLD or D8 or NEXTXY], 'elevtn' [m+REF]

            * Required variables if used with `basin_index_fn`: 'basins' [-]

            * Required variables if used for snapping in `region`: 'uparea' [km2],
                'strord' [-]

            * Optional variables: 'lndslp' [m/m], 'mask' [bool]
        basin_index_fn : str, geopandas.GeoDataFrame, optional
            Name of GeoDataFrame source for basin_index data linked to hydrography_fn.

            * Required variables: 'basid' [-]
        res : float, optional
            Output model resolution
        upscale_method : {'ihu', 'eam', 'dmm'}, optional
            Upscaling method for flow direction data, by default 'ihu'.
        output_names : dict, optional
            Dictionary with output names that will be used in the model netcdf input
            files. Users should provide the Wflow.jl variable name followed by the name
            in the netcdf file.

        See Also
        --------
        hydromt.workflows.parse_region
        hydromt.workflows.get_basin_geometry
        workflows.hydrography
        workflows.topography
        """
        logger.info("Preparing base hydrography basemaps.")
        # update self._MAPS and self._WFLOW_NAMES with user defined output names
        self._update_naming(output_names)
        # retrieve global data (lazy!)
        ds_org = self.data_catalog.get_rasterdataset(hydrography_fn)

        # Check on resolution (degree vs meter) depending on ds_org res/crs
        scale_ratio = int(np.round(res / ds_org.raster.res[0]))
        if scale_ratio < 1:
            raise ValueError(
                f"The model resolution {res} should be \
larger than the {hydrography_fn} resolution {ds_org.raster.res[0]}"
            )
        if ds_org.raster.crs.is_geographic:
            if res > 1:  # 111 km
                raise ValueError(
                    f"The model resolution {res} should be smaller than 1 degree \
(111km) for geographic coordinate systems. "
                    "Make sure you provided res in degree rather than in meters."
                )

        # get basin geometry and clip data
        kind = next(iter(region))
        xy = None
        if kind in ["basin", "subbasin"]:
            # parse_region_basin does not return xy, only geom...
            # should be fixed in core
            region_kwargs = _parse_region_value(
                region.pop(kind),
                data_catalog=self.data_catalog,
            )
            region_kwargs.update(region)
            if basin_index_fn is not None:
                bas_index = self.data_catalog.get_source(basin_index_fn)
            else:
                bas_index = None
            geom, xy = get_basin_geometry(
                ds=ds_org,
                kind=kind,
                basin_index=bas_index,
                **region,
            )
        elif kind == "bbox":
            logger.warning(
                "Kind 'bbox' for the region is not recommended as it can lead "
                "to mistakes in the catchment delineation. Use carefully."
            )
            geom = hydromt.processes.region.parse_region_bbox(region)
        elif kind == "geom":
            logger.warning(
                "Kind 'geom' for the region is not recommended as it can lead "
                "to mistakes in the catchment delineation. Use carefully."
            )
            geom = hydromt.processes.region.parse_region_geom(region)
        else:
            raise ValueError(
                f"wflow region kind not understood or supported: {kind}. "
                "Use 'basin', 'subbasin', 'bbox' or 'geom'."
            )

        if geom is not None and geom.crs is None:
            raise ValueError("wflow region geometry has no CRS")

        # Set the basins geometry
        ds_org = ds_org.raster.clip_geom(geom, align=res, buffer=10)
        ds_org.coords["mask"] = ds_org.raster.geometry_mask(geom)
        logger.debug("Adding basins vector to geoms.")

        # Set name based on scale_factor
        if scale_ratio != 1:
            self.set_geoms(geom, name="basins_highres")

        # setup hydrography maps and set staticmap attribute with renamed maps
        ds_base, _ = workflows.hydrography(
            ds=ds_org,
            res=res,
            xy=xy,
            upscale_method=upscale_method,
            logger=logger,
        )
        # Rename and add to grid
        # rename idx_out coords
        if "idx_out" in ds_base:
            ds_base = ds_base.rename({"idx_out": "meta_subgrid_outlet_idx"})
        rmdict = {k: self._MAPS.get(k, k) for k in ds_base.data_vars}
        self.set_grid(ds_base.rename(rmdict))
        # update config
        # skip adding elevtn to config as it will only be used if floodplain 2d are on
        rmdict = {k: v for k, v in rmdict.items() if k != "elevtn"}
        self._update_config_variable_name(ds_base.rename(rmdict).data_vars, None)
        # Call basins once to set it
        self.basins

        # setup topography maps
        ds_topo = workflows.topography(
            ds=ds_org, ds_like=self.grid, method="average", logger=logger
        )
        rmdict = {k: self._MAPS.get(k, k) for k in ds_topo.data_vars}
        self.set_grid(ds_topo.rename(rmdict))
        # update config
        # skip adding elevtn to config as it will only be used if floodplain 2d are on
        rmdict = {k: v for k, v in rmdict.items() if k != "elevtn"}
        self._update_config_variable_name(ds_topo.rename(rmdict).data_vars)
        # set basin geometry
        logger.debug("Adding region vector to geoms.")
        self.set_geoms(self.region, name="region")

        # update toml for degree/meters if needed
        if ds_base.raster.crs.is_projected:
            self.set_config("model.cell_length_in_meter__flag", True)

    @hydromt_step
    def setup_rivers(
        self,
        hydrography_fn: str | xr.Dataset,
        river_geom_fn: str | gpd.GeoDataFrame | None = None,
        river_upa: float = 30,
        rivdph_method: str = "powlaw",
        slope_len: float = 2e3,
        min_rivlen_ratio: float = 0.0,
        min_rivdph: float = 1,
        min_rivwth: float = 30,
        smooth_len: float = 5e3,
        rivman_mapping_fn: str
        | Path
        | pd.DataFrame = "roughness_river_mapping_default",
        elevtn_map: str = "land_elevation",
        river_routing: str = "kinematic-wave",
        connectivity: int = 8,
        strord_name: str = "meta_streamorder",
        output_names: Dict = {
            "river_location__mask": "river_mask",
            "river__length": "river_length",
            "river__width": "river_width",
            "river_bank_water__depth": "river_depth",
            "river__slope": "river_slope",
            "river_water_flow__manning_n_parameter": "river_manning_n",
            "river_bank_water__elevation": "river_bank_elevation",
        },
    ):
        """
        Set all river parameter maps.

        The river mask is defined by all cells with a minimum upstream area threshold
        ``river_upa`` [km2].

        The river length is defined as the distance from the subgrid outlet pixel to
        the next upstream subgrid outlet pixel. The ``min_rivlen_ratio`` is the minimum
        global river length to avg. cell resolution ratio and is used as a threshold in
        window based smoothing of river length.

        The river slope is derived from the subgrid elevation difference between pixels
        at a half distance ``slope_len`` [m] up-
        and downstream from the subgrid outlet pixel.

        The river manning roughness coefficient is derived based on reclassification
        of the streamorder map using a lookup table ``rivman_mapping_fn``.

        The river width is derived from the nearest river segment in ``river_geom_fn``.
        Data gaps are filled by the nearest valid upstream value and averaged along
        the flow directions over a length ``smooth_len`` [m]

        The river depth can be directly derived from ``river_geom_fn`` property or
        calculated using the ``rivdph_method``, by default powlaw:
        h = hc*Qbf**hp, which is based on qbankfull discharge from the nearest river
        segment in ``river_geom_fn`` and takes optional arguments for the hc
        (default = 0.27) and hp (default = 0.30) parameters. For other methods see
        :py:meth:`hydromt.workflows.river_depth`.

        If ``river_routing`` is set to "local-inertial", the bankfull elevation map
        can be conditioned based on the average cell elevation ("land_elevation")
        or subgrid outlet pixel elevation ("meta_subgrid_elevation").
        The subgrid elevation might provide a better representation
        of the river elevation profile, however in combination with
        local-inertial land routing (see :py:meth:`setup_floodplains`)
        the subgrid elevation will likely overestimate the floodplain storage capacity.
        Note that the same input elevation map should be used for river bankfull
        elevation and land elevation when using local-inertial land routing.

        Adds model layers:

        * **wflow_river** map: river mask [-]
        * **river_length** map: river length [m]
        * **river_width** map: river width [m]
        * **river_depth** map: bankfull river depth [m]
        * **river_slope** map: river slope [m/m]
        * **river_manning_n** map: Manning coefficient for river cells [s.m^1/3]
        * **rivers** geom: river vector based on wflow_river mask
        * **river_bank_elevation** map: hydrologically conditioned elevation [m+REF]

        Parameters
        ----------
        hydrography_fn : str, Path, xarray.Dataset
            Name of RasterDataset source for hydrography data.
            Must be same as setup_basemaps for consistent results.

            * Required variables: 'flwdir' [LLD or D8 or NEXTXY], 'uparea' [km2],
              'elevtn'[m+REF]
            * Optional variables: 'rivwth' [m], 'qbankfull' [m3/s]
        river_geom_fn : str, Path, geopandas.GeoDataFrame, optional
            Name of GeoDataFrame source for river data.

            * Required variables: 'rivwth' [m], 'rivdph' [m] or 'qbankfull' [m3/s]
        river_upa : float, optional
            Minimum upstream area threshold for the river map [km2]. By default 30.0
        slope_len : float, optional
            Length over which the river slope is calculated [km]. By default 2.0
        min_rivlen_ratio: float, optional
            Ratio of cell resolution used minimum length threshold in a moving
            window based smoothing of river length, by default 0.0
            The river length smoothing is skipped if `min_riverlen_ratio` = 0.
            For details about the river length smoothing,
            see :py:meth:`pyflwdir.FlwdirRaster.smooth_rivlen`
        rivdph_method : {'gvf', 'manning', 'powlaw'}
            see :py:meth:`hydromt.workflows.river_depth` for details, by default \
                "powlaw"
        river_routing : {'kinematic-wave', 'local-inertial'}
            Routing methodology to be used, by default "kinematic-wave".
        smooth_len : float, optional
            Length [m] over which to smooth the output river width and depth,
            by default 5e3
        min_rivdph : float, optional
            Minimum river depth [m], by default 1.0
        min_rivwth : float, optional
            Minimum river width [m], by default 30.0
        elevtn_map : str, optional
            Name of the elevation map in the current WflowModel.grid.
            By default "land_elevation"
        output_names : dict, optional
            Dictionary with output names that will be used in the model netcdf input
            files. Users should provide the Wflow.jl variable name followed by the name
            in the netcdf file.

        See Also
        --------
        workflows.river_bathymetry
        hydromt.workflows.river_depth
        pyflwdir.FlwdirRaster.river_depth
        setup_floodplains
        """
        logger.info("Preparing river maps.")
        # update self._MAPS and self._WFLOW_NAMES with user defined output names
        self._update_naming(output_names)
        # check for streamorder
        if self._MAPS["strord"] not in self.grid:
            if strord_name not in self.grid:
                raise ValueError(
                    f"Streamorder map {strord_name} not found in grid. "
                    "Please run setup_basemaps or update the strord_name argument."
                )
            else:
                self._MAPS["strord"] = strord_name

        # Check that river_upa threshold is bigger than the maximum uparea in the grid
        if river_upa > float(self.grid[self._MAPS["uparea"]].max()):
            raise ValueError(
                f"river_upa threshold {river_upa} should be larger than the maximum \
uparea in the grid {float(self.grid[self._MAPS['uparea']].max())} in order to create \
river cells."
            )

        rivdph_methods = ["gvf", "manning", "powlaw"]
        if rivdph_method not in rivdph_methods:
            raise ValueError(f'"{rivdph_method}" unknown. Select from {rivdph_methods}')

        routing_options = ["kinematic-wave", "local-inertial"]
        if river_routing not in routing_options:
            raise ValueError(
                f'river_routing="{river_routing}" unknown. \
Select from {routing_options}.'
            )

        # read data
        ds_hydro = self.data_catalog.get_rasterdataset(
            hydrography_fn, geom=self.region, buffer=10
        )
        ds_hydro.coords["mask"] = ds_hydro.raster.geometry_mask(self.region)

        # get rivmsk, rivlen, rivslp
        # read model maps and revert wflow to hydromt map names
        inv_rename = {v: k for k, v in self._MAPS.items() if v in self.grid}
        ds_riv = workflows.river(
            ds=ds_hydro,
            ds_model=self.grid.rename(inv_rename),
            river_upa=river_upa,
            slope_len=slope_len,
            channel_dir="up",
            min_rivlen_ratio=min_rivlen_ratio,
            logger=logger,
        )[0]

        ds_riv["rivmsk"] = ds_riv["rivmsk"].assign_attrs(
            river_upa=river_upa, slope_len=slope_len, min_rivlen_ratio=min_rivlen_ratio
        )
        dvars = ["rivmsk", "rivlen", "rivslp"]
        rmdict = {k: self._MAPS.get(k, k) for k in dvars}
        self.set_grid(ds_riv[dvars].rename(rmdict))
        # update config
        for dvar in dvars:
            if dvar == "rivmsk":
                self._update_config_variable_name(self._MAPS[dvar], data_type=None)
            else:
                self._update_config_variable_name(self._MAPS[dvar])

        # TODO make separate workflows.river_manning  method
        # Make river_manning_n map from csv file with mapping
        # between streamorder and river_manning_n value
        strord = self.grid[self._MAPS["strord"]].copy()
        df = self.data_catalog.get_dataframe(rivman_mapping_fn)
        # max streamorder value above which values get the same river_manning_n value
        max_str = df.index[-2]
        nodata = df.index[-1]
        # if streamorder value larger than max_str, assign last value
        strord = strord.where(strord <= max_str, max_str)
        # handle missing value (last row of csv is mapping of missing values)
        strord = strord.where(strord != strord.raster.nodata, nodata)
        strord.raster.set_nodata(nodata)
        ds_nriver = workflows.landuse(
            da=strord,
            ds_like=self.grid,
            df=df,
            logger=logger,
        )
        rmdict = {k: self._MAPS.get(k, k) for k in ds_nriver.data_vars}
        self.set_grid(ds_nriver.rename(rmdict))
        # update config
        self._update_config_variable_name(ds_nriver.rename(rmdict).data_vars)

        # get rivdph, rivwth
        # while we still have setup_riverwidth one can skip river_bathymetry here
        # TODO make river_geom_fn required after removing setup_riverwidth
        if river_geom_fn is not None:
            gdf_riv = self.data_catalog.get_geodataframe(
                river_geom_fn, geom=self.region
            )
            # reread model data to get river maps
            inv_rename = {v: k for k, v in self._MAPS.items() if v in self.grid}
            ds_riv1 = workflows.river_bathymetry(
                ds_model=self.grid.rename(inv_rename),
                gdf_riv=gdf_riv,
                method=rivdph_method,
                smooth_len=smooth_len,
                min_rivdph=min_rivdph,
                min_rivwth=min_rivwth,
                logger=logger,
            )
            rmdict = {k: self._MAPS.get(k, k) for k in ds_riv1.data_vars}
            self.set_grid(ds_riv1.rename(rmdict))
            # update config
            self._update_config_variable_name(ds_riv1.rename(rmdict).data_vars)

        logger.debug("Adding rivers vector to geoms.")
        self.geoms.pop("rivers", None)  # remove old rivers if in geoms
        self.rivers  # add new rivers to geoms

        # Add hydrologically conditioned elevation map for the river, if required
        logger.debug(f'Update wflow config model.river_routing="{river_routing}"')
        self.set_config("model.river_routing", river_routing)
        if river_routing == "local-inertial":
            postfix = {
                "land_elevation": "_avg",
                "meta_subgrid_elevation": "_subgrid",
            }.get(elevtn_map, "")
            name = f"river_bank_elevation{postfix}"
            # Check if users wanted a specific name for the hydrodem
            hydrodem_var = self._WFLOW_NAMES.get(self._MAPS["hydrodem"])
            if hydrodem_var in output_names:
                name = output_names[hydrodem_var]
            self._update_naming({hydrodem_var: name})

            ds_out = flw.dem_adjust(
                da_flwdir=self.grid[self._MAPS["flwdir"]],
                da_elevtn=self.grid[elevtn_map],
                da_rivmsk=self.grid[self._MAPS["rivmsk"]],
                flwdir=self.flwdir,
                connectivity=connectivity,
                river_d8=True,
                logger=logger,
            ).rename(name)
            self.set_grid(ds_out)

            # update toml model.river_routing
            self._update_config_variable_name(name)

    @hydromt_step
    def setup_floodplains(
        self,
        hydrography_fn: str | xr.Dataset,
        floodplain_type: str,
        ### Options for 1D floodplains
        river_upa: float | None = None,
        flood_depths: List = [0.5, 1.0, 1.5, 2.0, 2.5, 3.0, 4.0, 5.0],
        ### Options for 2D floodplains
        elevtn_map: str = "land_elevation",
        connectivity: int = 4,
        output_names: Dict = {
            "floodplain_water__sum_of_volume-per-depth": "floodplain_volume",
            "river_bank_elevation": "river_bank_elevation_avg_D4",
        },
    ):
        """
        Add floodplain information to the model schematisation.

        The user can define what type of floodplains are required (1D or 2D),
        through the ``floodplain_type`` argument.

        If ``floodplain_type`` is set to "1d", a floodplain profile is derived for every
        river cell. It adds a map with floodplain volume per flood depth,
        which is used in the wflow 1D floodplain schematisation.

        Note, it is important to use the same river uparea value as used in the
        :py:meth:`setup_rivers` method.

        If ``floodplain_type`` is set to "2d", this component adds
        a hydrologically conditioned elevation (river_bank_elevation) map for
        land routing (local-inertial). For this options, landcells need to be
        conditioned to D4 flow directions otherwise pits may remain in the land cells.

        The conditioned elevation can be based on the average cell elevation
        ("land_elevation") or subgrid outlet pixel elevation ("meta_subgrid_elevation").
        Note that the subgrid elevation will likely overestimate
        the floodplain storage capacity.

        Additionally, note that the same input elevation map should be used for river
        bankfull elevation and land elevation when using local-inertial land routing.

        Requires :py:meth:`setup_rivers` to be executed beforehand
        (with ``river_routing`` set to "local-inertial").

        Adds model layers:

        * **floodplain_volume** map: map with floodplain volumes, has flood depth as \
            third dimension [m3] (for 1D floodplains)
        * **river_bank_elevation** map: hydrologically conditioned elevation [m+REF]
          (for 2D floodplains)

        Parameters
        ----------
        floodplain_type: {"1d", "2d"}
            Option defining the type of floodplains, see below what arguments
            are related to the different floodplain types
        hydrography_fn : str, Path, xarray.Dataset
            Name of RasterDataset source for hydrography data. Must be same as
            setup_basemaps for consistent results.

            * Required variables: ['flwdir', 'uparea', 'elevtn']
        river_upa : float, optional
            (1D floodplains) minimum upstream area threshold for drain in the HAND.
            Optional value, as it is inferred from the grid metadata,
            to be consistent with setup_rivers.
        flood_depths : tuple of float, optional
            (1D floodplains) flood depths at which a volume is derived.
            By default [0.5, 1.0, 1.5, 2.0, 2.5, 3.0, 4.0, 5.0]

        elevtn_map: {"land_elevation", "meta_subgrid_elevation"}
            (2D floodplains) Name of staticmap to hydrologically condition.
            By default "land_elevation"
        output_names : dict, optional
            Dictionary with output names that will be used in the model netcdf input
            files. Users should provide the Wflow.jl variable name followed by the name
            in the netcdf file.

        See Also
        --------
        workflows.river_floodplain_volume
        hydromt.flw.dem_adjust
        pyflwdir.FlwdirRaster.dem_adjust
        setup_rivers
        """
        if self.get_config("model.river_routing") != "local-inertial":
            raise ValueError(
                "Floodplains (1d or 2d) are currently only supported with \
local inertial river routing"
            )
        # update self._MAPS and self._WFLOW_NAMES with user defined output names
        var = "floodplain_water__sum_of_volume-per-depth"
        if var in output_names:
            self._update_naming({var: output_names[var]})

        r_list = ["1d", "2d"]
        if floodplain_type not in r_list:
            raise ValueError(
                f'river_routing="{floodplain_type}" unknown. Select from {r_list}.'
            )

        # Adjust settings based on floodplain_type selection
        if floodplain_type == "1d":
            floodplain_1d = True
            land_routing = "kinematic-wave"

            if not hasattr(pyflwdir.FlwdirRaster, "ucat_volume"):
                logger.warning("This method requires pyflwdir >= 0.5.6")
                return

            logger.info("Preparing 1D river floodplain_volume map.")

            # read data
            ds_hydro = self.data_catalog.get_rasterdataset(
                hydrography_fn, geom=self.region, buffer=10
            )
            ds_hydro.coords["mask"] = ds_hydro.raster.geometry_mask(self.region)

            # try to get river uparea from grid, throw error if not specified
            # or when found but different from specified value
            new_river_upa = self.grid[self._MAPS["rivmsk"]].attrs.get(
                "river_upa", river_upa
            )
            if new_river_upa is None:
                raise ValueError(
                    "No value for `river_upa` specified, and the value cannot \
be inferred from the grid attributes"
                )
            elif new_river_upa != river_upa and river_upa is not None:
                raise ValueError(
                    f"Value specified for river_upa ({river_upa}) is different from \
the value found in the grid ({new_river_upa})"
                )
            logger.debug(f"Using river_upa value value of: {new_river_upa}")

            # get river floodplain volume
            inv_rename = {v: k for k, v in self._MAPS.items() if v in self.grid}
            da_fldpln = workflows.river_floodplain_volume(
                ds=ds_hydro,
                ds_model=self.grid.rename(inv_rename),
                river_upa=new_river_upa,
                flood_depths=flood_depths,
                logger=logger,
            )

            # check if the layer already exists, since overwriting with different
            # flood_depth values is not working properly if this is the case
            if self._MAPS["floodplain_volume"] in self.grid:
                logger.warning(
                    "Layer `floodplain_volume` already in grid, removing layer \
and `flood_depth` dimension to ensure correctly \
setting new flood_depth dimensions"
                )
                self._grid = self._grid.drop_dims("flood_depth")

            da_fldpln.name = self._MAPS["floodplain_volume"]
            self.set_grid(da_fldpln)
            self._update_config_variable_name(da_fldpln.name)

        elif floodplain_type == "2d":
            floodplain_1d = False
            land_routing = "local-inertial"

            if elevtn_map not in self.grid:
                raise ValueError(f'"{elevtn_map}" not found in grid')

            postfix = {
                "land_elevation": "_avg",
                "meta_subgrid_elevation": "_subgrid",
            }.get(elevtn_map, "")
            name = f"river_bank_elevation{postfix}_D{connectivity}"
            # Check if users wanted a specific name for the river_bank_elevation
            hydrodem_var = self._WFLOW_NAMES.get(self._MAPS["hydrodem"])
            lndelv_var = self._WFLOW_NAMES.get(self._MAPS["elevtn"])
            # river_bank_elevation is used for two wflow variables
            if hydrodem_var in output_names:
                name = output_names[hydrodem_var]
            self._update_naming(
                {
                    hydrodem_var: name,
                    lndelv_var: elevtn_map,
                }
            )
            logger.info(f"Preparing {name} map for land routing.")
            ds_out = flw.dem_adjust(
                da_flwdir=self.grid[self._MAPS["flwdir"]],
                da_elevtn=self.grid[elevtn_map],
                da_rivmsk=self.grid[self._MAPS["rivmsk"]],
                flwdir=self.flwdir,
                connectivity=connectivity,
                river_d8=True,
                logger=logger,
            ).rename(name)
            self.set_grid(ds_out)
            # Update the bankfull elevation map
            self.set_config("input.static.river_bank_water__elevation", name)
            # In this case river_bank_elevation is also used for the ground elevation?
            self.set_config(
                "input.static.land_surface_water_flow__ground_elevation", elevtn_map
            )

        # Update config
        logger.debug(
            f'Update wflow config model.floodplain_1d__flag="{floodplain_1d}"',
        )
        self.set_config("model.floodplain_1d__flag", floodplain_1d)
        logger.debug(f'Update wflow config model.land_routing="{land_routing}"')
        self.set_config("model.land_routing", land_routing)

        if floodplain_type == "1d":
            # Add states
            self.set_config(
                "state.floodplain_water__instantaneous_volume_flow_rate",
                "floodplain_instantaneous_q",
            )
            self.set_config(
                "state.floodplain_water__instantaneous_depth",
                "floodplain_instantaneous_h",
            )
            self.set_config(
                "state.land_surface_water__instantaneous_volume_flow_rate",
                "land_instantaneous_q",
            )
            # Remove local-inertial land states
            if (
                self.get_config(
                    "state.land_surface_water__x_component_of_instantaneous_volume_flow_rate"
                )
                is not None
            ):
                self.config["state"].pop(
                    "land_surface_water__x_component_of_instantaneous_volume_flow_rate",
                    None,
                )
            if (
                self.get_config(
                    "state.land_surface_water__y_component_of_instantaneous_volume_flow_rate"
                )
                is not None
            ):
                self.config["state"].pop(
                    "land_surface_water__y_component_of_instantaneous_volume_flow_rate",
                    None,
                )
            # Remove from output.netcdf_grid section
            if (
                self.get_config(
                    "output.netcdf_grid.variables.land_surface_water__x_component_of_instantaneous_volume_flow_rate"
                )
                is not None
            ):
                self.config["output"]["netcdf_grid"]["variables"].pop(
                    "land_surface_water__x_component_of_instantaneous_volume_flow_rate",
                    None,
                )
            if (
                self.get_config(
                    "output.netcdf_grid.variables.land_surface_water__y_component_of_instantaneous_volume_flow_rate"
                )
                is not None
            ):
                self.config["output"]["netcdf_grid"]["variables"].pop(
                    "land_surface_water__y_component_of_instantaneous_volume_flow_rate",
                    None,
                )
        else:
            # Add local-inertial land routing states
            self.set_config(
                "state.land_surface_water__x_component_of_instantaneous_volume_flow_rate",
                "land_instantaneous_qx",
            )
            self.set_config(
                "state.land_surface_water__y_component_of_instantaneous_volume_flow_rate",
                "land_instantaneous_qy",
            )
            # Remove kinematic-wave and 1d floodplain states
            if (
                self.get_config(
                    "state.land_surface_water__instantaneous_volume_flow_rate"
                )
                is not None
            ):
                self.config["state"].pop(
                    "land_surface_water__instantaneous_volume_flow_rate", None
                )
            if (
                self.get_config(
                    "state.floodplain_water__instantaneous_volume_flow_rate"
                )
                is not None
            ):
                self.config["state"].pop(
                    "floodplain_water__instantaneous_volume_flow_rate", None
                )
            if (
                self.get_config("state.floodplain_water__instantaneous_depth")
                is not None
            ):
                self.config["state"].pop("floodplain_water__instantaneous_depth", None)
            # Remove from output.netcdf_grid section
            if (
                self.get_config(
                    "output.netcdf_grid.variables.land_surface_water__instantaneous_volume_flow_rate"
                )
                is not None
            ):
                self.config["output"]["netcdf_grid"]["variables"].pop(
                    "land_surface_water__instantaneous_volume_flow_rate", None
                )

    @hydromt_step
    def setup_riverwidth(
        self,
        predictor: str = "discharge",
        fill: bool = False,
        fit: bool = False,
        min_wth: float = 1.0,
        precip_fn: str | xr.DataArray = "chelsa",
        climate_fn: str | xr.DataArray = "koppen_geiger",
        output_name: str = "river_width",
        **kwargs,
    ):
        """
        Set the river width parameter based on power-law relationship with a predictor.

        By default the riverwidth is estimated based on discharge as ``predictor``
        and used to set the riverwidth globally based on pre-defined power-law
        parameters per climate class. With ``fit`` set to True,
        the power-law relationships parameters are set on-the-fly.
        With ``fill`` set to True, the estimated river widths are only used
        to fill gaps in the observed data. Alternative ``predictor`` values
        are precip (accumulated precipitation) and uparea (upstream area).
        For these predictors values ``fit`` default to True.
        By default the predictor is based on discharge which is estimated through
        multiple linear regression with precipitation and upstream area
        per climate zone.

        * **river_width** map: river width [m]

        Parameters
        ----------
        predictor : {"discharge", "precip", "uparea"}
            Predictor used in the power-law equation: width = a * predictor ^ b.
            Discharge is based on multiple linear regression per climate zone.
            Precip is based on the 10x the daily average
            accumulated precipitation [m3/s].
            Uparea is based on the upstream area grid [km2].
            Other variables, e.g. bankfull discharge, can also be provided if present
            in the grid
        fill : bool, optional
            If True (default), use estimate to fill gaps, outliers and lake/res areas
            in observed width data (if present);
            if False, set all riverwidths based on predictor
            (automatic choice if no observations found)
        fit : bool, optional
            If True, the power-law parameters are fitted on the fly
            By default True for all but "discharge" predictor.
            A-priori derived parameters will be overwritten if True.
        a, b : float, optional kwarg
            Manual power-law parameters
        min_wth : float, optional
            Minimum river width, by default 1.0
        precip_fn : str, xarray.DataArray
            Source of long term precipitation grid if the predictor
            is set to 'discharge' or 'precip'. By default "chelsa".
        climate_fn: str, xarray.DataArray
            Source of long-term climate grid if the predictor is set to 'discharge'.
            By default "koppen_geiger".
        output_name : str
            The name of the output river__width map.
        """
        logger.warning(
            'The "setup_riverwidth" method has been deprecated \
and will soon be removed. '
            'You can now use the "setup_river" method for all river parameters.'
        )
        if self._MAPS["rivmsk"] not in self.grid:
            raise ValueError(
                "The setup_riverwidth method requires to run setup_river method first."
            )

        # update self._MAPS and self._WFLOW_NAMES with user defined output names
        wflow_var = "river__width"
        self._update_naming({wflow_var: output_name})

        # derive river width
        data = {}
        if predictor in ["discharge", "precip"]:
            da_precip = self.data_catalog.get_rasterdataset(
                precip_fn, geom=self.region, buffer=2
            )
            da_precip.name = precip_fn
            data["da_precip"] = da_precip
        if predictor == "discharge":
            da_climate = self.data_catalog.get_rasterdataset(
                climate_fn, geom=self.region, buffer=2
            )
            da_climate.name = climate_fn
            data["da_climate"] = da_climate

        inv_rename = {v: k for k, v in self._MAPS.items() if v in self.grid}
        da_rivwth = workflows.river_width(
            ds_like=self.grid.rename(inv_rename),
            flwdir=self.flwdir,
            data=data,
            fill=fill,
            fill_outliers=kwargs.pop("fill_outliers", fill),
            min_wth=min_wth,
            mask_names=["lake_area_id", "reservoir_area_id"],
            predictor=predictor,
            a=kwargs.get("a", None),
            b=kwargs.get("b", None),
            logger=logger,
            fit=fit,
            **kwargs,
        )
        self.set_grid(da_rivwth, name=output_name)
        self._update_config_variable_name(output_name)

    @hydromt_step
    def setup_lulcmaps(
        self,
        lulc_fn: str | xr.DataArray,
        lulc_mapping_fn: str | Path | pd.DataFrame | None = None,
        lulc_vars: Dict = {
            "landuse": None,
            "vegetation_kext": "vegetation_canopy__light-extinction_coefficient",
            "land_manning_n": "land_surface_water_flow__manning_n_parameter",
            "soil_compacted_fraction": "soil~compacted__area_fraction",
            "vegetation_root_depth": "vegetation_root__depth",
            "vegetation_leaf_storage": "vegetation__specific-leaf_storage",
            "vegetation_wood_storage": "vegetation_wood_water__storage_capacity",
            "land_water_fraction": "land~water-covered__area_fraction",
            "vegetation_crop_factor": "vegetation__crop_factor",
            "vegetation_feddes_alpha_h1": "vegetation_root__feddes_critial_pressure_head_h~1_reduction_coefficient",  # noqa: E501
            "vegetation_feddes_h1": "vegetation_root__feddes_critial_pressure_head_h~1",
            "vegetation_feddes_h2": "vegetation_root__feddes_critial_pressure_head_h~2",
            "vegetation_feddes_h3_high": "vegetation_root__feddes_critial_pressure_head_h~3~high",  # noqa: E501
            "vegetation_feddes_h3_low": "vegetation_root__feddes_critial_pressure_head_h~3~low",  # noqa: E501
            "vegetation_feddes_h4": "vegetation_root__feddes_critial_pressure_head_h~4",
        },
        output_names_suffix: str | None = None,
    ):
        """
        Derive several wflow maps based on landuse-landcover (LULC) data.

        Lookup table `lulc_mapping_fn` columns are converted to lulc classes model
        parameters based on literature. The data is remapped at its original resolution
        and then resampled to the model resolution using the average value, unless noted
        differently.

        Currently, if `lulc_fn` is set to the "vito", "globcover", "esa_worldcover"
        "corine" or "glmnco", default lookup tables are available and will be used if
        `lulc_mapping_fn` is not provided.

        Adds model layers:

        * **landuse** map:
            Landuse class [-]
        * **vegetation_kext** map:
            Extinction coefficient in the canopy gap fraction equation [-]
        * **vegetation_leaf_storage** map:
            Specific leaf storage [mm]
        * **vegetation_wood_storage** map:
            Fraction of wood in the vegetation/plant [-]
        * **vegetation_root_depth** map:
            Length of vegetation roots [mm]
        * **soil_compacted_fraction** map:
            The fraction of compacted or urban area per grid cell [-]
        * **land_water_fraction** map:
            The fraction of open water per grid cell [-]
        * **land_manning_n** map:
            Manning Roughness [-]
        * **vegetation_crop_factor** map:
            Crop coefficient [-]
        * **vegetation_feddes_alpha_h1** map:
            Root water uptake reduction at soil water pressure head
            h1 (0 or 1) [-]
        * **vegetation_feddes_h1** map:
            Soil water pressure head h1 at which root water
            uptake is reduced (Feddes) [cm]
        * **vegetation_feddes_h2** map:
            Soil water pressure head h2 at which root water
            uptake is reduced (Feddes) [cm]
        * **vegetation_feddes_h3_high** map:
            Soil water pressure head h3 (high) at which root water uptake is
            reduced (Feddes) [cm]
        * **vegetation_feddes_h3_low** map:
            Soil water pressure head h3 (low) at which root water uptake is
            reduced (Feddes) [cm]
        * **vegetation_feddes_h4** map:
            Soil water pressure head h4 at which root water
            uptake is reduced (Feddes) [cm]


        Parameters
        ----------
        lulc_fn : str, xarray.DataArray
            Name of RasterDataset source in data_sources.yml file.
        lulc_mapping_fn : str, Path, pd.DataFrame
            Path to a mapping csv file from landuse in source name to parameter values
            in lulc_vars. If lulc_fn is one of {"globcover", "vito", "corine",
            "esa_worldcover", "glmnco"}, a default mapping is used and this argument
            becomes optional.
        lulc_vars : Dict
            Dictionnary of landuse parameters to prepare. The names are the
            the columns of the mapping file and the values are the corresponding
            Wflow.jl variables if any.
        output_names_suffix : str, optional
            Suffix to be added to the output names to avoid having to rename all the
            columns of the mapping tables. For example if the suffix is "vito", all
            variables in lulc_vars will be renamed to "landuse_vito", "Kext_vito", etc.
        """
        if output_names_suffix is not None:
            # rename lulc_vars with the suffix
            output_names = {
                v: f"{k}_{output_names_suffix}" for k, v in lulc_vars.items()
            }
        else:
            output_names = {v: k for k, v in lulc_vars.items()}
        self._update_naming(output_names)
        # As landuse is not a wflow variable, we update the name manually in self._MAPS
        if output_names_suffix is not None:
            self._MAPS["landuse"] = f"meta_landuse_{output_names_suffix}"

        logger.info("Preparing LULC parameter maps.")
        if lulc_mapping_fn is None:
            lulc_mapping_fn = f"{lulc_fn}_mapping_default"

        # read landuse map to DataArray
        da = self.data_catalog.get_rasterdataset(
            lulc_fn, geom=self.region, buffer=2, variables=["landuse"]
        )
        df_map = self.data_catalog.get_dataframe(
            lulc_mapping_fn,
            driver_kwargs={"index_col": 0},  # only used if fn_map is a file path
        )
        # process landuse
        ds_lulc_maps = workflows.landuse(
            da=da,
            ds_like=self.grid,
            df=df_map,
            params=list(lulc_vars.keys()),
            logger=logger,
        )
        rmdict = {k: self._MAPS.get(k, k) for k in ds_lulc_maps.data_vars}
        self.set_grid(ds_lulc_maps.rename(rmdict))

        # Add entries to the config
        self._update_config_variable_name(ds_lulc_maps.rename(rmdict).data_vars)

    @hydromt_step
    def setup_lulcmaps_from_vector(
        self,
        lulc_fn: str | gpd.GeoDataFrame,
        lulc_mapping_fn: str | Path | pd.DataFrame | None = None,
        lulc_vars: Dict = {
            "landuse": None,
            "vegetation_kext": "vegetation_canopy__light-extinction_coefficient",
            "land_manning_n": "land_surface_water_flow__manning_n_parameter",
            "soil_compacted_fraction": "soil~compacted__area_fraction",
            "vegetation_root_depth": "vegetation_root__depth",
            "vegetation_leaf_storage": "vegetation__specific-leaf_storage",
            "vegetation_wood_storage": "vegetation_wood_water__storage_capacity",
            "land_water_fraction": "land~water-covered__area_fraction",
            "vegetation_crop_factor": "vegetation__crop_factor",
            "vegetation_feddes_alpha_h1": "vegetation_root__feddes_critial_pressure_head_h~1_reduction_coefficient",  # noqa: E501
            "vegetation_feddes_h1": "vegetation_root__feddes_critial_pressure_head_h~1",
            "vegetation_feddes_h2": "vegetation_root__feddes_critial_pressure_head_h~2",
            "vegetation_feddes_h3_high": "vegetation_root__feddes_critial_pressure_head_h~3~high",  # noqa: E501
            "vegetation_feddes_h3_low": "vegetation_root__feddes_critial_pressure_head_h~3~low",  # noqa: E501
            "vegetation_feddes_h4": "vegetation_root__feddes_critial_pressure_head_h~4",
        },
        lulc_res: float | int | None = None,
        all_touched: bool = False,
        buffer: int = 1000,
        save_raster_lulc: bool = False,
        output_names_suffix: str | None = None,
    ):
        """
        Derive several wflow maps based on vector landuse-landcover (LULC) data.

        The vector lulc data is first rasterized to a raster map at the model resolution
        or at a higher resolution specified in ``lulc_res`` (recommended).

        Lookup table `lulc_mapping_fn` columns are converted to lulc classes model
        parameters based on literature. The data is remapped at its original resolution
        and then resampled to the model resolution using the average value, unless noted
        differently.

        Adds model layers:

        * **landuse** map:
            Landuse class [-]
        * **vegetation_kext** map:
            Extinction coefficient in the canopy gap fraction equation [-]
        * **vegetation_leaf_storage** map:
            Specific leaf storage [mm]
        * **vegetation_wood_storage** map:
            Fraction of wood in the vegetation/plant [-]
        * **vegetation_root_depth** map:
            Length of vegetation roots [mm]
        * **soil_compacted_fraction** map:
            The fraction of compacted or urban area per grid cell [-]
        * **land_water_fraction** map:
            The fraction of open water per grid cell [-]
        * **land_manning_n** map: Manning Roughness [-]
        * **vegetation_crop_factor** map:
            Crop coefficient [-]
        * **vegetation_feddes_alpha_h1** map:
            Root water uptake reduction at soil water pressure head
            h1 (0 or 1) [-]
        * **vegetation_feddes_h1** map:
            Soil water pressure head h1 at which root water
            uptake is reduced (Feddes) [cm]
        * **vegetation_feddes_h2** map:
            Soil water pressure head h2 at which root water
            uptake is reduced (Feddes) [cm]
        * **vegetation_feddes_h3_high** map:
            Soil water pressure head h3 (high) at which root water uptake is
            reduced (Feddes) [cm]
        * **vegetation_feddes_h3_low** map:
            Soil water pressure head h3 (low) at which root water uptake is
            reduced (Feddes) [cm]
        * **vegetation_feddes_h4** map:
            Soil water pressure head h4 at which root water
            uptake is reduced (Feddes) [cm]

        Parameters
        ----------
        lulc_fn : str, gpd.GeoDataFrame
            GeoDataFrame or name in data catalog / path to (vector) landuse map.

            * Required columns: 'landuse' [-]
        lulc_mapping_fn : str, Path, pd.DataFrame
            Path to a mapping csv file from landuse in source name to parameter values
            in lulc_vars. If lulc_fn is one of {"globcover", "vito", "corine",
            "esa_worldcover", "glmnco"}, a default mapping is used and this argument
            becomes optional.
        lulc_vars : Dict
            Dictionnary of landuse parameters to prepare. The names are the
            the columns of the mapping file and the values are the corresponding
            Wflow.jl variables.
        lulc_res : float, int, optional
            Resolution of the intermediate rasterized landuse map. The unit (meter or
            degree) depends on the CRS of lulc_fn (projected or not). By default None,
            which uses the model resolution.
        all_touched : bool, optional
            If True, all pixels touched by the vector will be burned in the raster,
            by default False.
        buffer : int, optional
            Buffer around the bounding box of the vector data to ensure that all
            landuse classes are included in the rasterized map, by default 1000.
        save_raster_lulc : bool, optional
            If True, the (high) resolution rasterized landuse map will be saved to
            maps/landuse_raster.tif, by default False.
        output_names_suffix : str, optional
            Suffix to be added to the output names to avoid having to rename all the
            columns of the mapping tables. For example if the suffix is "vito", all
            variables in lulc_vars will be renamed to "landuse_vito", "Kext_vito", etc.

        See Also
        --------
        workflows.landuse_from_vector
        """
        if output_names_suffix is not None:
            # rename lulc_vars with the suffix
            output_names = {
                v: f"{k}_{output_names_suffix}" for k, v in lulc_vars.items()
            }
        else:
            output_names = {v: k for k, v in lulc_vars.items()}
        self._update_naming(output_names)
        # As landuse is not a wflow variable, we update the name manually in self._MAPS
        if output_names_suffix is not None:
            self._MAPS["landuse"] = f"meta_landuse_{output_names_suffix}"

        logger.info("Preparing LULC parameter maps.")
        # Read mapping table
        if lulc_mapping_fn is None:
            lulc_mapping_fn = f"{lulc_fn}_mapping_default"
        df_map = self.data_catalog.get_dataframe(
            lulc_mapping_fn,
            driver_kwargs={"index_col": 0},  # only used if fn_map is a file path
        )
        # read landuse map
        gdf = self.data_catalog.get_geodataframe(
            lulc_fn,
            bbox=self.grid.raster.bounds,
            buffer=buffer,
            variables=["landuse"],
        )
        if save_raster_lulc:
            lulc_out = join(self.root, "maps", "landuse_raster.tif")
        else:
            lulc_out = None

        # process landuse
        ds_lulc_maps = workflows.landuse_from_vector(
            gdf=gdf,
            ds_like=self.grid,
            df=df_map,
            params=list(lulc_vars.keys()),
            lulc_res=lulc_res,
            all_touched=all_touched,
            buffer=buffer,
            lulc_out=lulc_out,
            logger=logger,
        )
        rmdict = {k: self._MAPS.get(k, k) for k in ds_lulc_maps.data_vars}
        self.set_grid(ds_lulc_maps.rename(rmdict))
        # update config variable names
        self._update_config_variable_name(ds_lulc_maps.rename(rmdict).data_vars)

    @hydromt_step
    def setup_laimaps(
        self,
        lai_fn: str | xr.DataArray,
        lulc_fn: str | xr.DataArray | None = None,
        lulc_sampling_method: str = "any",
        lulc_zero_classes: List[int] = [],
        buffer: int = 2,
        output_name: str = "vegetation_leaf_area_index",
    ):
        """
        Set leaf area index (LAI) climatology maps per month [1,2,3,...,12].

        The values are resampled to the model resolution using the average value.
        Currently only directly cyclic LAI data is supported.

        If `lulc_fn` is provided, mapping tables from landuse classes to LAI values
        will be derived from the LULC data. These tables can then be re-used later if
        you would like to add new LAI maps derived from this mapping table and new
        landuse scenarios. We advise to use a larger `buffer` to ensure that LAI values
        can be assigned for all landuse classes and based on a large enough sample of
        the LULC data.

        Adds model layers:

        * **vegetation_leaf_area_index** map: Leaf Area Index climatology [-]
            Resampled from source data using average. Assuming that missing values
            correspond to bare soil, these are set to zero before resampling.

        Parameters
        ----------
        lai_fn : str, xarray.DataArray
            Name of RasterDataset source for LAI parameters, see data/data_sources.yml.

            * Required variables: 'LAI' [-]

            * Required dimensions: 'time' = [1,2,3,...,12] (months)
        lulc_fn : str, xarray.DataArray, optional
            Name of RasterDataset source for landuse-landcover data.
            If provided, the LAI values are mapped to landuse classes and will be saved
            to a csv file.
        lulc_sampling_method : str, optional
            Resampling method for the LULC data to the LAI resolution. Two methods are
            supported:

            * 'any' (default): if any cell of the desired landuse class is present in
              the resampling window (even just one), it will be used to derive LAI
              values. This method is less exact but will provide LAI values for all
              landuse classes for the high resolution landuse map.
            * 'mode': the most frequent value in the resampling window is
              used. This method is less precise as for cells with a lot of different
              landuse classes, the most frequent value might still be only a small
              fraction of the cell. More landuse classes should however be covered and
              it can always be used with the landuse map of the wflow model instead of
              the original high resolution one.
            * 'q3': only cells with the most frequent value (mode) and that cover 75%
              (q3) of the resampling window will be used. This method is more exact but
              for small basins, you may have less or no samples to derive LAI values
              for some classes.
        lulc_zero_classes : list, optional
            List of landuse classes that should have zero for leaf area index values
            for example waterbodies, open ocean etc. For very high resolution landuse
            maps, urban surfaces and bare areas can be included here as well.
            By default empty.
        buffer : int, optional
            Buffer around the region to read the data, by default 2.
        output_name : str
            Name of the output vegetation__leaf-area_index map.
            By default "vegetation_leaf_area_index".
        """
        # retrieve data for region
        logger.info("Preparing LAI maps.")
        wflow_var = self._WFLOW_NAMES[self._MAPS["LAI"]]
        self._update_naming({wflow_var: output_name})
        da = self.data_catalog.get_rasterdataset(
            lai_fn, geom=self.region, buffer=buffer
        )
        if lulc_fn is not None:
            logger.info("Preparing LULC-LAI mapping table.")
            da_lulc = self.data_catalog.get_rasterdataset(
                lulc_fn, geom=self.region, buffer=buffer
            )
            # derive mapping
            df_lai_mapping = workflows.create_lulc_lai_mapping_table(
                da_lulc=da_lulc,
                da_lai=da.copy(),
                sampling_method=lulc_sampling_method,
                lulc_zero_classes=lulc_zero_classes,
                logger=logger,
            )
            # Save to csv
            if isinstance(lulc_fn, str) and not isfile(lulc_fn):
                df_fn = f"lai_per_lulc_{lulc_fn}.csv"
            else:
                df_fn = "lai_per_lulc.csv"
            df_lai_mapping.to_csv(join(self.root, df_fn))

        # Resample LAI data to wflow model resolution
        da_lai = workflows.lai(
            da=da,
            ds_like=self.grid,
            logger=logger,
        )
        # Rename the first dimension to time
        rmdict = {da_lai.dims[0]: "time"}
        self.set_grid(da_lai.rename(rmdict), name=self._MAPS["LAI"])
        self._update_config_variable_name(self._MAPS["LAI"], data_type="cyclic")

    @hydromt_step
    def setup_laimaps_from_lulc_mapping(
        self,
        lulc_fn: str | xr.DataArray,
        lai_mapping_fn: str | pd.DataFrame,
        output_name: str = "vegetation_leaf_area_index",
    ):
        """
        Derive cyclic LAI maps from a LULC data source and a LULC-LAI mapping table.

        Adds model layers:

        * **vegetation_leaf_area_index** map: Leaf Area Index climatology [-]
            Resampled from source data using average. Assuming that missing values
            correspond to bare soil, these are set to zero before resampling.

        Parameters
        ----------
        lulc_fn : str, xarray.DataArray
            Name of RasterDataset source for landuse-landcover data.
        lai_mapping_fn : str, pd.DataFrame
            Path to a mapping csv file from landuse in source name to
            LAI values. The csv file should contain rows with landuse classes
            and LAI values for each month. The columns should be named as the
            months (1,2,3,...,12).
            This table can be created using the :py:meth:`setup_laimaps` method.
        output_name : str
            Name of the output vegetation__leaf-area_index map.
            By default "vegetation_leaf_area_index".
        """
        logger.info("Preparing LAI maps from LULC data using LULC-LAI mapping table.")
        # update self._MAPS and self._WFLOW_NAMES with user defined output names
        wflow_var = self._WFLOW_NAMES[self._MAPS["LAI"]]
        self._update_naming({wflow_var: output_name})

        # read landuse map to DataArray
        da = self.data_catalog.get_rasterdataset(
            lulc_fn, geom=self.region, buffer=2, variables=["landuse"]
        )
        df_lai_mapping = self.data_catalog.get_dataframe(
            lai_mapping_fn,
            driver_kwargs={"index_col": 0},  # only used if fn_map is a file path
        )
        # process landuse with LULC-LAI mapping table
        da_lai = workflows.lai_from_lulc_mapping(
            da=da,
            ds_like=self.grid,
            df=df_lai_mapping,
            logger=logger,
        )
        # Add to grid
        self.set_grid(da_lai, name=self._MAPS["LAI"])
        # Add to config
        self._update_config_variable_name(self._MAPS["LAI"], data_type="cyclic")

    @hydromt_step
    def setup_config_output_timeseries(
        self,
        mapname: str,
        toml_output: str | None = "csv",
        header: List[str] | None = ["river_q"],
        param: List[str] | None = ["river_water__volume_flow_rate"],
        reducer: List[str] | None = None,
    ):
        """Set the default gauge map based on basin outlets.

        Adds model layers:

        * **csv.column** config: csv timeseries to save based on mapname locations
        * **netcdf.variable** config: netcdf timeseries to save based on mapname \
            locations

        Parameters
        ----------
        mapname : str
            Name of the gauge map (in staticmaps.nc) to use for scalar output.
        toml_output : str, optional
            One of ['csv', 'netcdf_scalar', None] to update [output.csv] or
            [output.netcdf_scalar] section of wflow toml file or do nothing. By
            default, 'csv'.
        header : list, optional
            Save specific model parameters in csv section. This option defines
            the header of the csv file.
            By default saves river_q (for river_water__volume_flow_rate).
        param: list, optional
            Save specific model parameters in csv section. This option defines
            the wflow variable corresponding to the
            names in gauge_toml_header. By default saves river_water__volume_flow_rate
            (for river_q).
        reducer: list, optional
            If map is an area rather than a point location, provides the reducer
            for the parameters to save. By default None.
        """
        # # Add new outputcsv section in the config
        if toml_output == "csv" or toml_output == "netcdf_scalar":
            logger.info(f"Adding {param} to {toml_output} section of toml.")
            # Add map to the input section of config
            self.set_config(f"input.{mapname}", mapname)
            # Settings and add csv or netcdf sections if not already in config
            # csv
            if toml_output == "csv":
                header_name = "header"
                var_name = "column"
                current_config = self.get_config("output.csv")
                if current_config is None or len(current_config) == 0:
                    self.set_config("output.csv.path", "output.csv")
            # netcdf
            if toml_output == "netcdf_scalar":
                header_name = "name"
                var_name = "variable"
                current_config = self.get_config("output.netcdf_scalar")
                if current_config is None or len(current_config) == 0:
                    self.set_config("output.netcdf_scalar.path", "output_scalar.nc")
            # initialise column / variable section
            if self.get_config(f"output.{toml_output}.{var_name}") is None:
                self.set_config(f"output.{toml_output}.{var_name}", [])

            # Add new output column/variable to config
            for o in range(len(param)):
                gauge_toml_dict = {
                    header_name: header[o],
                    "map": mapname,
                    "parameter": param[o],
                }
                if reducer is not None:
                    gauge_toml_dict["reducer"] = reducer[o]
                # If the gauge column/variable already exists skip writing twice
                variables = self.get_config(f"output.{toml_output}.{var_name}")
                if gauge_toml_dict not in variables:
                    variables.append(gauge_toml_dict)
                    self.set_config(f"output.{toml_output}.{var_name}", variables)
        else:
            logger.info(
                f"toml_output set to {toml_output}, \
skipping adding gauge specific outputs to the toml."
            )

    @hydromt_step
    def setup_outlets(
        self,
        river_only: bool = True,
        toml_output: str = "csv",
        gauge_toml_header: List[str] = ["river_q"],
        gauge_toml_param: List[str] = ["river_water__volume_flow_rate"],
    ):
        """Set the default gauge map based on basin outlets.

        If the subcatchment map is available, the catchment outlets IDs will be matching
        the subcatchment IDs. If not, then IDs from 1 to number of outlets are used.

        Can also add csv/netcdf_scalar output settings in the TOML.

        Adds model layers:

        * **outlets** map: IDs map from catchment outlets [-]
        * **outlets** geom: polygon of catchment outlets

        Parameters
        ----------
        river_only : bool, optional
            Only derive outlet locations if they are located on a river instead of
            locations for all catchments, by default True.
        toml_output : str, optional
            One of ['csv', 'netcdf_scalar', None] to update [output.csv] or
            [output.netcdf_scalar] section of wflow toml file or do nothing. By
            default, 'csv'.
        gauge_toml_header : list, optional
            Save specific model parameters in csv section. This option defines
            the header of the csv file.
            By default saves river_q (for river_water__volume_flow_rate).
        gauge_toml_param: list, optional
            Save specific model parameters in csv section. This option defines
            the wflow variable corresponding to the names in gauge_toml_header.
            By default saves river_water__volume_flow_rate (for river_q).
        """
        # read existing geoms; important to get the right basin when updating
        # fix in set_geoms / set_geoms method
        self.geoms

        logger.info("Gauges locations set based on river outlets.")
        idxs_out = self.flwdir.idxs_pit
        # Only keep river outlets for gauges
        if river_only:
            idxs_out = idxs_out[
                (self.grid[self._MAPS["rivmsk"]] > 0).values.flat[idxs_out]
            ]
        # Use the subcatchment ids
        if self._MAPS["basins"] in self.grid:
            ids = self.grid[self._MAPS["basins"]].values.flat[idxs_out]
        else:
            ids = None
        da_out, idxs_out, ids_out = flw.gauge_map(
            self.grid,
            idxs=idxs_out,
            ids=ids,
            flwdir=self.flwdir,
            logger=logger,
        )
        self.set_grid(da_out, name="outlets")
        points = gpd.points_from_xy(*self.grid.raster.idx_to_xy(idxs_out))
        gdf = gpd.GeoDataFrame(
            index=ids_out.astype(np.int32), geometry=points, crs=self.crs
        )
        gdf["fid"] = ids_out.astype(np.int32)
        self.set_geoms(gdf, name="outlets")
        logger.info("Gauges map based on catchment river outlets added.")

        self.setup_config_output_timeseries(
            mapname="outlets",
            toml_output=toml_output,
            header=gauge_toml_header,
            param=gauge_toml_param,
        )

    @hydromt_step
    def setup_gauges(
        self,
        gauges_fn: str | Path | gpd.GeoDataFrame,
        index_col: str | None = None,
        snap_to_river: bool = True,
        mask: np.ndarray | None = None,
        snap_uparea: bool = False,
        max_dist: float = 10e3,
        wdw: int = 3,
        rel_error: float = 0.05,
        abs_error: float = 50.0,
        fillna: bool = False,
        derive_subcatch: bool = False,
        basename: str | None = None,
        toml_output: str = "csv",
        gauge_toml_header: List[str] = ["river_q", "precip"],
        gauge_toml_param: List[str] = [
            "river_water__volume_flow_rate",
            "atmosphere_water__precipitation_volume_flux",
        ],
        **kwargs,
    ):
        """Set a gauge map based on ``gauges_fn`` data.

        Supported gauge datasets include data catlog entries, direct GeoDataFrame
        or "<path_to_source>" for user supplied csv or geometry files
        with gauge locations. If a csv file is provided, a "x" or "lon" and
        "y" or "lat" column is required and the first column will be used as
        IDs in the map.

        There are four available methods to prepare the gauge map:

        * no snapping: ``mask=None``, ``snap_to_river=False``, ``snap_uparea=False``.
          The gauge locations are used as is.
        * snapping to mask: the gauge locations are snapped to a boolean mask map based
          on the closest dowsntream cell within the mask:
          either provide ``mask`` or set ``snap_to_river=True``
          to snap to the river cells (default).
          ``max_dist`` can be used to set the maximum distance to snap to the mask.
        * snapping based on upstream area matching: : ``snap_uparea=True``.
          The gauge locations are snapped to the closest matching upstream area value.
          Requires gauges_fn to have an ``uparea`` [km2] column. The closest value will
          be looked for in a cell window of size ``wdw`` and the absolute and relative
          differences between the gauge and the closest value should be smaller than
          ``abs_error`` and ``rel_error``.
        * snapping based on upstream area matching and mask: ``snap_uparea=True``,
          ``mask`` or ``snap_to_river=True``. The gauge locations are snapped to the
          closest matching upstream area value within the mask.

        If ``derive_subcatch`` is set to True, an additional subcatch map is derived
        from the gauge locations.

        Finally the output locations can be added to wflow TOML file sections
        [output.csv] or [output.netcdf_scalar] using the ``toml_output`` option. The
        ``gauge_toml_header`` and ``gauge_toml_param`` options can be used to define
        the header and corresponding wflow variable names in the TOML file.

        Adds model layers:

        * **gauges_source** map: gauge IDs map from source [-] (if gauges_fn)
        * **subcatchment_source** map: subcatchment based on gauge locations [-] \
(if derive_subcatch)
        * **gauges_source** geom: polygon of gauges from source
        * **subcatchment_source** geom: polygon of subcatchment based on \
gauge locations [-] (if derive_subcatch)

        Parameters
        ----------
        gauges_fn : str, Path, geopandas.GeoDataFrame
            Catalog source name, path to gauges file geometry file or
            geopandas.GeoDataFrame.

            * Required variables if snap_uparea is True: 'uparea' [km2]
        index_col : str, optional
            Column in gauges_fn to use for ID values, by default None
            (use the default index column)
        mask : np.boolean, optional
            If provided snaps to the mask, else snaps to the river (default).
        snap_to_river : bool, optional
            Snap point locations to the closest downstream river cell, by default True
        snap_uparea: bool, optional
            Snap gauges based on upstream area. Gauges_fn should have "uparea"
            in its attributes.
        max_dist : float, optional
            Maximum distance [m] between original and snapped point location.
            A warning is logged if exceeded. By default 10 000m.
        wdw: int, optional
            Window size in number of cells around the gauge locations
            to snap uparea to, only used if ``snap_uparea`` is True. By default 3.
        rel_error: float, optional
            Maximum relative error (default 0.05)
            between the gauge location upstream area and the upstream area of
            the best fit grid cell, only used if snap_uparea is True.
        abs_error: float, optional
            Maximum absolute error (default 50.0)
            between the gauge location upstream area and the upstream area of
            the best fit grid cell, only used if snap_uparea is True.
        fillna: bool, optional
            Fill missing values in the gauges uparea column with the values from wflow
            upstream area (ie no snapping). By default False and the gauges with NaN
            values are skipped.
        derive_subcatch : bool, optional
            Derive subcatch map for gauges, by default False
        basename : str, optional
            Map name in grid (gauges_basename)
            if None use the gauges_fn basename.
        toml_output : str, optional
            One of ['csv', 'netcdf_scalar', None] to update [output.csv] or
            [output.netcdf_scalar] section of wflow toml file or do nothing. By
            default, 'csv'.
        gauge_toml_header : list, optional
            Save specific model parameters in csv section.
            This option defines the header of the csv file.
            By default saves river_q (for river_water__volume_flow_rate) and
            precip (for "atmosphere_water__precipitation_volume_flux").
        gauge_toml_param: list, optional
            Save specific model parameters in csv section. This option defines
            the wflow variable corresponding to the names in gauge_toml_header.
            By default saves river_water__volume_flow_rate (for river_q) and
            "atmosphere_water__precipitation_volume_flux" (for precip).
        kwargs : dict, optional
            Additional keyword arguments to pass to the get_data method ie
            get_geodataframe or get_geodataset depending  on the data_type of gauges_fn.
        """
        # Read data
        kwargs = {}
        if isinstance(gauges_fn, gpd.GeoDataFrame):
            gdf_gauges = gauges_fn
            if not np.all(np.isin(gdf_gauges.geometry.type, "Point")):
                raise ValueError(f"{gauges_fn} contains other geometries than Point")
        elif isfile(gauges_fn):
            # try to get epsg number directly, important when writing back data_catalog
            if hasattr(self.crs, "to_epsg"):
                code = self.crs.to_epsg()
            else:
                code = self.crs
            kwargs.update(crs=code)
            gdf_gauges = self.data_catalog.get_geodataframe(
                gauges_fn,
                geom=self.basins,
                assert_gtype="Point",
                handle_nodata=NoDataStrategy.IGNORE,
                **kwargs,
            )
        elif gauges_fn in self.data_catalog:
            if self.data_catalog[gauges_fn].data_type == "GeoDataFrame":
                gdf_gauges = self.data_catalog.get_geodataframe(
                    gauges_fn,
                    geom=self.basins,
                    assert_gtype="Point",
                    handle_nodata=NoDataStrategy.IGNORE,
                    **kwargs,
                )
            elif self.data_catalog[gauges_fn].data_type == "GeoDataset":
                da = self.data_catalog.get_geodataset(
                    gauges_fn,
                    geom=self.basins,
                    handle_nodata=NoDataStrategy.IGNORE,
                    **kwargs,
                )
                gdf_gauges = da.vector.to_gdf()
                # Check for point geometry
                if not np.all(np.isin(gdf_gauges.geometry.type, "Point")):
                    raise ValueError(
                        f"{gauges_fn} contains other geometries than Point"
                    )
        else:
            raise ValueError(
                f"{gauges_fn} data source not found or \
                incorrect data_type ({self.data_catalog[gauges_fn].data_type} \
                instead of GeoDataFrame or GeoDataset)."
            )

        # Create basename
        if basename is None:
            basename = os.path.basename(gauges_fn).split(".")[0].replace("_", "-")

        # Check if there is data found
        if gdf_gauges is None:
            logger.info("Skipping method, as no data has been found")
            return

        # Create the gauges map
        logger.info(
            f"{gdf_gauges.index.size} {basename} gauge locations found within domain"
        )

        # read existing geoms; important to get the right basin when updating
        self.geoms
        # Reproject to model crs
        gdf_gauges = gdf_gauges.to_crs(self.crs).copy()

        # Get coords, index and ID
        xs, ys = np.vectorize(lambda p: (p.xy[0][0], p.xy[1][0]))(
            gdf_gauges["geometry"]
        )
        idxs = self.grid.raster.xy_to_idx(xs, ys)
        if index_col is not None and index_col in gdf_gauges.columns:
            gdf_gauges = gdf_gauges.set_index(index_col)
        if np.any(gdf_gauges.index == 0):
            logger.warning("Gauge ID 0 is not allowed, setting to 1")
            gdf_gauges.index = gdf_gauges.index.values + 1
        ids = gdf_gauges.index.values

        # if snap_to_river use river map as the mask
        if snap_to_river and mask is None:
            mask = self._MAPS["rivmsk"]
        if mask is not None:
            mask = self.grid[mask].values
        if snap_uparea and "uparea" in gdf_gauges.columns:
            # Derive gauge map based on upstream area snapping
            da, idxs, ids = workflows.gauge_map_uparea(
                self.grid,
                gdf_gauges,
                uparea_name=self._MAPS["uparea"],
                mask=mask,
                wdw=wdw,
                rel_error=rel_error,
                abs_error=abs_error,
                fillna=fillna,
                logger=logger,
            )
        else:
            # Derive gauge map
            da, idxs, ids = flw.gauge_map(
                self.grid,
                idxs=idxs,
                ids=ids,
                stream=mask,
                flwdir=self.flwdir,
                max_dist=max_dist,
                logger=logger,
            )
            # Filter gauges that could not be snapped to rivers
            if snap_to_river:
                ids_old = ids.copy()
                da = da.where(self.grid[self._MAPS["rivmsk"]] != 0, da.raster.nodata)
                ids_new = np.unique(da.values[da.values > 0])
                idxs = idxs[np.isin(ids_old, ids_new)]
                ids = da.values.flat[idxs]

        # Check if there are gauges left
        if ids.size == 0:
            logger.warning(
                "No gauges found within domain after snapping, skipping method."
            )
            return

        # Add to grid
        mapname = f"gauges_{basename}"
        self.set_grid(da, name=mapname)

        # geoms
        points = gpd.points_from_xy(*self.grid.raster.idx_to_xy(idxs))
        # if csv contains additional columns, these are also written in the geoms
        gdf_snapped = gpd.GeoDataFrame(
            index=ids.astype(np.int32), geometry=points, crs=self.crs
        )
        # Set the index name of gdf snapped based on original gdf
        if gdf_gauges.index.name is not None:
            gdf_snapped.index.name = gdf_gauges.index.name
        else:
            gdf_snapped.index.name = "fid"
            gdf_gauges.index.name = "fid"
        # Add gdf attributes to gdf_snapped (filter on snapped index before merging)
        df_attrs = pd.DataFrame(gdf_gauges.drop(columns="geometry"))
        df_attrs = df_attrs[np.isin(df_attrs.index, gdf_snapped.index)]
        gdf_snapped = gdf_snapped.merge(df_attrs, how="inner", on=gdf_gauges.index.name)
        # Add gdf_snapped to geoms
        self.set_geoms(gdf_snapped, name=mapname)

        # Add output timeseries for gauges in the toml
        self.setup_config_output_timeseries(
            mapname=mapname,
            toml_output=toml_output,
            header=gauge_toml_header,
            param=gauge_toml_param,
        )

        # add subcatch
        if derive_subcatch:
            da_basins = flw.basin_map(self.grid, self.flwdir, idxs=idxs, ids=ids)[0]
            mapname = self._MAPS["basins"] + "_" + basename
            self.set_grid(da_basins, name=mapname)
            gdf_basins = self.grid[mapname].raster.vectorize()
            self.set_geoms(gdf_basins, name=mapname)

    @hydromt_step
    def setup_areamap(
        self,
        area_fn: str | gpd.GeoDataFrame,
        col2raster: str,
        nodata: int | float = -1,
        output_names: Dict = {},
    ):
        """Set area map from vector data to save wflow outputs for specific area.

        Adds model layer:

        * **col2raster** map:  output area data map

        Parameters
        ----------
        area_fn : str, geopandas.GeoDataFrame
            Name of GeoDataFrame data corresponding to wflow output area.
        col2raster : str
            Name of the column from `area_fn` to rasterize.
        nodata : int/float, optional
            Nodata value to use when rasterizing. Should match the dtype of `col2raster`
            . By default -1.
        output_names : dict, optional
            Dictionary with output names that will be used in the model netcdf input
            files. Users should provide the Wflow.jl variable name followed by the name
            in the netcdf file. If another name is provided than col2raster, this name
            will be used.
        """
        logger.info(f"Preparing '{col2raster}' map from '{area_fn}'.")
        self._update_naming(output_names)
        gdf_org = self.data_catalog.get_geodataframe(
            area_fn, geom=self.basins, dst_crs=self.crs
        )
        if gdf_org.empty:
            logger.warning(
                f"No shapes of {area_fn} found within region, skipping areamap."
            )
            return
        else:
            da_area = self.grid.raster.rasterize(
                gdf=gdf_org,
                col_name=col2raster,
                nodata=nodata,
                all_touched=True,
            )
        if any(output_names):
            if len(output_names) > 1:
                raise ValueError(
                    "Only one output name is allowed for areamap, \
                    please provide a dictionary with one key."
                )
            col2raster_name = list(output_names.values())[0]
            self._update_config_variable_name(col2raster_name)
        else:
            col2raster_name = col2raster
        self.set_grid(da_area.rename(col2raster_name))

    @hydromt_step
    def setup_lakes(
        self,
        lakes_fn: str | Path | gpd.GeoDataFrame,
        rating_curve_fns: List[str | Path | pd.DataFrame] | None = None,
        min_area: float = 10.0,
        add_maxstorage: bool = False,
        output_names: Dict = {
            "lake_area__count": "lake_area_id",
            "lake_location__count": "lake_outlet_id",
            "lake_surface__area": "lake_area",
            "lake_water_surface__initial_elevation": "lake_initial_depth",
            "lake_water_flow_threshold-level__elevation": "lake_outflow_threshold",
            "lake_water__rating_curve_coefficient": "lake_b",
            "lake_water__rating_curve_exponent": "lake_e",
            "lake_water__rating_curve_type_count": "lake_rating_curve",
            "lake_water__storage_curve_type_count": "lake_storage_curve",
            "lake~lower_location__count": "lake_lower_id",
        },
        geom_name: str = "lakes",
        **kwargs,
    ):
        """Generate maps of lake areas and outlets.

        Also meant to generate parameters with average lake area,
        depth and discharge values. The data is generated from features with
        ``min_area`` [km2] (default 1 km2) from a database with lake geometry, IDs and
        metadata. Data required are lake ID 'waterbody_id',
        average area 'Area_avg' [m2], average volume 'Vol_avg' [m3],
        average depth 'Depth_avg' [m] and average discharge 'Dis_avg' [m3/s].

        If rating curve data is available for storage and discharge they can be prepared
        via ``rating_curve_fns`` (see below for syntax and requirements).
        Else the parameters 'lake_b' and 'lake_e' will be used for discharge and
        for storage a rectangular profile lake is assumed.
        See Wflow documentation for more information.

        If ``add_maxstorage`` is True, the maximum storage of the lake is added to the
        output (controlled lake) based on 'Vol_max' [m3] column of lakes_fn.

        Adds model layers:

        * **lake_area_id** map: lake IDs [-]
        * **lake_outlet_id** map: lake IDs at outlet locations [-]
        * **lake_area** map: lake area [m2]
        * **lake_initial_depth** map: lake average water level [m]
        * **lake_outflow_threshold** map: lake outflow threshold water level [m]
        * **meta_lake_mean_outflow** map: lake average discharge [m3/s]
        * **lake_b** map: lake rating curve coefficient [-]
        * **lake_e** map: lake rating curve exponent [-]
        * **lake_rating_curve** map: option to compute rating curve [-]
        * **lake_storage_curve** map: option to compute storage curve [-]
        * **lake_lower_id** map: optional, lower linked lake locations [-]
        * **LakeMaxStorage** map: optional, maximum storage of lake [m3]
        * **lakes** geom: polygon with lakes and wflow lake parameters

        Parameters
        ----------
        lakes_fn :
            Name of GeoDataFrame source for lake parameters.

            * Required variables for direct use: \
'waterbody_id' [-], 'Area_avg' [m2], 'Depth_avg' [m], 'Dis_avg' [m3/s], 'lake_b' [-], \
'lake_e' [-], 'lake_rating_curve' [-], 'lake_storage_curve' [-], \
'lake_outflow_threshold' [m], 'lake_lower_id' [-]

            * Required variables for parameter estimation: \
'waterbody_id' [-], 'Area_avg' [m2], 'Vol_avg' [m3], 'Depth_avg' [m], 'Dis_avg'[m3/s]
        rating_curve_fns: str, Path, pandas.DataFrame, List, optional
            Data catalog entry/entries, path(s) or pandas.DataFrame containing rating
            curve values for lakes. If None then will be derived from properties of
            `lakes_fn`.
            Assumes one file per lake (with all variables) and that the lake ID is
            either in the filename or data catalog entry name (eg using placeholder).
            The ID should be placed at the end separated by an underscore (eg
            'rating_curve_12.csv' or 'rating_curve_12')

            * Required variables for storage curve: 'elevtn' [m+REF], 'volume' [m3]

            * Required variables for rating curve: 'elevtn' [m+REF], 'discharge' [m3/s]
        min_area : float, optional
            Minimum lake area threshold [km2], by default 10.0 km2.
        add_maxstorage : bool, optional
            If True, maximum storage of the lake is added to the output
            (controlled lake) based on 'Vol_max' [m3] column of lakes_fn.
            By default False (natural lake).
        output_names : dict, optional
            Dictionary with output names that will be used in the model netcdf input
            files. Users should provide the Wflow.jl variable name followed by the name
            in the netcdf file.
        geom_name : str, optional
            Name of the lakes geometry in the staticgeoms folder, by default 'lakes'
            for lakes.geojson.
        kwargs: optional
            Keyword arguments passed to the method
            hydromt.DataCatalog.get_rasterdataset()
        """
        # Derive lake are and outlet maps
        gdf_org, ds_lakes = self._setup_waterbodies(
            lakes_fn, "lake", min_area, **kwargs
        )
        if ds_lakes is None:
            logger.info("Skipping method, as no data has been found")
            return
        self._update_naming(output_names)

        # If rating_curve_fn prepare rating curve dict
        rating_dict = dict()
        if rating_curve_fns is not None:
            rating_curve_fns = np.atleast_1d(rating_curve_fns)
            # Find ids in rating_curve_fns
            fns_ids = []
            for fn in rating_curve_fns:
                try:
                    fns_ids.append(int(fn.split("_")[-1].split(".")[0]))
                except Exception:
                    logger.warning(
                        f"Could not parse integer lake index from \
rating curve fn {fn}. Skipping."
                    )
            # assume lake index will be in the path
            # Assume one rating curve per lake index
            for id in gdf_org["waterbody_id"].values:
                id = int(id)
                # Find if id is is one of the paths in rating_curve_fns
                if id in fns_ids:
                    # Update path based on current waterbody_id
                    i = fns_ids.index(id)
                    rating_fn = rating_curve_fns[i]
                    # Read data
                    if isfile(rating_fn) or rating_fn in self.data_catalog:
                        logger.info(
                            f"Preparing lake rating curve data from {rating_fn}"
                        )
                        df_rate = self.data_catalog.get_dataframe(rating_fn)
                        # Add to dict
                        rating_dict[id] = df_rate
                else:
                    logger.warning(
                        f"Rating curve file not found for lake with id {id}. \
Using default storage/outflow function parameters."
                    )
        else:
            logger.info(
                "No rating curve data provided. \
Using default storage/outflow function parameters."
            )

        # add waterbody parameters
        ds_lakes, gdf_lakes, rating_curves = workflows.waterbodies.lakeattrs(
            ds_lakes, gdf_org, rating_dict, add_maxstorage=add_maxstorage
        )

        # add to grid
        rmdict = {k: self._MAPS.get(k, k) for k in ds_lakes.data_vars}
        self.set_grid(ds_lakes.rename(rmdict))
        # write lakes with attr tables to static geoms.
        self.set_geoms(gdf_lakes, name=geom_name)
        # add the tables
        for k, v in rating_curves.items():
            self.set_tables(v, name=k)

        # Lake settings in the toml to update
        self.set_config("model.lake__flag", True)
        self.set_config(
            "state.variables.lake_water_surface__instantaneous_elevation",
            "lake_instantaneous_water_level",
        )

        for dvar in ds_lakes.data_vars:
            if dvar in ["lake_area_id", "lake_outlet_id", "lake_lower_id"]:
                self._update_config_variable_name(self._MAPS[dvar], data_type=None)
            elif dvar in self._WFLOW_NAMES:
                self._update_config_variable_name(self._MAPS[dvar])

    @hydromt_step
    def setup_reservoirs(
        self,
        reservoirs_fn: str | gpd.GeoDataFrame,
        timeseries_fn: str | None = None,
        min_area: float = 1.0,
        output_names: Dict = {
            "reservoir_area__count": "reservoir_area_id",
            "reservoir_location__count": "reservoir_outlet_id",
            "reservoir_surface__area": "reservoir_area",
            "reservoir_water__max_volume": "reservoir_max_volume",
            "reservoir_water~min-target__volume_fraction": "reservoir_target_min_fraction",  # noqa: E501
            "reservoir_water~full-target__volume_fraction": "reservoir_target_full_fraction",  # noqa: E501
            "reservoir_water_demand~required~downstream__volume_flow_rate": "reservoir_demand",  # noqa: E501
            "reservoir_water_release-below-spillway__max_volume_flow_rate": "reservoir_max_release",  # noqa: E501
        },
        geom_name: str = "reservoirs",
        **kwargs,
    ):
        """Generate maps of reservoir areas and outlets.

        Also meant to generate parameters with average reservoir area, demand,
        min and max target storage capacities and discharge capacity values.

        The data is generated from features with ``min_area`` [km2] (default is 1 km2)
        from a database with reservoir geometry, IDs and metadata.

        Data requirements for direct use (i.e. wflow parameters are data already present
        in reservoirs_fn) are reservoir ID 'waterbody_id', area 'reservoir_area' [m2],
        maximum volume 'reservoir_max_volume' [m3], the targeted minimum and maximum
        fraction of water volume in the reservoir 'reservoir_target_min_fraction' and
        'reservoir_target_full_fraction' [-], the average water demand
        'reservoir_demand' [m3/s] and the maximum release of the reservoir before
        spilling 'reservoir_max_release' [m3/s].

        In case the wflow parameters are not directly available they can be computed by
        HydroMT based on time series of reservoir surface water area.
        These time series can be retrieved from either the hydroengine or the gwwapi,
        based on the Hylak_id the reservoir, found in the GrandD database.

        The required variables for computation of the parameters with time series data
        are reservoir ID 'waterbody_id', reservoir ID in the HydroLAKES database
        'Hylak_id', average volume 'Vol_avg' [m3], average depth 'Depth_avg' [m],
        average discharge 'Dis_avg' [m3/s] and dam height 'Dam_height' [m].
        To compute parameters without using time series data, the required variables in
        reservoirs_fn are reservoir ID 'waterbody_id', average area 'Area_avg' [m2],
        average volume 'Vol_avg' [m3], average depth 'Depth_avg' [m], average discharge
        'Dis_avg' [m3/s] and dam height 'Dam_height' [m]
        and minimum / normal / maximum storage capacity of the dam 'Capacity_min',
        'Capacity_norm', 'Capacity_max' [m3].

        Adds model layers:

        * **reservoir_area_id** map: reservoir IDs [-]
        * **reservoir_outlet_id** map: reservoir IDs at outlet locations [-]
        * **reservoir_area** map: reservoir area [m2]
        * **reservoir_max_volume** map: reservoir max volume [m3]
        * **reservoir_target_min_fraction** map: reservoir target min frac [m3/m3]
        * **reservoir_target_full_fraction** map: reservoir target full frac [m3/m3]
        * **reservoir_demand** map: reservoir demand flow [m3/s]
        * **reservoir_max_release** map: reservoir max release flow [m3/s]
        * **reservoirs** geom: polygon with reservoirs and wflow reservoir parameters

        Parameters
        ----------
        reservoirs_fn : str
            Name of data source for reservoir parameters, see data/data_sources.yml.

            * Required variables for direct use: \
'waterbody_id' [-], 'reservoir_area' [m2], 'reservoir_max_volume' [m3], \
'reservoir_target_min_fraction' [m3/m3], 'reservoir_target_full_fraction' [m3/m3], \
'reservoir_demand' [m3/s], 'reservoir_max_release' [m3/s]

            * Required variables for computation with timeseries_fn: \
'waterbody_id' [-], 'Hylak_id' [-], 'Vol_avg' [m3], 'Depth_avg' [m], 'Dis_avg' [m3/s], \
'Dam_height' [m]

            * Required variables for computation without timeseries_fn: \
'waterbody_id' [-], 'Area_avg' [m2], 'Vol_avg' [m3], 'Depth_avg' [m], 'Dis_avg' \
[m3/s], 'Capacity_max' [m3], 'Capacity_norm' [m3], 'Capacity_min' [m3], 'Dam_height' [m]
        timeseries_fn : {'gww', 'hydroengine', None}, optional
            Download and use time series of reservoir surface water area to calculate
            and overwrite the reservoir volume/areas of the data source. Timeseries are
            either downloaded from Global Water Watch 'gww' (using gwwapi package) or
            JRC 'jrc' (using hydroengine package). By default None.
        min_area : float, optional
            Minimum reservoir area threshold [km2], by default 1.0 km2.
        output_names : dict, optional
            Dictionary with output names that will be used in the model netcdf input
            files. Users should provide the Wflow.jl variable name followed by the name
            in the netcdf file.
        geom_name : str, optional
            Name of the reservoirs geometry in the staticgeoms folder, by default
            "reservoirs" for reservoirs.geojson.
        kwargs: optional
            Keyword arguments passed to the method
            hydromt.DataCatalog.get_rasterdataset()

        """
        # Derive reservoir area and outlet maps
        gdf_org, ds_res = self._setup_waterbodies(
            reservoirs_fn, "reservoir", min_area, **kwargs
        )

        # Skip method if no data is returned
        if ds_res is None:
            logger.info("Skipping method, as no data has been found")
            return
        self._update_naming(output_names)
        # Continue method if data has been found
        rmdict = {k: self._MAPS.get(k, k) for k in ds_res.data_vars}
        self.set_grid(ds_res.rename(rmdict))
        self._update_config_variable_name(
            ds_res.rename(rmdict).data_vars, data_type=None
        )

        # add attributes
        # if present use directly
        resattributes = [
            "waterbody_id",
            "reservoir_area",
            "reservoir_max_volume",
            "reservoir_target_min_fraction",
            "reservoir_target_full_fraction",
            "reservoir_demand",
            "reservoir_max_release",
        ]
        if np.all(np.isin(resattributes, gdf_org.columns)):
            intbl_reservoirs = gdf_org[resattributes]
            reservoir_accuracy = None
            reservoir_timeseries = None
        # else compute
        else:
            (
                intbl_reservoirs,
                reservoir_accuracy,
                reservoir_timeseries,
            ) = workflows.reservoirattrs(
                gdf=gdf_org, timeseries_fn=timeseries_fn, logger=logger
            )

        # create a geodf with id of reservoir and geometry at outflow location
        gdf_org_points = gpd.GeoDataFrame(
            gdf_org["waterbody_id"],
            geometry=gpd.points_from_xy(gdf_org.xout, gdf_org.yout),
        )
        intbl_reservoirs = intbl_reservoirs.rename(columns={"expr1": "waterbody_id"})
        gdf_org_points = gdf_org_points.merge(
            intbl_reservoirs, on="waterbody_id"
        )  # merge
        # add parameter attributes to polygon gdf:
        gdf_org = gdf_org.merge(intbl_reservoirs, on="waterbody_id")

        # write reservoirs with param values to geoms
        self.set_geoms(gdf_org, name=geom_name)

        for name in gdf_org_points.columns[2:]:
            gdf_org_points[name] = gdf_org_points[name].astype("float32")
            da_res = ds_res.raster.rasterize(
                gdf_org_points, col_name=name, dtype="float32", nodata=-999
            )
            output_name = self._MAPS.get(name, name)
            self.set_grid(da_res.rename(output_name))
            self._update_config_variable_name(output_name, data_type="static")

        # Save accuracy information on reservoir parameters
        if reservoir_accuracy is not None:
            reservoir_accuracy.to_csv(join(self.root, "reservoir_accuracy.csv"))

        if reservoir_timeseries is not None:
            reservoir_timeseries.to_csv(
                join(self.root, f"reservoir_timeseries_{timeseries_fn}.csv")
            )

        # update toml
        self.set_config("model.reservoir__flag", True)
        self.set_config(
            "state.variables.reservoir_water__instantaneous_volume",
            "reservoir_instantaneous_volume",
        )

    def _setup_waterbodies(self, waterbodies_fn, wb_type, min_area=0.0, **kwargs):
        """Help with common workflow of setup_lakes and setup_reservoir.

        See specific methods for more info about the arguments.
        """
        # retrieve data for basin
        logger.info(f"Preparing {wb_type} maps.")
        if "predicate" not in kwargs:
            kwargs.update(predicate="contains")
        gdf_org = self.data_catalog.get_geodataframe(
            waterbodies_fn,
            geom=self.basins_highres,
            handle_nodata=NoDataStrategy.IGNORE,
            **kwargs,
        )
        if gdf_org is None:
            # Return two times None (similar to main function output), if there is no
            # data found
            return None, None

        # skip small size waterbodies
        if "Area_avg" in gdf_org.columns and gdf_org.geometry.size > 0:
            min_area_m2 = min_area * 1e6
            gdf_org = gdf_org[gdf_org.Area_avg >= min_area_m2]
        else:
            logger.warning(
                f"{wb_type}'s database has no area attribute. "
                f"All {wb_type}s will be considered."
            )
        # get waterbodies maps and parameters
        nb_wb = gdf_org.geometry.size
        ds_waterbody = None
        if nb_wb > 0:
            logger.info(f"{nb_wb} {wb_type}(s) of sufficient size found within region.")
            # add waterbody maps
            uparea_name = self._MAPS["uparea"]
            if uparea_name not in self.grid.data_vars:
                logger.warning(
                    f"Upstream area map for {wb_type} outlet setup not found. "
                    "Database coordinates used instead"
                )
                uparea_name = None
            ds_waterbody, gdf_wateroutlet = workflows.waterbodymaps(
                gdf=gdf_org,
                ds_like=self.grid,
                wb_type=wb_type,
                uparea_name=uparea_name,
                logger=logger,
            )
            # update/replace xout and yout in gdf_org from gdf_wateroutlet:
            gdf_org["xout"] = gdf_wateroutlet["xout"]
            gdf_org["yout"] = gdf_wateroutlet["yout"]

        else:
            logger.warning(
                f"No {wb_type}s of sufficient size found within region! "
                f"Skipping {wb_type} procedures!"
            )

        # rasterize points polygons in raster.rasterize --
        # you need grid to know the grid
        return gdf_org, ds_waterbody

    @hydromt_step
    def setup_soilmaps(
        self,
        soil_fn: str = "soilgrids",
        ptf_ksatver: str = "brakensiek",
        wflow_thicknesslayers: List[int] = [100, 300, 800],
        output_names: Dict = {
            "soil_water__saturated_volume_fraction": "soil_theta_s",
            "soil_water__residual_volume_fraction": "soil_theta_r",
            "soil_surface_water__vertical_saturated_hydraulic_conductivity": "soil_ksat_vertical",  # noqa: E501
            "soil__thickness": "soil_thickness",
            "soil_water__vertical_saturated_hydraulic_conductivity_scale_parameter": "soil_f",  # noqa: E501
            "soil_layer_water__brooks-corey_exponent": "soil_brooks_corey_c",
        },
    ):
        """
        Derive several (layered) soil parameters.

        Based on a database with physical soil properties using available point-scale
        (pedo)transfer functions (PTFs) from literature with upscaling rules to
        ensure flux matching across scales.

        Currently, supported ``soil_fn`` is "soilgrids" and "soilgrids_2020".
        ``ptf_ksatver`` (PTF for the vertical hydraulic conductivity) options are
        "brakensiek" and "cosby". "soilgrids" provides data at 7 specific depths,
        while "soilgrids_2020" provides data averaged over 6 depth intervals.
        This leads to small changes in the workflow:
        (1) M parameter uses midpoint depths in soilgrids_2020 versus \
specific depths in soilgrids,
        (2) weighted average of soil properties over soil thickness is done with \
the trapezoidal rule in soilgrids versus simple block weighted average in \
soilgrids_2020,
        (3) the soil_brooks_corey_c parameter is computed as weighted average over \
wflow_sbm soil layers defined in ``wflow_thicknesslayers``.

        The required data from soilgrids are soil bulk density 'bd_sl*' [g/cm3], \
clay content 'clyppt_sl*' [%], silt content 'sltppt_sl*' [%], organic carbon content \
'oc_sl*' [%], pH 'ph_sl*' [-], sand content 'sndppt_sl*' [%] and soil thickness \
'soilthickness' [cm].

        A ``soil_mapping_fn`` can optionnally be provided to derive parameters based
        on soil texture classes. A default table *soil_mapping_default* is available
        to derive the infiltration capacity of the soil.

        The following maps are added to grid:

        * **soil_theta_s** map:
            average saturated soil water content [m3/m3]
        * **soil_theta_r** map:
            average residual water content [m3/m3]
        * **soil_ksat_vertical ** map:
            vertical saturated hydraulic conductivity at soil surface [mm/day]
        * **soil_thickness** map:
            soil thickness [mm]
        * **soil_f** map: scaling parameter controlling the decline of ksat_vertical \
[mm-1] (fitted with curve_fit (scipy.optimize)), bounds are checked
        * **soil_f_** map:
            scaling parameter controlling the decline of soil_ksat_vertical \
[mm-1] (fitted with numpy linalg regression), bounds are checked
        * **soil_brooks_corey_c_n** map:
            Brooks Corey coefficients [-] based on pore size distribution, \
a map for each of the wflow_sbm soil layers (n in total)
        * **meta_{soil_fn}_ksat_vertical_[z]cm** map: vertical hydraulic conductivity
            [mm/day] at soil depths [z] of ``soil_fn`` data
            [0.0, 5.0, 15.0, 30.0, 60.0, 100.0, 200.0]
        * **meta_soil_texture** map: soil texture based on USDA soil texture triangle \
(mapping: [1:Clay, 2:Silty Clay, 3:Silty Clay-Loam, 4:Sandy Clay, 5:Sandy Clay-Loam, \
6:Clay-Loam, 7:Silt, 8:Silt-Loam, 9:Loam, 10:Sand, 11: Loamy Sand, 12:Sandy Loam])


        Parameters
        ----------
        soil_fn : {'soilgrids', 'soilgrids_2020'}
            Name of RasterDataset source for soil parameter maps, see
            data/data_sources.yml.
            Should contain info for the 7 soil depths of soilgrids
            (or 6 depths intervals for soilgrids_2020).
            * Required variables: \
'bd_sl*' [g/cm3], 'clyppt_sl*' [%], 'sltppt_sl*' [%], 'oc_sl*' [%], 'ph_sl*' [-], \
'sndppt_sl*' [%], 'soilthickness' [cm]
        ptf_ksatver : {'brakensiek', 'cosby'}
            Pedotransfer function (PTF) to use for calculation of ksat vertical
            (vertical saturated hydraulic conductivity [mm/day]).
            By default 'brakensiek'.
        wflow_thicknesslayers : list of int, optional
            Thickness of soil layers [mm] for wflow_sbm soil model.
            By default [100, 300, 800] for layers at depths 100, 400, 1200 and >1200 mm.
            Used only for Brooks Corey coefficients.
        output_names : dict, optional
            Dictionary with output names that will be used in the model netcdf input
            files. Users should provide the Wflow.jl variable name followed by the name
            in the netcdf file.
        """
        logger.info("Preparing soil parameter maps.")
        self._update_naming(output_names)
        # TODO add variables list with required variable names
        dsin = self.data_catalog.get_rasterdataset(soil_fn, geom=self.region, buffer=2)

        dsout = workflows.soilgrids(
            ds=dsin,
            ds_like=self.grid,
            ptfKsatVer=ptf_ksatver,
            soil_fn=soil_fn,
            wflow_layers=wflow_thicknesslayers,
            logger=logger,
        ).reset_coords(drop=True)
        rmdict = {k: self._MAPS.get(k, k) for k in dsout.data_vars}
        self.set_grid(dsout.rename(rmdict))

        # Update the toml file
        self.set_config("model.soil_layer__thickness", wflow_thicknesslayers)
        self._update_config_variable_name(dsout.rename(rmdict).data_vars)

    @hydromt_step
    def setup_ksathorfrac(
        self,
        ksat_fn: str | xr.DataArray,
        variable: str | None = None,
        resampling_method: str = "average",
        output_name: str | None = None,
    ):
        """Set KsatHorFrac parameter values from a predetermined map.

        This predetermined map contains (preferably) 'calibrated' values of \
the KsatHorFrac parameter. This map is either selected from the wflow Deltares data \
or created by a third party/ individual.

        Parameters
        ----------
        ksat_fn : str, xr.DataArray
            The identifier of the KsatHorFrac dataset in the data catalog.
        variable : str, optional
            The variable name for the subsurface_ksat_horizontal_ratio map to
            use in ``ksat_fn`` in case ``ksat_fn`` contains several variables.
            By default None.
        resampling_method : str, optional
            The resampling method when up- or downscaled, by default "average"
        output_name : str, optional
            The name of the output map. If None (default), the name will be set
            to the name of the ksat_fn DataArray.
        """
        logger.info("Preparing KsatHorFrac parameter map.")
        wflow_var = "subsurface_water__horizontal-to-vertical_saturated_hydraulic_conductivity_ratio"  # noqa: E501
        dain = self.data_catalog.get_rasterdataset(
            ksat_fn,
            geom=self.region,
            buffer=2,
            variables=variable,
            single_var_as_array=True,
        )

        # Ensure its a DataArray
        if isinstance(dain, xr.Dataset):
            raise ValueError(
                "The ksat_fn data contains several variables. \
Select the variable to use for subsurface_ksat_horizontal_ratio \
using 'variable' argument."
            )

        # Create scaled subsurface_ksat_horizontal_ratio map
        daout = workflows.ksat_horizontal_ratio(
            dain,
            ds_like=self.grid,
            resampling_method=resampling_method,
        )
        if output_name is not None:
            daout.name = output_name
        self._update_naming({wflow_var: daout.name})
        # Set the grid
        self.set_grid(daout)
        self._update_config_variable_name(daout.name)

    @hydromt_step
    def setup_ksatver_vegetation(
        self,
        soil_fn: str = "soilgrids",
        alfa: float = 4.5,
        beta: float = 5,
        output_name: str = "soil_ksat_vertical_vegetation",
    ):
        """Correct vertical saturated hydraulic conductivity with vegetation properties.

        This allows to account for biologically-promoted soil structure and \
        heterogeneities in natural landscapes based on the work of \
        Bonetti et al. (2021) https://www.nature.com/articles/s43247-021-00180-0.

        This method requires to have run setup_soilgrids and setup_lai first.

        The following map is added to grid:

        * **KsatVer_vegetation** map: saturated hydraulic conductivity considering \
        vegetation characteristics [mm/d]

        Parameters
        ----------
        soil_fn : {'soilgrids', 'soilgrids_2020'}
            Name of RasterDataset source for soil parameter maps, see
            data/data_sources.yml.
            Should contain info for the sand percentage of the upper layer
            * Required variable: 'sndppt_sl1' [%]
        alfa : float, optional
            Shape parameter. The default is 4.5 when using LAI.
        beta : float, optional
            Shape parameter. The default is 5 when using LAI.
        output_name : dict, optional
            Name of the output map. By default 'KsatVer_vegetation'.
        """
        logger.info("Modifying ksat_vertical based on vegetation characteristics")
        wflow_var = self._WFLOW_NAMES[self._MAPS["ksat_vertical"]]

        # open soil dataset to get sand percentage
        sndppt = self.data_catalog.get_rasterdataset(
            soil_fn, geom=self.region, buffer=2, variables=["sndppt_sl1"]
        )

        # in ksatver_vegetation, ksat_vertical should be provided in mm/d
        inv_rename = {v: k for k, v in self._MAPS.items() if v in self.grid.data_vars}
        KSatVer_vegetation = workflows.ksatver_vegetation(
            ds_like=self.grid.rename(inv_rename),
            sndppt=sndppt,
            alfa=alfa,
            beta=beta,
        )
        self._update_naming({wflow_var: output_name})
        # add to grid
        self.set_grid(KSatVer_vegetation, output_name)
        # update config file
        self._update_config_variable_name(output_name)

    @hydromt_step
    def setup_lulcmaps_with_paddy(
        self,
        lulc_fn: str | Path | xr.DataArray,
        paddy_class: int,
        output_paddy_class: int | None = None,
        lulc_mapping_fn: str | Path | pd.DataFrame | None = None,
        paddy_fn: str | Path | xr.DataArray | None = None,
        paddy_mapping_fn: str | Path | pd.DataFrame | None = None,
        soil_fn: str | Path | xr.DataArray = "soilgrids",
        wflow_thicknesslayers: List[int] = [50, 100, 50, 200, 800],
        target_conductivity: List[None | int | float] = [
            None,
            None,
            5,
            None,
            None,
        ],
        lulc_vars: Dict = {
            "landuse": None,
            "vegetation_kext": "vegetation_canopy__light-extinction_coefficient",
            "land_manning_n": "land_surface_water_flow__manning_n_parameter",
            "soil_compacted_fraction": "soil~compacted__area_fraction",
            "vegetation_root_depth": "vegetation_root__depth",
            "vegetation_leaf_storage": "vegetation__specific-leaf_storage",
            "vegetation_wood_storage": "vegetation_wood_water__storage_capacity",
            "land_water_fraction": "land~water-covered__area_fraction",
            "vegetation_crop_factor": "vegetation__crop_factor",
            "vegetation_feddes_alpha_h1": "vegetation_root__feddes_critial_pressure_head_h~1_reduction_coefficient",  # noqa: E501
            "vegetation_feddes_h1": "vegetation_root__feddes_critial_pressure_head_h~1",
            "vegetation_feddes_h2": "vegetation_root__feddes_critial_pressure_head_h~2",
            "vegetation_feddes_h3_high": "vegetation_root__feddes_critial_pressure_head_h~3~high",  # noqa: E501
            "vegetation_feddes_h3_low": "vegetation_root__feddes_critial_pressure_head_h~3~low",  # noqa: E501
            "vegetation_feddes_h4": "vegetation_root__feddes_critial_pressure_head_h~4",
        },
        paddy_waterlevels: Dict = {
            "demand_paddy_h_min": 20,
            "demand_paddy_h_opt": 50,
            "demand_paddy_h_max": 80,
        },
        save_high_resolution_lulc: bool = False,
        output_names_suffix: str | None = None,
    ):
        """Set up landuse maps and parameters including for paddy fields.

        THIS FUNCTION SHOULD BE RUN AFTER setup_soilmaps.

        Lookup table `lulc_mapping_fn` columns are converted to lulc classes model
        parameters based on literature. The data is remapped at its original resolution
        and then resampled to the model resolution using the average value, unless noted
        differently.

        If paddies are present either directly as a class in the landuse_fn or in a
        separate paddy_fn, the paddy class is used to derive the paddy parameters.

        To allow for water to pool on the surface (for paddy/rice fields), the layers in
        the model can be updated to new depths, such that we can allow a thin layer with
        limited vertical conductivity. These updated layers means that the
        ``soil_brooks_corey_c`` parameter needs to be calculated again. Next, the
        soil_ksat_vertical_factor layer corrects the vertical conductivity
        (by multiplying) such that the bottom of the layer corresponds to the
        ``target_conductivity`` for that layer. This currently assumes the wflow models
        to have an exponential declining vertical conductivity (using the ``f``
        parameter). If no target_conductivity is specified for a layer (``None``),
        the soil_ksat_vertical_factor value is set to 1.

        The different values for the minimum/optimal/maximum water levels for paddy
        fields will be added as constant values in the toml file, through the
        ``land~irrigated-paddy__min_depth.value = 20`` interface.

        Adds model layers:

        * **landuse** map:
            Landuse class [-]
        * **vegetation_kext** map:
            Extinction coefficient in the canopy gap fraction
          equation [-]
        * **vegetation_leaf_storage** map:
            Specific leaf storage [mm]
        * **vegetation_wood_storage** map:
            Fraction of wood in the vegetation/plant [-]
        * **vegetation_root_depth** map:
            Length of vegetation roots [mm]
        * **soil_compacted_fraction** map:
            The fraction of compacted or urban area per grid cell [-]
        * **land_water_fraction** map:
            The fraction of open water per grid cell [-]
        * **land_manning_n** map:
            Manning Roughness [-]
        * **vegetation_crop_factor** map:
            Crop coefficient [-]
        * **vegetation_feddes_alpha_h1** map:
            Root water uptake reduction at soil water pressure head
            h1 (0 or 1) [-]
        * **vegetation_feddes_h1** map:
            Soil water pressure head h1 at which root water
            uptake is reduced (Feddes) [cm]
        * **vegetation_feddes_h2** map:
            Soil water pressure head h2 at which root water
            uptake is reduced (Feddes) [cm]
        * **vegetation_feddes_h3_high** map:
            Soil water pressure head h3 (high) at which root water uptake is
            reduced (Feddes) [cm]
        * **vegetation_feddes_h3_low** map:
            Soil water pressure head h3 (low) at which root water uptake is
            reduced (Feddes) [cm]
        * **vegetation_feddes_h4** map:
            Soil water pressure head h4 at which root water
            uptake is reduced (Feddes) [cm]
        * **demand_paddy_h_min** value:
            Minimum required water depth for paddy fields [mm]
        * **demand_paddy_h_opt** value:
            Optimal water depth for paddy fields [mm]
        * **demand_paddy_h_max** value:
            Maximum water depth for paddy fields [mm]
        * **soil_ksat_vertical_factor**:
            Map with a multiplication factor for the vertical conductivity [-]

        Updates model layers:

        * **soil_brooks_corey_c**:
            Brooks Corey coefficients [-] based on pore size
            distribution, a map for each of the wflow_sbm soil layers (updated based
            on the newly specified layers)


        Parameters
        ----------
        lulc_fn : str, Path, xr.DataArray
            RasterDataset or name in data catalog / path to landuse map.
        paddy_class : int
            Landuse class value for paddy fields either in landuse_fn or paddy_fn if
            provided.
        output_paddy_class : int, optional
            Landuse class value for paddy fields in the output landuse map. If None,
            the ``paddy_class`` is used, by default None. This can be useful when
            merging paddy location from ``paddy_fn`` into ``landuse_fn``.
        lulc_mapping_fn : str, Path, pd.DataFrame, optional
            Path to a mapping csv file from landuse in source name to parameter values
            in lulc_vars. If lulc_fn is one of {"globcover", "vito", "corine",
            "esa_worldcover", "glmnco"}, a default mapping is used and this argument
            becomes optional.
        paddy_fn : str, Path, xr.DataArray, optional
            RasterDataset or name in data catalog / path to paddy map.
        paddy_mapping_fn : str, Path, pd.DataFrame, optional
            Path to a mapping csv file from paddy in source name to parameter values
            in lulc_vars. A default mapping table for rice parameters is used if not
            provided.
        soil_fn : str, Path, xr.DataArray, optional
            Soil data to be used to recalculate the Brooks-Corey coefficients
            (`soil_brooks_corey_c` parameter), based on the provided
            ``wflow_thicknesslayers``, by default "soilgrids", but should ideally
            be equal to the data used in :py:meth:`setup_soilmaps`

            * Required variables: 'bd_sl*' [g/cm3], 'clyppt_sl*' [%], 'sltppt_sl*' [%],
              'ph_sl*' [-].
        wflow_thicknesslayers: list
            List of soil thickness per layer [mm], by default [50, 100, 50, 200, 800, ]
        target_conductivity: list
            List of target vertical conductivities [mm/day] for each layer in
            ``wflow_thicknesslayers``. Set value to `None` if no specific value is
            required, by default [None, None, 5, None, None].
        lulc_vars : Dict
            Dictionnary of landuse parameters to prepare. The names are the
            the columns of the mapping file and the values are the corresponding
            Wflow.jl variables.
        paddy_waterlevels : dict
            Dictionary with the minimum, optimal and maximum water levels for paddy
            fields [mm]. By default {"demand_paddy_h_min": 20, "demand_paddy_h_opt": 50,
            "demand_paddy_h_max": 80}
        save_high_resolution_lulc : bool
            Save the high resolution landuse map merged with the paddies to the static
            folder. By default False.
        output_names_suffix : str, optional
            Suffix to be added to the output names to avoid having to rename all the
            columns of the mapping tables. For example if the suffix is "vito", all
            variables in lulc_vars will be renamed to "landuse_vito", "Kext_vito", etc.
            Note that the suffix will also be used to rename the paddy parameter
           soil_ksat_vertical_factor but not the soil_brooks_corey_c parameter.
        """
        logger.info("Preparing LULC parameter maps including paddies.")
        if output_names_suffix is not None:
            # rename lulc_vars with the suffix
            output_names = {
                v: f"{k}_{output_names_suffix}" for k, v in lulc_vars.items()
            }
            # Add soil_ksat_vertical_factor
            output_names[self._WFLOW_NAMES[self._MAPS["soil_ksat_vertical_factor"]]] = (
                f"soil_ksat_vertical_factor_{output_names_suffix}"
            )

        else:
            output_names = {v: k for k, v in lulc_vars.items()}
        # update self._MAPS and self._WFLOW_NAMES with user defined output names
        self._update_naming(output_names)
        # As landuse is not a wflow variable, we update the name manually in self._MAPS
        if output_names_suffix is not None:
            self._MAPS["landuse"] = f"meta_landuse_{output_names_suffix}"

        # Check if soil data is available
        if self._MAPS["ksat_vertical"] not in self.grid.data_vars:
            raise ValueError(
                "ksat_vertical and f are required to update the soil parameters with "
                "paddies. Please run setup_soilmaps first."
            )

        if lulc_mapping_fn is None:
            lulc_mapping_fn = f"{lulc_fn}_mapping_default"
        # read landuse map and mapping table
        landuse = self.data_catalog.get_rasterdataset(
            lulc_fn, geom=self.region, buffer=2, variables=["landuse"]
        )
        df_mapping = self.data_catalog.get_dataframe(
            lulc_mapping_fn,
            driver_kwargs={"index_col": 0},  # only used if fn_map is a file path
        )
        output_paddy_class = (
            paddy_class if output_paddy_class is None else output_paddy_class
        )

        # if needed, add paddies to landuse
        if paddy_fn is not None:
            # Read paddy map and mapping table
            paddy = self.data_catalog.get_rasterdataset(
                paddy_fn, geom=self.region, buffer=2, variables=["paddy"]
            )
            if paddy_mapping_fn is None:
                paddy_mapping_fn = "paddy_mapping_default"
            df_paddy_mapping = self.data_catalog.get_dataframe(
                paddy_mapping_fn,
                driver_kwargs={"index_col": 0},
            )

            landuse, df_mapping = workflows.add_paddy_to_landuse(
                landuse,
                paddy,
                paddy_class,
                output_paddy_class=output_paddy_class,
                df_mapping=df_mapping,
                df_paddy_mapping=df_paddy_mapping,
            )

            if save_high_resolution_lulc:
                output_dir = join(self.root, "maps")
                if not os.path.exists(output_dir):
                    os.makedirs(output_dir)
                landuse.raster.to_raster(join(output_dir, "landuse_with_paddy.tif"))
                df_mapping.to_csv(join(output_dir, "landuse_with_paddy_mapping.csv"))

        # Prepare landuse parameters
        landuse_maps = workflows.landuse(
            da=landuse,
            ds_like=self.grid,
            df=df_mapping,
            params=list(lulc_vars.keys()),
            logger=logger,
        )
        rmdict = {k: self._MAPS.get(k, k) for k in landuse_maps.data_vars}
        self.set_grid(landuse_maps.rename(rmdict))
        # update config
        self._update_config_variable_name(landuse_maps.rename(rmdict).data_vars)

        # Update soil parameters if there are paddies in the domain
        # Get paddy pixels at model resolution
        wflow_paddy = landuse_maps["landuse"] == output_paddy_class
        if wflow_paddy.any():
            if self.get_config("model.soil_layer__thickness") == len(
                wflow_thicknesslayers
            ):
                logger.info(
                    "same thickness already present, skipping updating"
                    " `soil_brooks_corey_c` parameter"
                )
                update_c = False
            else:
                logger.info(
                    "Different thicknesslayers requested, updating "
                    "`soil_brooks_corey_c` parameter"
                )
                update_c = True
            # Read soil data
            soil = self.data_catalog.get_rasterdataset(
                soil_fn, geom=self.region, buffer=2
            )
            # update soil parameters soil_brooks_corey_c and soil_ksat_vertical_factor
            inv_rename = {
                v: k for k, v in self._MAPS.items() if v in self.grid.data_vars
            }
            soil_maps = workflows.update_soil_with_paddy(
                ds=soil,
                ds_like=self.grid.rename(inv_rename),
                paddy_mask=wflow_paddy,
                soil_fn=soil_fn,
                update_c=update_c,
                wflow_layers=wflow_thicknesslayers,
                target_conductivity=target_conductivity,
                logger=logger,
            )
            self.set_grid(
                soil_maps["soil_ksat_vertical_factor"],
                name=self._MAPS["soil_ksat_vertical_factor"],
            )
            self._update_config_variable_name(self._MAPS["soil_ksat_vertical_factor"])
            if "soil_brooks_corey_c" in soil_maps:
                self.set_grid(
                    soil_maps["soil_brooks_corey_c"],
                    name=self._MAPS["soil_brooks_corey_c"],
                )
                self._update_config_variable_name(self._MAPS["soil_brooks_corey_c"])
                self.set_config("model.soil_layer__thickness", wflow_thicknesslayers)
            # Add paddy water levels to the config
            for key, value in paddy_waterlevels.items():
                self.set_config(f"input.static.{self._WFLOW_NAMES[key]}.value", value)
            # Update the states
            self.set_config(
                "state.variables.land_surface_water~paddy__depth", "demand_paddy_h"
            )
        else:
            logger.info("No paddy fields found, skipping updating soil parameters")

    @hydromt_step
    def setup_glaciers(
        self,
        glaciers_fn: str | Path | gpd.GeoDataFrame,
        min_area: float = 1.0,
        output_names: Dict = {
            "glacier_surface__area_fraction": "glacier_fraction",
            "glacier_ice__initial_leq-depth": "glacier_initial_leq_depth",
        },
        geom_name: str = "glaciers",
    ):
        """
        Generate maps of glacier areas, area fraction and volume fraction.

        The data is generated from features with ``min_area`` [km2] (default is 1 km2)
        from a database with glacier geometry, IDs and metadata.

        The required variables from glaciers_fn dataset are glacier ID 'simple_id'.
        Optionally glacier area 'AREA' [km2] can be present to filter the glaciers
        by size. If not present it will be computed on the fly.

        Adds model layers:

        * **meta_glacier_area_id** map: glacier IDs [-]
        * **glacier_fraction** map: area fraction of glacier per cell [-]
        * **glacier_initial_leq_depth** map: storage (volume) of glacier per cell [mm]

        Parameters
        ----------
        glaciers_fn :
            Name of data source for glaciers, see data/data_sources.yml.

            * Required variables: ['simple_id']
        min_area : float, optional
            Minimum glacier area threshold [km2], by default 0 (all included)
        output_names : dict, optional
            Dictionary with output names that will be used in the model netcdf input
            files. Users should provide the Wflow.jl variable name followed by the name
            in the netcdf file.
        geom_name : str, optional
            Name of the geometry to be used in the model, by default "glaciers" for
            glaciers.geojson.
        """
        self._update_naming(output_names)
        # retrieve data for basin
        logger.info("Preparing glacier maps.")
        gdf_org = self.data_catalog.get_geodataframe(
            glaciers_fn,
            geom=self.basins_highres,
            predicate="intersects",
            handle_nodata=NoDataStrategy.IGNORE,
        )
        # Check if there are glaciers found
        if gdf_org is None:
            logger.info("Skipping method, as no data has been found")
            return

        # skip small size glacier
        if "AREA" in gdf_org.columns and gdf_org.geometry.size > 0:
            gdf_org = gdf_org[gdf_org["AREA"] >= min_area]
        # get glacier maps and parameters
        nb_glac = gdf_org.geometry.size
        if nb_glac == 0:
            logger.warning(
                "No glaciers of sufficient size found within region!"
                "Skipping glacier procedures!"
            )
            return

        logger.info(f"{nb_glac} glaciers of sufficient size found within region.")
        # add glacier maps
        ds_glac = workflows.glaciermaps(
            gdf=gdf_org,
            ds_like=self.grid,
            id_column="simple_id",
            elevtn_name=self._MAPS["elevtn"],
            logger=logger,
        )

        rmdict = {k: self._MAPS.get(k, k) for k in ds_glac.data_vars}
        self.set_grid(ds_glac.rename(rmdict))
        # update config
        self._update_config_variable_name(ds_glac.rename(rmdict).data_vars)
        self.set_config("model.glacier__flag", True)
        self.set_config("state.variables.glacier_ice__leq-depth", "glacier_leq_depth")
        # update geoms
        self.set_geoms(gdf_org, name=geom_name)

    @hydromt_step
    def setup_constant_pars(self, **kwargs):
        """Generate constant parameter maps for all active model cells.

        Adds model layer:

        * **param_name** map: constant parameter map.

        Parameters
        ----------
        dtype: str
            data type
        nodata: int or float
            nodata value
        kwargs
            "param_name: value" pairs for constant grid.
            Param_name should be the Wflow.jl variable name.
        """
        wflow_variables = [v for k, v in self._WFLOW_NAMES.items()]
        for wflow_var, value in kwargs.items():
            if wflow_var not in wflow_variables:
                raise ValueError(
                    f"Parameter {wflow_var} not recognised as a Wflow variable. "
                    f"Please check the name."
                )
            # check if param is already in toml and will be overwritten
            if self.get_config(wflow_var, None) is not None:
                logger.info(
                    f"Parameter {wflow_var} already in toml and will be overwritten."
                )
            # remove from config
            self._config.pop(wflow_var, None)
            # Add to config
            self.set_config(f"input.static.{wflow_var}.value", value)

    @hydromt_step
    def setup_grid_from_raster(
        self,
        raster_fn: str | xr.Dataset,
        reproject_method: str,
        variables: List[str] | None = None,
        wflow_variables: List[str] | None = None,
        fill_method: str | None = None,
    ) -> List[str]:
        """
        Add data variable(s) from ``raster_fn`` to grid object.

        If raster is a dataset, all variables will be added unless ``variables``
        list is specified. The config toml can also be updated to include
        the new maps using ``wflow_variables``.

        Adds model layers:

        * **raster.name** or **variables** grid: data from raster_fn

        Parameters
        ----------
        raster_fn: str
            Source name of RasterDataset in data_catalog.
        reproject_method: str
            Reprojection method from rasterio.enums.Resampling.
            Available methods: ['nearest', 'bilinear', 'cubic', 'cubic_spline', \
'lanczos', 'average', 'mode', 'gauss', 'max', 'min', 'med', 'q1', 'q3', \
'sum', 'rms']
        variables: list, optional
            List of variables to add to grid from raster_fn. By default all.
        wflow_variables: list, optional
            List of corresponding wflow variables to update the config toml
            (e.g: ["vegetation_root__depth"]).
            Should match the variables list. variables list should be provided unless
            raster_fn contains a single variable (len 1).
        fill_method : str, optional
            If specified, fills nodata values using fill_nodata method.
            Available methods are {'linear', 'nearest', 'cubic', 'rio_idw'}.

        Returns
        -------
        list
            Names of added model staticmap layers.
        """
        logger.info(f"Preparing grid data from raster source {raster_fn}")
        # Read raster data and select variables
        ds = self.data_catalog.get_rasterdataset(
            raster_fn,
            geom=self.region,
            buffer=2,
            variables=variables,
            single_var_as_array=False,
        )
        # Fill nodata
        if fill_method is not None:
            ds = ds.raster.interpolate_na(method=fill_method)
        # Reprojection
        ds_out = ds.raster.reproject_like(self.grid, method=reproject_method)
        # Add to grid
        self.set_grid(ds_out)

        # Update config
        if wflow_variables is not None:
            logger.info(f"Updating the config for wflow_variables: {wflow_variables}")
            if variables is None:
                if len(ds_out.data_vars) == 1:
                    variables = list(ds_out.data_vars.keys())
                else:
                    raise ValueError(
                        "Cannot update the toml if raster_fn has more than \
one variable and variables list is not provided."
                    )

            # Check on len
            if len(wflow_variables) != len(variables):
                raise ValueError(
                    f"Length of variables {variables} do not match wflow_variables \
{wflow_variables}. Cannot update the toml."
                )
            else:
                for i in range(len(variables)):
                    self.set_config(f"input.static.{wflow_variables[i]}", variables[i])

    @hydromt_step
    def setup_precip_forcing(
        self,
        precip_fn: str | xr.DataArray,
        precip_clim_fn: str | xr.DataArray | None = None,
        chunksize: int | None = None,
        **kwargs,
    ) -> None:
        """Generate gridded precipitation forcing at model resolution.

        Adds model layer:

        * **precip**: precipitation [mm]

        Parameters
        ----------
        precip_fn : str, xarray.DataArray
            Precipitation RasterDataset source.

            * Required variable: 'precip' [mm]

            * Required dimension: 'time'  [timestamp]
        precip_clim_fn : str, xarray.DataArray, optional
            High resolution climatology precipitation RasterDataset source to correct
            precipitation.

            * Required variable: 'precip' [mm]

            * Required dimension: 'time'  [cyclic month]
        chunksize: int, optional
            Chunksize on time dimension for processing data (not for saving to disk!).
            If None the data chunksize is used, this can however be optimized for
            large/small catchments. By default None.
        **kwargs : dict, optional
            Additional arguments passed to the forcing function.
            See hydromt.workflows.forcing.precip for more details.
        """
        starttime = self.get_config("time.starttime")
        endtime = self.get_config("time.endtime")
        freq = pd.to_timedelta(self.get_config("time.timestepsecs"), unit="s")
        mask = self.grid[self._MAPS["basins"]].values > 0

        precip = self.data_catalog.get_rasterdataset(
            precip_fn,
            geom=self.region,
            buffer=2,
            time_tuple=(starttime, endtime),
            variables=["precip"],
        )
        precip = precip.astype("float32")

        if chunksize is not None:
            precip = precip.chunk({"time": chunksize})

        clim = None
        if precip_clim_fn is not None:
            clim = self.data_catalog.get_rasterdataset(
                precip_clim_fn,
                geom=precip.raster.box,
                buffer=2,
                variables=["precip"],
            )
            clim = clim.astype("float32")

        precip_out = hydromt.workflows.forcing.precip(
            precip=precip,
            da_like=self.grid[self._MAPS["elevtn"]],
            clim=clim,
            freq=freq,
            resample_kwargs=dict(label="right", closed="right"),
            logger=logger,
            **kwargs,
        )

        # Update meta attributes (used for default output filename later)
        precip_out.attrs.update({"precip_fn": precip_fn})
        if precip_clim_fn is not None:
            precip_out.attrs.update({"precip_clim_fn": precip_clim_fn})
        self.set_forcing(precip_out.where(mask), name="precip")
        self._update_config_variable_name(self._MAPS["precip"], data_type="forcing")

    @hydromt_step
    def setup_precip_from_point_timeseries(
        self,
        precip_fn: str | pd.DataFrame | xr.Dataset,
        interp_type: str = "nearest",
        precip_stations_fn: str | gpd.GeoDataFrame | None = None,
        index_col: str | None = None,
        buffer: float = 1e5,
        **kwargs,
    ) -> None:
        """
        Generate gridded precipitation from point timeseries (requires wradlib).

        Adds model layer:

        * **precip**: precipitation [mm]

        Supported interpolation methods:
        * uniform: Applies spatially uniform precipitation to the model. \
        Only works when `precip_fn` contains a single timeseries.
        * nearest: Nearest-neighbour interpolation, also works with a single station.
        * idw: Inverse-distance weighting using 1 / distance ** p.
        * linear: Linear interpolation using scipy.interpolate.LinearNDInterpolator, \
        may result in missing values when station coverage is limited.
        * ordinarykriging: Interpolate using Ordinary Kriging, see wradlib \
        documentation for a full explanation: `wradlib.ipol.OrdinaryKriging <https://docs.wradlib.org/en/latest/generated/wradlib.ipol.OrdinaryKriging.html>`.
        * externaldriftkriging: Kriging interpolation including an external drift, \
        see wradlib documentation for a full explanation: \
        `wradlib.ipol.ExternalDriftKriging <https://docs.wradlib.org/en/latest/generated/wradlib.ipol.ExternalDriftKriging.html>`.


        Parameters
        ----------
        precip_fn : str, pd.DataFrame, xr.Dataset
            Precipitation source as DataFrame or GeoDataset. \
            - DataFrame: the index column should contain time and the other \
            columns should correspond to the name or ID values of the stations \
            in `precip_stations_fn`.
            - GeoDataset: the dataset should contain the variable 'precip' and \
            the dimensions 'time' and 'index'.

            * Required variable: 'time', 'precip' [mm]
        interp_type : str
            Interpolation method. Options: "nearest", "idw", "linear", \
            "ordinarykriging", "externaldriftkriging".
        precip_stations_fn : str, gpd.GeoDataFrame, optional
            Source for the locations of the stations as points: (x, y) or (lat, lon). \
            Only required if precip_fn is of type DataFrame.
        index_col : str, optional
            Column in precip_stations_fn to use for station ID values, by default None.
        buffer: float, optional
            Buffer around the basins in metres to determine which
            stations to include. Set to 100 km (1e5 metres) by default.
        **kwargs
            Additional keyword arguments passed to the interpolation function. \
            Supported arguments depend on the interpolation type:
            - nnearest: Maximum number of neighbors for interpolation (default: 4).
            - p: Power parameter for IDW interpolation (default: 2).
            - remove_missing: Mask NaN values in the input data (default: False).
            - cov: Covariance model for Kriging (default: '1.0 Exp(10000.)').
            - src_drift: External drift values at source points (stations).
            - trg_drift: External drift values at target points (grid).

        See Also
        --------
        hydromt_wflow.workflows.forcing.spatial_interpolation
        `wradlib.ipol.interpolate <https://docs.wradlib.org/en/latest/ipol.html#wradlib.ipol.interpolate>`
        """
        starttime = self.get_config("time.starttime")
        endtime = self.get_config("time.endtime")
        timestep = self.get_config("time.timestepsecs")
        freq = pd.to_timedelta(timestep, unit="s")
        mask = self.grid[self._MAPS["basins"]].values > 0

        # Check data type of precip_fn if it is provided through the data catalog
        if isinstance(precip_fn, str) and precip_fn in self.data_catalog:
            _data_type = self.data_catalog[precip_fn].data_type
        else:
            _data_type = None

        # Read the precipitation timeseries
        if isinstance(precip_fn, xr.Dataset) or _data_type == "GeoDataset":
            da_precip = self.data_catalog.get_geodataset(
                precip_fn,
                geom=self.region,
                buffer=buffer,
                variables=["precip"],
                time_tuple=(starttime, endtime),
                single_var_as_array=True,
            )
        else:
            # Read timeseries
            df_precip = self.data_catalog.get_dataframe(
                precip_fn,
                time_tuple=(starttime, endtime),
            )
            # Get locs
            if interp_type == "uniform":
                # Use basin centroid as 'station' for uniform case
                gdf_stations = gpd.GeoDataFrame(
                    data=None,
                    geometry=[self.basins.unary_union.centroid],
                    index=df_precip.columns,
                    crs=self.crs,
                )
                index_col = df_precip.columns
                interp_type = "nearest"
                if df_precip.shape[1] != 1:
                    raise ValueError(
                        f"""
                        Data source ({precip_fn}) should contain
                        a single timeseries, not {df_precip.shape[1]}."""
                    )
                logger.info("Uniform interpolation is applied using method 'nearest'.")
            elif precip_stations_fn is None:
                raise ValueError(
                    "Using a DataFrame as precipitation source requires that station "
                    "locations are provided separately through precip_station_fn."
                )
            else:
                # Load the stations and their coordinates
                gdf_stations = self.data_catalog.get_geodataframe(
                    precip_stations_fn,
                    geom=self.basins,
                    buffer=buffer,
                    assert_gtype="Point",
                    handle_nodata=NoDataStrategy.IGNORE,
                )
                # Use station ids from gdf_stations when reading the DataFrame
                if index_col is not None:
                    gdf_stations = gdf_stations.set_index(index_col)

            # Index is required to contruct GeoDataArray
            if gdf_stations.index.name is None:
                gdf_stations.index.name = "stations"

            # Convert to geodataset
            da_precip = hydromt.vector.GeoDataArray.from_gdf(
                gdf=gdf_stations,
                data=df_precip,
                name="precip",
                index_dim=None,
                dims=["time", gdf_stations.index.name],
                keep_cols=False,
                merge_index="gdf",
            )

        # Calling interpolation workflow
        precip = workflows.forcing.spatial_interpolation(
            forcing=da_precip,
            interp_type=interp_type,
            ds_like=self.grid,
            mask_name=self._MAPS["basins"],
            logger=logger,
            **kwargs,
        )

        # Use precip workflow to create the forcing file
        precip_out = hydromt.workflows.forcing.precip(
            precip=precip,
            da_like=self.grid[self._MAPS["elevtn"]],
            clim=None,
            freq=freq,
            resample_kwargs=dict(label="right", closed="right"),
            logger=logger,
        )

        # Update meta attributes (used for default output filename later)
        precip_out.attrs.update({"precip_fn": precip_fn})
        precip_out = precip_out.astype("float32")
        self.set_forcing(precip_out.where(mask), name="precip")
        self._update_config_variable_name(self._MAPS["precip"], data_type="forcing")

        # Add to geoms
        gdf_stations = da_precip.vector.to_gdf().to_crs(self.crs)
        self.set_geoms(gdf_stations, name="stations_precipitation")

    @hydromt_step
    def setup_temp_pet_forcing(
        self,
        temp_pet_fn: str | xr.Dataset,
        pet_method: str = "debruin",
        press_correction: bool = True,
        temp_correction: bool = True,
        wind_correction: bool = True,
        wind_altitude: int = 10,
        reproj_method: str = "nearest_index",
        fillna_method: str | None = None,
        dem_forcing_fn: str | xr.DataArray | None = None,
        skip_pet: bool = False,
        chunksize: int | None = None,
    ) -> None:
        """Generate gridded temperature and reference evapotranspiration forcing.

        If `temp_correction` is True, the temperature will be reprojected and then
        downscaled to model resolution using the elevation lapse rate. For better
        accuracy, you can provide the elevation grid of the climate data in
        `dem_forcing_fn`. If not present, the upscaled elevation grid of the wflow model
        is used ('land_elevation').

        To compute PET (`skip_pet` is False), several methods are available. Before
        computation, both the temperature and pressure can be downscaled. Wind speed
        should be given at 2m altitude and can be corrected if `wind_correction` is True
        and the wind data altitude is provided in `wind_altitude` [m].
        Several methods to compute pet are available: {'debruin', 'makkink',
        'penman-monteith_rh_simple', 'penman-monteith_tdew'}.

        Depending on the methods, `temp_pet_fn` should contain temperature 'temp' [°C],
        pressure 'press_msl' [hPa], incoming shortwave radiation 'kin' [W/m2], outgoing
        shortwave radiation 'kout' [W/m2], wind speed 'wind' [m/s], relative humidity
        'rh' [%], dew point temperature 'temp_dew' [°C], wind speed either total 'wind'
        or the U- 'wind10_u' [m/s] and V- 'wind10_v' components [m/s].

        Adds model layer:

        * **pet**: reference evapotranspiration [mm]
        * **temp**: temperature [°C]

        Parameters
        ----------
        temp_pet_fn : str, xarray.Dataset
            Name or path of RasterDataset source with variables to calculate temperature
            and reference evapotranspiration.

            * Required variable for temperature: 'temp' [°C]

            * Required variables for De Bruin reference evapotranspiration: \
'temp' [°C], 'press_msl' [hPa], 'kin' [W/m2], 'kout' [W/m2]

            * Required variables for Makkink reference evapotranspiration: \
'temp' [°C], 'press_msl' [hPa], 'kin'[W/m2]

            * Required variables for daily Penman-Monteith \
reference evapotranspiration: \
either {'temp' [°C], 'temp_min' [°C], 'temp_max' [°C], 'wind' [m/s], 'rh' [%], 'kin' \
[W/m2]} for 'penman-monteith_rh_simple' or {'temp' [°C], 'temp_min' [°C], 'temp_max' \
[°C], 'temp_dew' [°C], 'wind' [m/s], 'kin' [W/m2], 'press_msl' [hPa], 'wind10_u' [m/s],\
"wind10_v" [m/s]} for 'penman-monteith_tdew' (these are the variables available in ERA5)
        pet_method : {'debruin', 'makkink', 'penman-monteith_rh_simple', \
'penman-monteith_tdew'}, optional
            Reference evapotranspiration method, by default 'debruin'.
            If penman-monteith is used, requires the installation of the pyet package.
        press_correction, temp_correction : bool, optional
            If True pressure, temperature are corrected using elevation lapse rate,
            by default False.
        dem_forcing_fn : str, default None
            Elevation data source with coverage of entire meteorological forcing domain.
            If temp_correction is True and dem_forcing_fn is provided this is used in
            combination with elevation at model resolution to correct the temperature.

            * Required variable: 'elevtn' [m+REF]
        wind_correction : bool, optional
            If True wind speed is corrected to wind at 2m altitude using
            ``wind_altitude``. By default True.
        wind_altitude : int, optional
            Altitude of wind speed [m] variable, by default 10. Only used if
            ``wind_correction`` is True.
        skip_pet : bool, optional
            If True calculate temp only.
        reproj_method : str, optional
            Reprojection method from rasterio.enums.Resampling. to reproject the climate
            data to the model resolution. By default 'nearest_index'.
        fillna_method: str, optional
            Method to fill NaN cells within the active model domain in the
            temperature data e.g. 'nearest'
            By default None for no interpolation.
        chunksize: int, optional
            Chunksize on time dimension for processing data (not for saving to disk!).
            If None the data chunksize is used, this can however be optimized for
            large/small catchments. By default None.
        """
        starttime = self.get_config("time.starttime")
        endtime = self.get_config("time.endtime")
        timestep = self.get_config("time.timestepsecs")
        freq = pd.to_timedelta(timestep, unit="s")
        mask = self.grid[self._MAPS["basins"]].values > 0

        variables = ["temp"]
        if not skip_pet:
            if pet_method == "debruin":
                variables += ["press_msl", "kin", "kout"]
            elif pet_method == "makkink":
                variables += ["press_msl", "kin"]
            elif pet_method == "penman-monteith_rh_simple":
                variables += ["temp_min", "temp_max", "wind", "rh", "kin"]
            elif pet_method == "penman-monteith_tdew":
                variables += [
                    "temp_min",
                    "temp_max",
                    "wind10_u",
                    "wind10_v",
                    "temp_dew",
                    "kin",
                    "press_msl",
                ]
            else:
                methods = [
                    "debruin",
                    "makkink",
                    "penman-monteith_rh_simple",
                    "penman-monteith_tdew",
                ]
                raise ValueError(
                    f"Unknown pet method {pet_method}, select from {methods}"
                )

        ds = self.data_catalog.get_rasterdataset(
            temp_pet_fn,
            geom=self.region,
            buffer=1,
            time_tuple=(starttime, endtime),
            variables=variables,
            single_var_as_array=False,  # always return dataset
        )
        if chunksize is not None:
            ds = ds.chunk({"time": chunksize})
        for var in ds.data_vars:
            ds[var] = ds[var].astype("float32")

        dem_forcing = None
        if dem_forcing_fn is not None:
            dem_forcing = self.data_catalog.get_rasterdataset(
                dem_forcing_fn,
                geom=ds.raster.box,  # clip dem with forcing bbox for full coverage
                buffer=2,
                variables=["elevtn"],
            ).squeeze()
            dem_forcing = dem_forcing.astype("float32")

        temp_in = hydromt.workflows.forcing.temp(
            ds["temp"],
            dem_model=self.grid[self._MAPS["elevtn"]],
            dem_forcing=dem_forcing,
            lapse_correction=temp_correction,
            logger=logger,
            freq=None,  # resample time after pet workflow
        )

        if (
            "penman-monteith" in pet_method
        ):  # also downscaled temp_min and temp_max for Penman needed
            temp_max_in = hydromt.workflows.forcing.temp(
                ds["temp_max"],
                dem_model=self.grid[self._MAPS["elevtn"]],
                dem_forcing=dem_forcing,
                lapse_correction=temp_correction,
                logger=logger,
                freq=None,  # resample time after pet workflow
            )
            temp_max_in.name = "temp_max"

            temp_min_in = hydromt.workflows.forcing.temp(
                ds["temp_min"],
                dem_model=self.grid[self._MAPS["elevtn"]],
                dem_forcing=dem_forcing,
                lapse_correction=temp_correction,
                logger=logger,
                freq=None,  # resample time after pet workflow
            )
            temp_min_in.name = "temp_min"

            temp_in = xr.merge([temp_in, temp_max_in, temp_min_in])

        if not skip_pet:
            pet_out = hydromt.workflows.forcing.pet(
                ds[variables[1:]],
                temp=temp_in,
                dem_model=self.grid[self._MAPS["elevtn"]],
                method=pet_method,
                press_correction=press_correction,
                wind_correction=wind_correction,
                wind_altitude=wind_altitude,
                reproj_method=reproj_method,
                freq=freq,
                resample_kwargs=dict(label="right", closed="right"),
                logger=logger,
            )
            # Update meta attributes with setup opt
            opt_attr = {
                "pet_fn": temp_pet_fn,
                "pet_method": pet_method,
            }
            pet_out.attrs.update(opt_attr)
            self.set_forcing(pet_out.where(mask), name="pet")
            self._update_config_variable_name(self._MAPS["pet"], data_type="forcing")

        # make sure only temp is written to netcdf
        if "penman-monteith" in pet_method:
            temp_in = temp_in["temp"]
        # resample temp after pet workflow
        temp_out = hydromt.workflows.forcing.resample_time(
            temp_in,
            freq,
            upsampling="bfill",  # we assume right labeled original data
            downsampling="mean",
            label="right",
            closed="right",
            conserve_mass=False,
            logger=logger,
        )
        # Update meta attributes with setup opt (used for default naming later)
        opt_attr = {
            "temp_fn": temp_pet_fn,
            "temp_correction": str(temp_correction),
        }
        temp_out.attrs.update(opt_attr)
        if fillna_method is not None:
            temp_out = temp_out.raster.interpolate_na(
                dim=temp_out.raster.x_dim,
                method=fillna_method,
                fill_value="extrapolate",
            )
        self.set_forcing(temp_out.where(mask), name="temp")
        self._update_config_variable_name(self._MAPS["temp"], data_type="forcing")

    @hydromt_step
    def setup_pet_forcing(
        self,
        pet_fn: str | xr.DataArray,
        chunksize: int | None = None,
    ):
        """
        Prepare PET forcing from existig PET data.

        Adds model layer:

        * **pet**: reference evapotranspiration [mm]

        Parameters
        ----------
        pet_fn: str, xr.DataArray
            RasterDataset source or data for PET to be resampled.

            * Required variable: 'pet' [mm]

        chunksize: int, optional
            Chunksize on time dimension for processing data (not for saving to disk!).
            If None the data chunksize is used, this can however be optimized for
            large/small catchments. By default None.
        """
        logger.info("Preparing potential evapotranspiration forcing maps.")

        starttime = self.get_config("time.starttime")
        endtime = self.get_config("time.endtime")
        freq = pd.to_timedelta(self.get_config("time.timestepsecs"), unit="s")

        pet = self.data_catalog.get_rasterdataset(
            pet_fn,
            geom=self.region,
            buffer=2,
            variables=["pet"],
            time_tuple=(starttime, endtime),
        )
        pet = pet.astype("float32")

        pet_out = workflows.forcing.pet(
            pet=pet,
            ds_like=self.grid,
            freq=freq,
            mask_name=self._MAPS["basins"],
            chunksize=chunksize,
            logger=logger,
        )

        # Update meta attributes (used for default output filename later)
        pet_out.attrs.update({"pet_fn": pet_fn})
        self.set_forcing(pet_out, name="pet")
        self._update_config_variable_name(self._MAPS["pet"], data_type="forcing")

    @hydromt_step
    def setup_rootzoneclim(
        self,
        run_fn: str | Path | xr.Dataset,
        forcing_obs_fn: str | Path | xr.Dataset,
        forcing_cc_hist_fn: str | Path | xr.Dataset | None = None,
        forcing_cc_fut_fn: str | Path | xr.Dataset | None = None,
        chunksize: int | None = 100,
        return_period: List[int] = [2, 3, 5, 10, 15, 20, 25, 50, 60, 100],
        Imax: float = 2.0,
        start_hydro_year: str = "Sep",
        start_field_capacity: str = "Apr",
        LAI: bool = False,
        rootzone_storage: bool = False,
        correct_cc_deficit: bool = False,
        time_tuple: tuple | None = None,
        time_tuple_fut: tuple | None = None,
        missing_days_threshold: int | None = 330,
        output_name_rootingdepth: str = "vegetation_root_depth_obs_20",
    ) -> None:
        """
        Set the vegetation_root_depth.

        Done by estimating the catchment-scale root-zone storage capacity from observed
        hydroclimatic data (and optionally also for climate change historical and
        future periods).

        This presents an alternative approach to determine the vegetation_root_depth
        based on hydroclimatic data instead of through a look-up table relating
        land use to rooting depth (as usually done for the wflow_sbm model).
        The method is based on the estimation of maximum annual storage deficits
        based on precipitation and estimated actual evaporation time series,
        which in turn are estimated from observed streamflow data and
        long-term precipitation and potential evap. data, as explained in
        Bouaziz et al. (2022).

        The main assumption is that vegetation adapts its rootzone storage capacity
        to overcome dry spells with a certain return period (typically 20 years for
        forest ecosystems). In response to a changing climtate,
        it is likely that vegetation also adapts its rootzone storage capacity,
        thereby changing model parameters for future conditions.
        This method also allows to estimate the change in rootzone storage capacity
        in response to a changing climate.

        As the method requires precipitation and potential evaporation timeseries,
        it may be useful to run this method as an update step in the setting-up of
        the hydrological model, once the forcing files have already been derived.
        In addition the setup_soilmaps method is also required to calculate
        the vegetation_root_depth (rootzone_storage / (theta_s-theta_r)).
        The setup_laimaps method is also required if LAI is set to True
        (interception capacity estimated from LAI maps, instead of providing
        a default maximum interception capacity).

        References
        ----------
        Bouaziz, L. J. E., Aalbers, E. E., Weerts, A. H., Hegnauer, M., Buiteveld,
        H., Lammersen, R., Stam, J., Sprokkereef, E., Savenije, H. H. G. and
        Hrachowitz, M. (2022). Ecosystem adaptation to climate change: the
        sensitivity of hydrological predictions to time-dynamic model parameters,
        Hydrology and Earth System Sciences, 26(5), 1295-1318. DOI:
        10.5194/hess-26-1295-2022.

        Adds model layer:

        * **vegetation_root_depth_{forcing}_{RP}** map: rooting depth [mm of the soil \
column] estimated from hydroclimatic data {forcing: obs, cc_hist or cc_fut} for \
different return periods RP. The translation to vegetation_root_depth is done by \
dividing the rootzone_storage by (theta_s - theta_r).
        * **meta_rootzone_storage_{forcing}_{RP}** geom: polygons of rootzone \
storage capacity [mm of water] for each catchment estimated before filling \
the missing with data from downstream catchments.
        * **meta_rootzone_storage_{forcing}_{RP}** map: rootzone storage capacity \
[mm of water] estimated from hydroclimatic data {forcing: obs, cc_hist or cc_fut} for \
different return periods RP. Only if rootzone_storage is set to True!


        Parameters
        ----------
        run_fn : str, Path, xr.Dataset
            Geodataset with streamflow timeseries (m3/s) per x,y location.
            The geodataset expects the coordinate names "index" (for each station id)
            and the variable name "discharge".
        forcing_obs_fn : str, Path, xr.Dataset
            Gridded timeseries with the observed forcing [mm/timestep].
            Expects to have variables "precip" and "pet".
        forcing_cc_hist_fn : str, Path, xr.Dataset, optional
            Gridded timeseries with the simulated historical forcing [mm/timestep],
            based on a climate model. Expects to have variables "precip" and "pet".
            The default is None.
        forcing_cc_fut_fn : str, optional
            Gridded timeseries with the simulated climate forcing [mm/timestep],
            based on a climate model. Expects to have variables "precip" and "pet".
            The default is None.
        chunksize : int, optional
            Chunksize on time dimension for processing data (not for saving to
            disk!). The default is 100.
        return_period : list, optional
            List with one or more values indicating the return period(s) (in
            years) for which the rootzone storage depth should be calculated. The
            default is [2,3,5,10,15,20,25,50,60,100] years.
        Imax : float, optional
            The maximum interception storage capacity [mm]. The default is 2.0 mm.
        start_hydro_year : str, optional
            The start month (abbreviated to the first three letters of the month,
            starting with a capital letter) of the hydrological year. The
            default is 'Sep'.
        start_field_capacity : str, optional
            The end of the wet season / commencement of dry season. This is the
            moment when the soil is at field capacity, i.e. there is no storage
            deficit yet. The default is 'Apr'.
        LAI : bool, optional
            Determine whether the leaf area index will be used to
            determine Imax. The default is False.
            If set to True, requires to have run setup_laimaps.
        rootzone_storage : bool, optional
            Determines whether the rootzone storage maps
            should be stored in the grid or not. The default is False.
        correct_cc_deficit : bool, optional
            Determines whether a bias-correction of the future deficit should be
            applied using the cc_hist deficit. Only works if the time periods of
            cc_hist and cc_fut are the same. If the climate change scenario and
            hist period are bias-corrected, this should probably set to False.
            The default is False.
        time_tuple: tuple, optional
            Select which time period to read from all the forcing files.
            There should be some overlap between the time period available in the
            forcing files for the historical period and in the observed streamflow data.
        missing_days_threshold: int, optional
            Minimum number of days within a year for that year to be counted in
            the long-term Budyko analysis.
        output_name_rootingdepth: str, optional
            Update the wflow_sbm model config of the vegetation_root_depth variable with
            the estimated vegetation_root_depth.
            The default is vegetation_root_depth_obs_20,
            which requires to have RP 20 in the list provided for \
the return_period argument.
        """
        logger.info("Preparing climate based root zone storage parameter maps.")
        # Open the data sets
        ds_obs = self.data_catalog.get_rasterdataset(
            forcing_obs_fn,
            geom=self.region,
            buffer=2,
            variables=["pet", "precip"],
            time_tuple=time_tuple,
        )
        ds_cc_hist = None
        if forcing_cc_hist_fn is not None:
            ds_cc_hist = self.data_catalog.get_rasterdataset(
                forcing_cc_hist_fn,
                geom=self.region,
                buffer=2,
                variables=["pet", "precip"],
                time_tuple=time_tuple,
            )
        ds_cc_fut = None
        if forcing_cc_fut_fn is not None:
            ds_cc_fut = self.data_catalog.get_rasterdataset(
                forcing_cc_fut_fn,
                geom=self.region,
                buffer=2,
                variables=["pet", "precip"],
                time_tuple=time_tuple_fut,
            )
        # observed streamflow data
        dsrun = self.data_catalog.get_geodataset(
            run_fn, single_var_as_array=False, time_tuple=time_tuple
        )

        # make sure dsrun overlaps with ds_obs, otherwise give error
        if dsrun.time[0] < ds_obs.time[0]:
            dsrun = dsrun.sel(time=slice(ds_obs.time[0], None))
        if dsrun.time[-1] > ds_obs.time[-1]:
            dsrun = dsrun.sel(time=slice(None, ds_obs.time[-1]))
        if len(dsrun.time) == 0:
            logger.error(
                "No overlapping period between the meteo and observed streamflow data"
            )

        # check if setup_soilmaps and setup_laimaps were run when:
        # if LAI == True and rooting_depth == True
        if (LAI == True) and (self._MAPS["LAI"] not in self.grid):
            logger.error(
                "LAI variable not found in grid. \
Set LAI to False or run setup_laimaps first"
            )

        if (self._MAPS["theta_r"] not in self.grid) or (
            self._MAPS["theta_s"] not in self.grid
        ):
            logger.error(
                "theta_s or theta_r variables not found in grid. \
Run setup_soilmaps first"
            )

        # Run the rootzone clim workflow
        inv_rename = {v: k for k, v in self._MAPS.items() if v in self.grid.data_vars}
        dsout, gdf = workflows.rootzoneclim(
            dsrun=dsrun,
            ds_obs=ds_obs,
            ds_like=self.grid.rename(inv_rename),
            flwdir=self.flwdir,
            ds_cc_hist=ds_cc_hist,
            ds_cc_fut=ds_cc_fut,
            return_period=return_period,
            Imax=Imax,
            start_hydro_year=start_hydro_year,
            start_field_capacity=start_field_capacity,
            LAI=LAI,
            rootzone_storage=rootzone_storage,
            correct_cc_deficit=correct_cc_deficit,
            chunksize=chunksize,
            missing_days_threshold=missing_days_threshold,
            logger=logger,
        )

        # set nodata value outside basin
        dsout = dsout.where(self.grid[self._MAPS["basins"]] > 0, -999)
        for var in dsout.data_vars:
            dsout[var].raster.set_nodata(-999)
        self.set_grid(dsout)
        self.set_geoms(gdf, name="rootzone_storage")

        # update config
        self.set_config("input.static.vegetation_root__depth", output_name_rootingdepth)

    @hydromt_step
    def setup_1dmodel_connection(
        self,
        river1d_fn: str | Path | gpd.GeoDataFrame,
        connection_method: str = "subbasin_area",
        area_max: float = 30.0,
        add_tributaries: bool = True,
        include_river_boundaries: bool = True,
        mapname: str = "1dmodel",
        update_toml: bool = True,
        toml_output: str = "netcdf_scalar",
        **kwargs,
    ):
        """
        Connect wflow to a 1D model by deriving linked subcatch (and tributaries).

        There are two methods to connect models:

        - `subbasin_area`:
            creates subcatchments linked to the 1d river based
            on an area threshold (area_max) for the subbasin size. With this method,
            if a tributary is larger than the `area_max`, it will be connected to
            the 1d river directly.
        - `nodes`:
            subcatchments are derived based on the 1driver nodes (used as
            gauges locations). With this method, large tributaries can also be derived
            separately using the `add_tributaries` option and adding a `area_max`
            threshold for the tributaries.

        If `add_tributary` option is on, you can decide to include or exclude the
        upstream boundary of the 1d river as an additional tributary using the
        `include_river_boundaries` option.

        River edges or river nodes are snapped to the closest downstream wflow river
        cell using the :py:meth:`hydromt.flw.gauge_map` method.

        Optionally, the toml file can also be updated to save lateral.river.inwater to
        save all river inflows for the subcatchments and lateral.river.q_av for the
        tributaries using :py:meth:`hydromt_wflow.wflow.setup_config_output_timeseries`.

        Adds model layer:

        * **subcatchment_{mapname}** map/geom:  connection subbasins between
          wflow and the 1D model.
        * **subcatchment_river_{mapname}** map/geom:  connection subbasins between
          wflow and the 1D model for river cells only.
        * **gauges_{mapname}** map/geom, optional: outlets of the tributaries
          flowing into the 1D model.

        Parameters
        ----------
        river1d_fn : str, Path, gpd.GeoDataFrame
            GeodataFrame with the 1D model river network and nodes where to derive
            subbasins for connection_method **nodes**.
        connection_method : str, default subbasin_area
            Method to connect wflow to the 1D model. Available methods are {
                'subbasin_area', 'nodes'}.
        area_max : float, default 10.0
            Maximum area [km2] of the subbasins to connect to the 1D model in km2 with
            connection_method **subbasin_area** or **nodes** with add_tributaries
            set to True.
        add_tributaries : bool, default True
            If True, derive tributaries for the subbasins larger than area_max. Always
            True for **subbasin_area** method.
        include_river_boundaries : bool, default True
            If True, include the upstream boundary(ies) of the 1d river as an
            additional tributary(ies).
        mapname : str, default 1dmodel
            Name of the map to save the subcatchments and tributaries in the wflow model
            staticmaps and geoms (subcatchment_{mapname}).
        update_toml : bool, default True
            If True, updates the wflow configuration file to save the required outputs
            for the 1D model.
        toml_output : str, optional
            One of ['csv', 'netcdf_scalar', None] to update [output.csv] or
            [output.netcdf_scalar] section of wflow toml file or do nothing. By
            default, 'netcdf_scalar'.
        **kwargs
            Additional keyword arguments passed to the snapping method
            hydromt.flw.gauge_map. See its documentation for more information.

        See Also
        --------
        hydromt.flw.gauge_map
        """
        # Check connection method values
        if connection_method not in ["subbasin_area", "nodes"]:
            raise ValueError(
                f"Unknown connection method {connection_method},"
                "select from ['subbasin_area', 'nodes']"
            )
        # read 1d model river network
        gdf_riv = self.data_catalog.get_geodataframe(
            river1d_fn,
            geom=self.region,
            buffer=2,
        )

        # derive subcatchments and tributaries
        inv_rename = {v: k for k, v in self._MAPS.items() if v in self.grid}
        ds_out = workflows.wflow_1dmodel_connection(
            gdf_riv,
            ds_model=self.grid.rename(inv_rename),
            connection_method=connection_method,
            area_max=area_max,
            add_tributaries=add_tributaries,
            include_river_boundaries=include_river_boundaries,
            logger=logger,
            **kwargs,
        )

        # Derive tributary gauge map
        if "gauges" in ds_out.data_vars:
            self.set_grid(ds_out["gauges"], name=f"gauges_{mapname}")
            # Derive the gauges staticgeoms
            gdf_tributary = ds_out["gauges"].raster.vectorize()
            gdf_tributary["geometry"] = gdf_tributary["geometry"].centroid
            gdf_tributary["value"] = gdf_tributary["value"].astype(
                ds_out["gauges"].dtype
            )
            self.set_geoms(gdf_tributary, name=f"gauges_{mapname}")

            # Add a check that all gauges are on the river
            if (
                self.grid[self._MAPS["rivmsk"]].raster.sample(gdf_tributary)
                == self.grid[self._MAPS["rivmsk"]].raster.nodata
            ).any():
                river_upa = self.grid[self._MAPS["rivmsk"]].attrs.get("river_upa", "")
                logger.warning(
                    "Not all tributary gauges are on the river network and river "
                    "discharge cannot be saved. You should use a higher threshold "
                    f"for the subbasin area than {area_max} to match better the "
                    f"wflow river in your model {river_upa}."
                )
                all_gauges_on_river = False
            else:
                all_gauges_on_river = True

            # Update toml
            if update_toml and all_gauges_on_river:
                self.setup_config_output_timeseries(
                    mapname=f"gauges_{mapname}",
                    toml_output=toml_output,
                    header=["Q"],
                    param=["river_water__volume_flow_rate"],
                    reducer=None,
                )

        # Derive subcatchment map
        self.set_grid(ds_out["subcatch"], name=f"subcatchment_{mapname}")
        gdf_subcatch = ds_out["subcatch"].raster.vectorize()
        gdf_subcatch["value"] = gdf_subcatch["value"].astype(ds_out["subcatch"].dtype)
        self.set_geoms(gdf_subcatch, name=f"subcatchment_{mapname}")
        # Subcatchment map for river cells only (to be able to save river outputs
        # in wflow)
        self.set_grid(ds_out["subcatch_riv"], name=f"subcatchment_riv_{mapname}")
        gdf_subcatch_riv = ds_out["subcatch_riv"].raster.vectorize()
        gdf_subcatch_riv["value"] = gdf_subcatch_riv["value"].astype(
            ds_out["subcatch"].dtype
        )
        self.set_geoms(gdf_subcatch_riv, name=f"subcatchment_riv_{mapname}")

        # Update toml
        if update_toml:
            self.setup_config_output_timeseries(
                mapname=f"subcatchment_river_{mapname}",
                toml_output=toml_output,
                header=["Qlat"],
                param=["river_water_inflow~lateral__volume_flow_rate"],
                reducer=["sum"],
            )

    @hydromt_step
    def setup_allocation_areas(
        self,
        waterareas_fn: str | gpd.GeoDataFrame,
        priority_basins: bool = True,
        minimum_area: float = 50.0,
        output_name: str = "demand_allocation_area_id",
    ):
        """Create water demand allocation areas.

        The areas are based on the wflow model basins (at model resolution), the
        wflow model rivers and water areas or regions for allocation.

        Water regions are generally defined by sub-river-basins within a Country. In
        order to mimic reality, it is advisable to avoid cross-Country-border
        abstractions. Whenever information is available, it is strongly recommended to
        align the water regions with the actual areas managed by water management
        authorities, such as regional water boards.

        The allocation area will be an intersection of the wflow model basins and the
        water areas. For areas that do not contain river cells after intersection with
        the water areas, the priority_basins flag can be used to decide if these basins
        should be merged with the closest downstream basin or with any large enough
        basin in the same water area.

        Parameters
        ----------
        waterareas_fn : str | gpd.GeoDataFrame
            Administrative boundaries GeoDataFrame data, this could be
            e.g. water management areas by water boards or the administrative
            boundaries of countries.
        priority_basins : bool, optional
            If True, merge the basins with the closest downstream basin, else merge
            with any large enough basin in the same water area, by default True.
        minimum_area : float
            Minimum area of the subbasins to keep in km2. Default is 50 km2.
        output_name : str, optional
            Name of the allocation areas map to be saved in the wflow model staticmaps
            and staticgeoms. Default is 'demand_allocation_area_id'.

        """
        logger.info("Preparing water demand allocation map.")
        self._update_naming({"land_water_allocation_area__count": output_name})
        # Read the data
        waterareas = self.data_catalog.get_geodataframe(
            waterareas_fn,
            geom=self.region,
        )

        # Create the allocation grid
        inv_rename = {v: k for k, v in self._MAPS.items() if v in self.grid}
        da_alloc, gdf_alloc = workflows.demand.allocation_areas(
            ds_like=self.grid.rename(inv_rename),
            waterareas=waterareas,
            basins=self.basins,
            priority_basins=priority_basins,
            minimum_area=minimum_area,
        )
        self.set_grid(da_alloc, name=output_name)
        # Update the config
        self.set_config("input.static.land_water_allocation_area__count", output_name)
        # Add alloc to geoms
        self.set_geoms(gdf_alloc, name=output_name)

    @hydromt_step
    def setup_allocation_surfacewaterfrac(
        self,
        gwfrac_fn: str | xr.DataArray,
        waterareas_fn: str | xr.DataArray | None = None,
        gwbodies_fn: str | xr.DataArray | None = None,
        ncfrac_fn: str | xr.DataArray | None = None,
        interpolate_nodata: bool = False,
        mask_and_scale_gwfrac: bool = True,
        output_name: str = "demand_surface_water_ratio",
    ):
        """Create the fraction of water allocated from surface water.

        This fraction entails the division of the water demand between surface water,
        ground water (aquifers) and non conventional sources (e.g. desalination plants).

        The surface water fraction is based on the raw groundwater fraction, if
        groundwater bodies are present (these are absent in e.g. mountainous regions),
        a fraction of water consumed that is obtained by non-conventional means and the
        water source areas.

        Non-conventional water could e.g. be water acquired by desalination of ocean or
        other brackish water.

        Adds model layer:

        * **demand_surface_water_ratio**: fraction of water allocated from surface water
          [0-1]

        Parameters
        ----------
        gwfrac_fn : str | xr.DataArray
            The raw groundwater fraction per grid cell. The values of these cells need
            to be between 0 and 1.
        waterareas_fn : str| xr.DataArray
            The areas over which the water has to be distributed. This may either be
            a global (or more local map). If not provided, the source areas created by
            the `setup_allocation_areas` will be used.
        gwbodies_fn : str | xr.DataArray | None
            The presence of groundwater bodies per grid cell. The values are ought to
            be binary (either 0 or 1). If they are not provided, we assume groundwater
            bodies are present where gwfrac is more than 0.
        ncfrac_fn : str | xr.DataArray | None
            The non-conventional fraction. Same types of values apply as for
            `gwfrac_fn`. If not provided, we assume no non-conventional sources are
            used.
        interpolate_nodata : bool, optional
            If True, nodata values in the resulting demand_surface_water_ratio map will
            be linearly
            interpolated. Else a default value of 1 will be used for nodata values
            (default).
        mask_and_scale_gwfrac : bool, optional
            If True, gwfrac will be masked for areas with no groundwater bodies. To keep
            the average gwfrac used over waterareas similar after the masking, gwfrac
            for areas with groundwater bodies can increase. If False, gwfrac will be
            used as is. By default True.
        output_name : str, optional
            Name of the fraction of surface water used map to be saved in the wflow
            model staticmaps file. Default is 'demand_surface_water_ratio'.
        """
        logger.info("Preparing surface water fraction map.")
        # Load the data
        gwfrac_raw = self.data_catalog.get_rasterdataset(
            gwfrac_fn,
            geom=self.region,
            buffer=2,
        )
        if gwbodies_fn is not None:
            gwbodies = self.data_catalog.get_rasterdataset(
                gwbodies_fn,
                geom=self.region,
                buffer=2,
            )
        else:
            gwbodies = None
        if ncfrac_fn is not None:
            ncfrac = self.data_catalog.get_rasterdataset(
                ncfrac_fn,
                geom=self.region,
                buffer=2,
            )
        else:
            ncfrac = None

        # check whether to use the models own allocation areas
        if waterareas_fn is None:
            logger.info("Using wflow model allocation areas.")
            if self._MAPS["allocation_areas"] not in self.grid:
                logger.error(
                    "No allocation areas found. Run setup_allocation_areas first "
                    "or provide a waterareas_fn."
                )
                return
            waterareas = self.grid[self._MAPS["allocation_areas"]]
        else:
            waterareas = self.data_catalog.get_rasterdataset(
                waterareas_fn,
                geom=self.region,
                buffer=2,
            )

        # Call the workflow
        w_frac = workflows.demand.surfacewaterfrac_used(
            gwfrac_raw=gwfrac_raw,
            da_like=self.grid[self._MAPS["elevtn"]],
            waterareas=waterareas,
            gwbodies=gwbodies,
            ncfrac=ncfrac,
            interpolate=interpolate_nodata,
            mask_and_scale_gwfrac=mask_and_scale_gwfrac,
        )

        # Update the settings toml
        wflow_var = "land_surface_water__withdrawal_fraction"
        self._update_naming({wflow_var: output_name})
        self.set_config(f"input.static.{wflow_var}", output_name)

        # Set the dataarray to the wflow grid
        self.set_grid(w_frac, name=output_name)

    @hydromt_step
    def setup_domestic_demand(
        self,
        domestic_fn: str | xr.Dataset,
        population_fn: str | xr.Dataset | None = None,
        domestic_fn_original_res: float | None = None,
        output_names: Dict = {
            "land~domestic__gross_water_demand_volume_flux": "demand_domestic_gross",
            "land~domestic__net_water_demand_volume_flux": "demand_domestic_net",
        },
    ):
        """
        Prepare domestic water demand maps from a raster dataset.

        Both gross and netto domestic demand should be provided in `domestic_fn`. They
        can either be cyclic or non-cyclic.

        To improve accuracy, the domestic demand can be downsampled based on a provided
        population dataset. If the data you are using was already downscaled using a
        different source for population data, you may decide to first resample to the
        original resolution of `domestic_fn` before downsampling with `population_fn`.
        For example, the pcr_globwb dataset is at a resolution of 0.0083333333 degrees,
        while the original data has a resolution of 0.5 degrees. Use the
        `domestic_fn_original_res` parameter to specify the original resolution.

        Adds model layer:

        * **demand_domestic_gross**: gross domestic water demand [mm/day]
        * **demand_domestic_net**: net domestic water demand [mm/day]

        Parameters
        ----------
        domestic_fn : str | xr.Dataset
            The domestic dataset. This can either be the dataset directly (xr.Dataset),
            a string referring to an entry in the data catalog or a dictionary
            containing the name of the dataset (keyword: `source`) and any optional
            keyword arguments (e.g. `version`). The data can be cyclic
            (with a `time` dimension) or non-cyclic. Allowed cyclic data can be monthly
            (12) or dayofyear (365 or 366).

            * Required variables: 'domestic_gross' [mm/day], 'domestic_net' [mm/day]
        population_fn : str | xr.Dataset
            The population dataset in capita. Either provided as a dataset directly or
            as a string referring to an entry in the data catalog.
        domestic_fn_original_res : Optional[float], optional
            The original resolution of the domestic dataset, by default None to skip
            upscaling before downsampling with population.
        output_names : dict, optional
            Dictionary with output names that will be used in the model netcdf input
            files. Users should provide the Wflow.jl variable name followed by the name
            in the netcdf file.
        """
        logger.info("Preparing domestic demand maps.")
        self._update_naming(output_names)
        # Set flag for cyclic data
        _cyclic = False

        # Read data
        domestic_raw = self.data_catalog.get_rasterdataset(
            domestic_fn,
            geom=self.region,
            buffer=2,
            variables=["domestic_gross", "domestic_net"],
        )
        # Increase the buffer if original resolution is provided
        if domestic_fn_original_res is not None:
            buffer = np.ceil(domestic_fn_original_res / abs(domestic_raw.raster.res[0]))
            domestic_raw = self.data_catalog.get_rasterdataset(
                domestic_fn,
                geom=self.region,
                buffer=buffer,
                variables=["domestic_gross", "domestic_net"],
            )
        # Check if data is time dependent
        if "time" in domestic_raw.coords:
            # Check that this is indeed cyclic data
            if len(domestic_raw.time) in [12, 365, 366]:
                _cyclic = True
                domestic_raw["time"] = domestic_raw.time.astype("int32")
            else:
                logger.error(
                    "The provided domestic demand data is cyclic but the time "
                    "dimension does not match the expected length of 12, 365 or 366."
                )

        # Get population data
        pop_raw = None
        if population_fn is not None:
            pop_raw = self.data_catalog.get_rasterdataset(
                population_fn,
                bbox=domestic_raw.raster.bounds,
                buffer=2,
            )

        # Compute domestic demand
        domestic, pop = workflows.demand.domestic(
            domestic_raw,
            ds_like=self.grid,
            popu=pop_raw,
            original_res=domestic_fn_original_res,
        )
        # Add to grid
        rmdict = {k: self._MAPS.get(k, k) for k in domestic.data_vars}
        self.set_grid(domestic.rename(rmdict))
        if population_fn is not None:
            self.set_grid(pop, name="meta_population")

        # Update toml
        self.set_config("model.water_demand.domestic__flag", True)
        data_type = "cyclic" if _cyclic else "static"
        self._update_config_variable_name(domestic.rename(rmdict).data_vars, data_type)

    @hydromt_step
    def setup_domestic_demand_from_population(
        self,
        population_fn: str | xr.Dataset,
        domestic_gross_per_capita: float | List[float],
        domestic_net_per_capita: float | List[float] | None = None,
        output_names: Dict = {
            "land~domestic__gross_water_demand_volume_flux": "demand_domestic_gross",
            "land~domestic__net_water_demand_volume_flux": "demand_domestic_net",
        },
    ):
        """
        Prepare domestic water demand maps from statistics per capita.

        Gross and net demands per capita can be provide as cyclic (list) or non-cyclic
        (constant). The statistics are then multiplied by the population dataset to
        derive the gross and net domestic demand.

        Adds model layer:

        * **demand_domestic_gross**: gross domestic water demand [mm/day]
        * **demand_domestic_net**: net domestic water demand [mm/day]

        Parameters
        ----------
        population_fn : str | xr.Dataset
            The (gridded) population dataset in capita. Either provided as a dataset
            directly or as a string referring to an entry in the data catalog.
        domestic_gross_per_capita : float | List[float]
            The gross domestic water demand per capita [m3/day]. If cyclic, provide a
            list with 12 values for monthly data or 365/366 values for daily data.
        domestic_net_per_capita : float | List[float] | None
            The net domestic water demand per capita [m3/day]. If cyclic, provide a
            list with 12 values for monthly data or 365/366 values for daily data. If
            not provided, the gross demand will be used as net demand.
        output_names : dict, optional
            Dictionary with output names that will be used in the model netcdf input
            files. Users should provide the Wflow.jl variable name followed by the name
            in the netcdf file.
        """
        logger.info("Preparing domestic demand maps based on population.")

        # Set flag for cyclic data
        _cyclic = False
        self._update_naming(output_names)

        # Check if data is time dependent
        time_length = len(np.atleast_1d(domestic_gross_per_capita))
        if time_length in [12, 365, 366]:
            _cyclic = True
        elif time_length > 1:
            raise ValueError(
                "The provided domestic demand data is cyclic but the length "
                f"({time_length})does not match the expected length of 12, 365 or 366."
            )
        if domestic_net_per_capita is None:
            domestic_net_per_capita = domestic_gross_per_capita
            logger.info("Net domestic demand not provided, using gross demand.")

        # Get population data
        popu = self.data_catalog.get_rasterdataset(
            population_fn,
            bbox=self.bounds,
            buffer=1000,
        )

        # Compute domestic demand
        domestic, popu_scaled = workflows.demand.domestic_from_population(
            popu,
            ds_like=self.grid,
            gross_per_capita=domestic_gross_per_capita,
            net_per_capita=domestic_net_per_capita,
        )

        # Add to grid
        rmdict = {k: self._MAPS.get(k, k) for k in domestic.data_vars}
        self.set_grid(domestic.rename(rmdict))
        if population_fn is not None:
            self.set_grid(popu_scaled, name="meta_population")

        # Update toml
        self.set_config("model.water_demand.domestic__flag", True)
        data_type = "cyclic" if _cyclic else "static"
        self._update_config_variable_name(domestic.rename(rmdict).data_vars, data_type)

    @hydromt_step
    def setup_other_demand(
        self,
        demand_fn: str | Dict[str, Dict[str, Any]] | xr.Dataset,
        variables: list = [
            "industry_gross",
            "industry_net",
            "livestock_gross",
            "livestock_net",
        ],
        resampling_method: str = "average",
        output_names: Dict = {
            "land~industry__gross_water_demand_volume_flux": "demand_industry_gross",
            "land~industry__net_water_demand_volume_flux": "demand_industry_net",
            "land~livestock__gross_water_demand_volume_flux": "demand_livestock_gross",
            "land~livestock__net_water_demand_volume_flux": "demand_livestock_net",
        },
    ):
        """Create water demand maps from other sources (e.g. industry, livestock).

        These maps are created from a supplied dataset that either contains one
        or all of the following variables:
        - `Industrial` water demand
        - `Livestock` water demand
        - `Domestic` water demand (without population downsampling)

        For each of these datasets/ variables a gross and a netto water demand
        should be provided. They can either be provided cyclic or non-cyclic. The
        maps are then resampled to the model resolution using the provided
        `resampling_method`.

        Adds model layer:

        * **{var}_gross**: gross water demand [mm/day]
        * **{var}_net**: net water demand [mm/day]

        Parameters
        ----------
        demand_fn : str | Dict[str, Dict[str, Any]], xr.Dataset]
            The water demand dataset. This can either be the dataset directly
            (xr.Dataset), a string referring to an entry in the data catalog or
            a dictionary containing the name of the dataset (keyword: `source`) and
            any optional keyword arguments (e.g. `version`). The data can be cyclic
            (with a `time` dimension) or non-cyclic. Allowed cyclic data can be monthly
            (12) or dayofyear (365 or 366).

            * Required variables: variables listed in `variables` in [mm/day].
        variables : list, optional
            The variables to be processed. Supported variables are ['domestic_gross',
            'domestic_net', 'industry_gross', 'industry_net', 'livestock_gross',
            'livestock_net']. By default gross and net demand for industry and livestock
            are processed.
        resampling_method : str, optional
            Resampling method for the demand maps, by default "average"
        output_names : dict, optional
            Dictionary with output names that will be used in the model netcdf input
            files. Users should provide the Wflow.jl variable name followed by the name
            in the netcdf file.
        """
        logger.info(f"Preparing water demand maps for {variables}.")
        # Set flag for cyclic data
        _cyclic = False
        self._update_naming(output_names)

        # Selecting data
        demand_raw = self.data_catalog.get_rasterdataset(
            demand_fn,
            geom=self.region,
            buffer=2,
            variables=variables,
        )
        if "time" in demand_raw.coords:
            # Check that this is indeed cyclic data
            if len(demand_raw.time) in [12, 365, 366]:
                _cyclic = True
                demand_raw["time"] = demand_raw.time.astype("int32")
            else:
                logger.error(
                    "The provided demand data is cyclic but the time dimension does "
                    "not match the expected length of 12, 365 or 366."
                )

        # Create static water demand rasters
        demand = workflows.demand.other_demand(
            demand_raw,
            ds_like=self.grid,
            ds_method=resampling_method,
        )
        rmdict = {k: self._MAPS.get(k, k) for k in demand.data_vars}
        self.set_grid(demand.rename(rmdict))

        # Update the settings toml
        if "domestic_gross" in demand.data_vars:
            self.set_config("model.water_demand.domestic__flag", True)
        if "industry_gross" in demand.data_vars:
            self.set_config("model.water_demand.industry__flag", True)
        if "livestock_gross" in demand.data_vars:
            self.set_config("model.water_demand.livestock__flag", True)
        data_type = "cyclic" if _cyclic else "static"
        self._update_config_variable_name(demand.rename(rmdict).data_vars, data_type)

    @hydromt_step
    def setup_irrigation(
        self,
        irrigated_area_fn: str | Path | xr.DataArray,
        irrigation_value: List[int],
        cropland_class: List[int],
        paddy_class: List[int] = [],
        area_threshold: float = 0.6,
        lai_threshold: float = 0.2,
        lulcmap_name: str = "meta_landuse",
        output_names: Dict = {
            "land~irrigated-paddy_area__count": "demand_paddy_irrigated_mask",
            "land~irrigated-non-paddy_area__count": "demand_nonpaddy_irrigated_mask",
            "land~irrigated-paddy__irrigation_trigger_flag": "demand_paddy_irrigation_trigger",  # noqa: E501
            "land~irrigated-non-paddy__irrigation_trigger_flag": "demand_nonpaddy_irrigation_trigger",  # noqa: E501
        },
    ):
        """
        Add required information to simulate irrigation water demand from grid.

        THIS FUNCTION SHOULD BE RUN AFTER LANDUSE AND LAI MAPS ARE CREATED.

        The function requires data that contains information about the location of the
        irrigated areas (``irrigated_area_fn``). This, combined with the wflow landuse
        map that contains classes for cropland (``cropland_class``) and optionally for
        paddy (rice) (``paddy_class``), determines which locations are considered to be
        paddy irrigation, and which locations are considered to be non-paddy irrigation.

        Next, the irrigated area map is reprojected to the model resolution, where a
        threshold (``area_threshold``) determines when pixels are considered to be
        classified as irrigation or rainfed cells (both paddy and non-paddy). It adds
        the resulting maps to the input data.

        To determine when irrigation is allowed to occur, an irrigation trigger map is
        defined. This is a cyclic map, that defines (with a mask) when irrigation is
        expected to occur. This is done based on the Leaf Area Index (LAI), that is
        already present in the wflow model configuration. We follow the procedure
        described by Peano et al. (2019). They describe a threshold value based on the
        LAI variability to determine the growing season. This threshold is defined as
        20% (default value) of the LAI variability, but can be adjusted via the
        ``lai_threshold`` argument.

        Adds model layers:

        * **demand_nonpaddy_irrigated_mask**: Irrigated (non-paddy) mask [-]
        * **demand_paddy_irrigated_mask**: Irrigated (paddy) mask [-]
        * **demand_paddy_irrigation_trigger**: Map with monthly values, indicating
          whether irrigation is allowed (1) or not (0) [-] for paddy areas
        * **demand_paddy_irrigation_trigger**: Map with monthly values, indicating
          whether irrigation is allowed (1) or not (0) [-] for non-paddy areas

        Parameters
        ----------
        irrigated_area_fn: str, Path, xarray.DataArray
            Name of the (gridded) dataset that contains the location of irrigated areas.
        irrigation_value: list
            List of values that are considered to be irrigated areas in
            ``irrigated_area_fn``.
        cropland_class: list
            List of values that are considered to be cropland in the wflow landuse data.
        paddy_class: int
            Class in the wflow landuse data that is considered as paddy or rice. Leave
            empty if not present (default).
        area_threshold: float
            Fractional area of a (wflow) pixel before it gets classified as an irrigated
            pixel, by default 0.6
        lai_threshold: float
            Value of LAI variability to be used to determine the irrigation trigger. By
            default 0.2.
        lulcmap_name: str
            Name of the landuse map layer in the wflow model staticmaps. By default
            'meta_landuse'. Please update if your landuse map has a different name
            (eg 'landuse_globcover').
        output_names : dict, optional
            Dictionary with output names that will be used in the model netcdf input
            files. Users should provide the Wflow.jl variable name followed by the name
            in the netcdf file.

        See Also
        --------
        workflows.demand.irrigation

        References
        ----------
        Peano, D., Materia, S., Collalti, A., Alessandri, A., Anav, A., Bombelli, A., &
        Gualdi, S. (2019). Global variability of simulated and observed vegetation
        growing season. Journal of Geophysical Research: Biogeosciences, 124, 3569–3587.
        https://doi.org/10.1029/2018JG004881
        """
        logger.info("Preparing irrigation maps.")
        if lulcmap_name in self.grid:
            # update the internal mapping
            self._MAPS["landuse"] = lulcmap_name
        else:
            raise ValueError(
                f"Landuse map {lulcmap_name} not found in the model grid. Please "
                "provide a valid landuse map name or run setup_lulcmaps."
            )

        # Extract irrigated area dataset
        irrigated_area = self.data_catalog.get_rasterdataset(
            irrigated_area_fn, bbox=self.grid.raster.bounds, buffer=3
        )

        # Get irrigation areas for paddy, non paddy and irrigation trigger
        inv_rename = {v: k for k, v in self._MAPS.items() if v in self.grid}
        ds_irrigation = workflows.demand.irrigation(
            da_irrigation=irrigated_area,
            ds_like=self.grid.rename(inv_rename),
            irrigation_value=irrigation_value,
            cropland_class=cropland_class,
            paddy_class=paddy_class,
            area_threshold=area_threshold,
            lai_threshold=lai_threshold,
            logger=logger,
        )

        # Check if paddy and non paddy are present
        cyclic_lai = len(self.grid[self._MAPS["LAI"]].dims) > 2
        if (
            "demand_paddy_irrigated_mask" in ds_irrigation.data_vars
            and ds_irrigation["demand_paddy_irrigated_mask"]
            .raster.mask_nodata()
            .sum()
            .values
            != 0
        ):
            # Select the paddy variables in output_names
            paddy_names = {
                k: v for k, v in output_names.items() if "irrigated-paddy" in k
            }
            self._update_naming(paddy_names)
            ds_paddy = ds_irrigation[
                ["demand_paddy_irrigated_mask", "demand_paddy_irrigation_trigger"]
            ]
            rmdict = {k: self._MAPS.get(k, k) for k in ds_paddy.data_vars}
            self.set_grid(ds_paddy.rename(rmdict))
            self.set_config("model.water_demand.paddy__flag", True)
            self._update_config_variable_name(
                self._MAPS.get(
                    "demand_paddy_irrigated_mask", "demand_paddy_irrigated_mask"
                ),
                "static",
            )
            data_type = "cyclic" if cyclic_lai else "static"
            self._update_config_variable_name(
                self._MAPS.get(
                    "demand_paddy_irrigation_trigger", "demand_paddy_irrigation_trigger"
                ),
                data_type,
            )
        else:
            self.set_config("model.water_demand.paddy__flag", False)

        if (
            ds_irrigation["demand_nonpaddy_irrigated_mask"]
            .raster.mask_nodata()
            .sum()
            .values
            != 0
        ):
            nonpaddy_names = {
                k: v for k, v in output_names.items() if "irrigated-non-paddy" in k
            }
            self._update_naming(nonpaddy_names)
            ds_nonpaddy = ds_irrigation[
                ["demand_nonpaddy_irrigated_mask", "demand_nonpaddy_irrigation_trigger"]
            ]
            rmdict = {k: self._MAPS.get(k, k) for k in ds_nonpaddy.data_vars}
            self.set_grid(ds_nonpaddy.rename(rmdict))
            # Update the config
            self.set_config("model.water_demand.nonpaddy__flag", True)
            self._update_config_variable_name(
                self._MAPS.get(
                    "demand_nonpaddy_irrigated_mask", "demand_nonpaddy_irrigated_mask"
                ),
                "static",
            )
            data_type = "cyclic" if cyclic_lai else "static"
            self._update_config_variable_name(
                self._MAPS.get(
                    "demand_nonpaddy_irrigation_trigger",
                    "demand_nonpaddy_irrigation_trigger",
                ),
                data_type,
            )
        else:
            self.set_config("model.water_demand.nonpaddy__flag", False)

    @hydromt_step
    def setup_irrigation_from_vector(
        self,
        irrigated_area_fn: str | Path | gpd.GeoDataFrame,
        cropland_class: List[int],
        paddy_class: List[int] = [],
        area_threshold: float = 0.6,
        lai_threshold: float = 0.2,
        output_names: Dict = {
            "land~irrigated-paddy_area__count": "demand_paddy_irrigated_mask",
            "land~irrigated-non-paddy_area__count": "demand_nonpaddy_irrigated_mask",
            "land~irrigated-paddy__irrigation_trigger_flag": "demand_paddy_irrigation_trigger",  # noqa: E501
            "land~irrigated-non-paddy__irrigation_trigger_flag": "demand_nonpaddy_irrigation_trigger",  # noqa: E501
        },
    ):
        """
        Add required information to simulate irrigation water demand from vector.

        THIS FUNCTION SHOULD BE RUN AFTER LANDUSE AND LAI MAPS ARE CREATED.

        The function requires data that contains information about the location of the
        irrigated areas (``irrigated_area_fn``). This, combined with the wflow landuse
        map that contains classes for cropland (``cropland_class``) and optionally for
        paddy (rice) (``paddy_class``), determines which locations are considered to be
        paddy irrigation, and which locations are considered to be non-paddy irrigation.

        Next, the irrigated area geometries are rasterized, where a threshold
        (``area_threshold``) determines when pixels are considered to be
        classified as irrigation or rainfed cells (both paddy and non-paddy). It adds
        the resulting maps to the input data.

        To determine when irrigation is allowed to occur, an irrigation trigger map is
        defined. This is a cyclic map, that defines (with a mask) when irrigation is
        expected to occur. This is done based on the Leaf Area Index (LAI), that is
        already present in the wflow model configuration. We follow the procedure
        described by Peano et al. (2019). They describe a threshold value based on the
        LAI variability to determine the growing season. This threshold is defined as
        20% (default value) of the LAI variability, but can be adjusted via the
        ``lai_threshold`` argument.

        Adds model layers:

        * **demand_paddy_irrigated_mask**: Irrigated (paddy) mask [-]
        * **demand_nonpaddy_irrigated_mask**: Irrigated (non-paddy) mask [-]
        * **demand_paddy_irrigation_trigger**: Map with monthly values, indicating
          whether irrigation is allowed (1) or not (0) [-] for paddy areas
        * **demand_nonpaddy_irrigation_trigger**: Map with monthly values, indicating
          whether irrigation is allowed (1) or not (0) [-] for non-paddy areas

        Parameters
        ----------
        irrigated_area_fn: str, Path, geopandas.GeoDataFrame
            Name of the (vector) dataset that contains the location of irrigated areas.
        cropland_class: list
            List of values that are considered to be cropland in the wflow landuse data.
        paddy_class: int
            Class in the wflow landuse data that is considered as paddy or rice. Leave
            empty if not present (default).
        area_threshold: float
            Fractional area of a (wflow) pixel before it gets classified as an irrigated
            pixel, by default 0.6
        lai_threshold: float
            Value of LAI variability to be used to determine the irrigation trigger. By
            default 0.2.
        output_names : dict, optional
            Dictionary with output names that will be used in the model netcdf input
            files. Users should provide the Wflow.jl variable name followed by the name
            in the netcdf file.

        See Also
        --------
        workflows.demand.irrigation

        References
        ----------
        Peano, D., Materia, S., Collalti, A., Alessandri, A., Anav, A., Bombelli, A., &
        Gualdi, S. (2019). Global variability of simulated and observed vegetation
        growing season. Journal of Geophysical Research: Biogeosciences, 124, 3569–3587.
        https://doi.org/10.1029/2018JG004881
        """
        logger.info("Preparing irrigation maps.")

        # Extract irrigated area dataset
        irrigated_area = self.data_catalog.get_geodataframe(
            irrigated_area_fn,
            bbox=self.grid.raster.bounds,
            buffer=1000,
            predicate="intersects",
            handle_nodata=NoDataStrategy.IGNORE,
        )

        # Check if the geodataframe is empty
        if irrigated_area is None or irrigated_area.empty:
            logger.info("No irrigated areas found in the provided geodataframe.")
            return

        # Get irrigation areas for paddy, non paddy and irrigation trigger
        inv_rename = {v: k for k, v in self._MAPS.items() if v in self.grid}
        ds_irrigation = workflows.demand.irrigation_from_vector(
            gdf_irrigation=irrigated_area,
            ds_like=self.grid.rename(inv_rename),
            cropland_class=cropland_class,
            paddy_class=paddy_class,
            area_threshold=area_threshold,
            lai_threshold=lai_threshold,
            logger=logger,
        )

        # Check if paddy and non paddy are present
        cyclic_lai = len(self.grid[self._MAPS["LAI"]].dims) > 2
        if (
            "demand_paddy_irrigated_mask" in ds_irrigation.data_vars
            and ds_irrigation["demand_paddy_irrigated_mask"]
            .raster.mask_nodata()
            .sum()
            .values
            != 0
        ):
            paddy_names = {
                k: v for k, v in output_names.items() if "irrigated-paddy" in k
            }
            self._update_naming(paddy_names)
            ds_paddy = ds_irrigation[
                ["demand_paddy_irrigated_mask", "demand_paddy_irrigation_trigger"]
            ]
            rmdict = {k: self._MAPS.get(k, k) for k in ds_paddy.data_vars}
            self.set_grid(ds_paddy.rename(rmdict))
            # Update the config
            self.set_config("model.water_demand.paddy__flag", True)
            self._update_config_variable_name(
                self._MAPS.get(
                    "demand_paddy_irrigated_mask", "demand_paddy_irrigated_mask"
                ),
                "static",
            )
            data_type = "cyclic" if cyclic_lai else "static"
            self._update_config_variable_name(
                self._MAPS.get(
                    "demand_paddy_irrigation_trigger", "demand_paddy_irrigation_trigger"
                ),
                data_type,
            )
        else:
            self.set_config("model.water_demand.paddy__flag", False)

        if (
            ds_irrigation["demand_nonpaddy_irrigated_mask"]
            .raster.mask_nodata()
            .sum()
            .values
            != 0
        ):
            nonpaddy_names = {
                k: v for k, v in output_names.items() if "irrigated-non-paddy" in k
            }
            self._update_naming(nonpaddy_names)
            ds_nonpaddy = ds_irrigation[
                ["demand_nonpaddy_irrigated_mask", "demand_nonpaddy_irrigation_trigger"]
            ]
            rmdict = {k: self._MAPS.get(k, k) for k in ds_nonpaddy.data_vars}
            self.set_grid(ds_nonpaddy.rename(rmdict))
            # Update the config
            self.set_config("model.water_demand.nonpaddy__flag", True)
            self._update_config_variable_name(
                self._MAPS.get(
                    "demand_nonpaddy_irrigated_mask", "demand_nonpaddy_irrigated_mask"
                ),
                "static",
            )
            data_type = "cyclic" if cyclic_lai else "static"
            self._update_config_variable_name(
                self._MAPS.get(
                    "demand_nonpaddy_irrigation_trigger",
                    "demand_nonpaddy_irrigation_trigger",
                ),
                data_type,
            )
        else:
            self.set_config("model.water_demand.nonpaddy__flag", False)

    @hydromt_step
    def setup_cold_states(
        self,
        timestamp: str = None,
    ) -> None:
        """Prepare cold states for Wflow.

        To be run last as this requires some soil parameters or constant_pars to be
        computed already.

        To be run after setup_lakes, setup_reservoirs and setup_glaciers to also create
        cold states for them if they are present in the basin.

        This function is mainly useful in case the wflow model is read into Delft-FEWS.

        Adds model layers:

        * **soil_saturated_depth**: saturated store [mm]
        * **snow_leq_depth**: snow storage [mm]
        * **soil_temp**: top soil temperature [°C]
        * **soil_unsaturated_depth**: amount of water in the unsaturated store, per
          layer [mm]
        * **snow_water_depth**: liquid water content in the snow pack [mm]
        * **vegetation_water_depth**: canopy storage [mm]
        * **river_instantaneous_q**: river discharge [m3/s]
        * **river_instantaneous_h**: river water level [m]
        * **subsurface_q**: subsurface flow [m3/d]
        * **land_instantaneous_h**: land water level [m]
        * **land_instantaneous_q** or **land_instantaneous_qx**+
          **land_instantaneous_qy**: overland flow for kinwave [m3/s] or
          overland flow in x/y directions for local-inertial [m3/s]

        If lakes, also adds:

        * **lake_instantaneous_water_level**: lake water level [m]

        If reservoirs, also adds:

        * **reservoir_instantaneous_volume**: reservoir volume [m3]

        If glaciers, also adds:

        * **glacier_leq_depth**: water within the glacier [mm]

        If paddy, also adds:

        * **demand_paddy_h**: water on the paddy fields [mm]

        Parameters
        ----------
        timestamp : str, optional
            Timestamp of the cold states. By default uses the (starttime - timestepsecs)
            from the config.
        """
        states, states_config = workflows.prepare_cold_states(
            self.grid,
            config=self.config,
            timestamp=timestamp,
            mask_name_land=self._MAPS["basins"],
            mask_name_river=self._MAPS["rivmsk"],
        )

        self.set_states(states)

        # Update config to read the states
        self.set_config("model.cold_start__flag", False)
        # Update states variables names in config
        for option in states_config:
            self.set_config(option, states_config[option])

    @hydromt_step
    def upgrade_to_v1_wflow(self):
        """
        Upgrade the model to wflow v1 format.

        The function reads a TOML from wflow v0x and converts it to wflow v1x format.
        The other components stay the same.
        This function should be followed by write_config() to write the upgraded file.
        """
        self.read()

        config_out = utils.convert_to_wflow_v1_sbm(self.config, logger=logger)
        # tomlkit loads errors on this file so we have to do it in two steps
        with open(utils.DATADIR / "default_config_headers.toml", "r") as file:
            default_header_str = file.read()

        self._config = tomlkit.parse(default_header_str)

        for option in config_out:
            self.set_config(option, config_out[option])

    ## I/O
    @hydromt_step
    def write(
        self,
        config_fn: str | None = None,
        grid_fn: Path | str = "staticmaps.nc",
        geoms_fn: Path | str = "staticgeoms",
        forcing_fn: Path | str | None = None,
        states_fn: Path | str | None = None,
    ):
        """
        Write the complete model schematization and configuration to file.

        From this function, the output filenames/folder of the different components can
        be set. If not set, the default filenames/folder are used.
        To change more advanced settings, use the specific write methods directly.

        Parameters
        ----------
        config_fn : str, optional
            Name of the config file, relative to model root. By default None.
        grid_fn : str, optional
            Name of the grid file, relative to model root/dir_input. By default
            'staticmaps.nc'.
        geoms_fn : str, optional
            Name of the geoms folder relative to grid_fn (ie model root/dir_input). By
            default 'staticgeoms'.
        forcing_fn : str, optional
            Name of the forcing file relative to model root/dir_input. By default None
            to use the name as defined in the model config file.
        states_fn : str, optional
            Name of the states file relative to model root/dir_input. By default None
            to use the name as defined in the model config file.
        """
        logger.info(f"Write model data to {self.root}")
        # if in r, r+ mode, only write updated components
        if not self.root.is_writing_mode():
            logger.warning("Cannot write in read-only mode")
            return
        self.write_data_catalog()
        _ = self.config.data  # try to read default if not yet set
        if self._grid:
            self.write_grid(fn_out=grid_fn)
        if self._geoms:
            self.write_geoms(geoms_fn=geoms_fn)
        if self._forcing:
            self.write_forcing(fn_out=forcing_fn)
        if self._tables:
            self.write_tables()
        if self._states:
            self.write_states(fn_out=states_fn)
        # Write the config last as variables can get set in other write methods
        self.write_config(config_name=config_fn)

    @hydromt_step
    def read_config(
        self,
        config_filename: str | None = None,
    ):
        """
        Read config from <root/config_filename>.

        Parameters
        ----------
        config_filename : str, optional
            Name of the config file. By default None to use the default name
            wflow_sbm.toml.
        """
        # Call the component
        self.config.read(config_filename)

    @hydromt_step
    def write_config(
        self,
        config_filename: str | None = None,
        config_root: Path | str | None = None,
    ):
        """
        Write config to <root/config_fn>.

        Parameters
        ----------
        config_name : str, optional
            Name of the config file. By default None to use the default name
            wflow_sbm.toml.
        config_root : str, optional
            Root folder to write the config file if different from model root (default).
            Can be absolute or relative to model root.
        """
        # TODO is a compat method, remove in future
        # Bridge the diff in api
        p = config_filename or self.config._filename
        if config_root is not None:
            p = Path(config_root, p)
        # Call the component
        self.config.write(p)

    @hydromt_step
    def read_grid(self, **kwargs):
        """
        Read wflow static input and add to ``grid``.

        Checks the path of the file in the config toml using both ``input.path_static``
        and ``dir_input``. If not found uses the default path ``staticmaps.nc`` in the
        root folder.
        """
        fn_default = "staticmaps.nc"
        fn = self.get_config(
            "input.path_static", abs_path=True, fallback=join(self.root, fn_default)
        )

        if self.get_config("dir_input") is not None:
            input_dir = self.get_config("dir_input", abs_path=True)
            fn = join(
                input_dir,
                self.get_config("input.path_static", fallback=fn_default),
            )
            logger.info(f"Input directory found {input_dir}")

        if not self._write:
            # start fresh in read-only mode
            self._grid = xr.Dataset()
        if fn is not None and isfile(fn):
            logger.info(f"Read grid from {fn}")
            # FIXME: we need a smarter (lazy) solution for big models which also
            # works when overwriting / appending data in the same source!
            ds = xr.load_dataset(
                fn, mask_and_scale=False, decode_coords="all", **kwargs
            )
            # make sure internally maps are always North -> South oriented
            if ds.raster.res[1] > 0:
                ds = ds.raster.flipud()
            self.set_grid(ds)

    @hydromt_step
    def write_grid(
        self,
        fn_out: Path | str | None = None,
    ):
        """
        Write grid to wflow static data file.

        Checks the path of the file in the config toml using both ``input.path_static``
        and ``dir_input``. If not found uses the default path ``staticmaps.nc`` in the
        root folder.

        Parameters
        ----------
        fn_out : Path, str, optional
            Name or path to the outgoing grid file (including extension). This is the
            path/name relative to the root folder and if present the ``dir_input``
            folder.
        """
        if not self._write:
            raise IOError("Model opened in read-only mode")
        # clean-up grid and write CRS according to CF-conventions
        # TODO replace later with hydromt.raster.gdal_compliant method
        # after core release
        crs = self.grid.raster.crs
        ds_out = self.grid.reset_coords()
        # TODO?!
        # if ds_out.raster.res[1] < 0: # write data with South -> North orientation
        #     ds_out = ds_out.raster.flipud()
        x_dim, y_dim, x_attrs, y_attrs = hydromt.gis_utils.axes_attrs(crs)
        ds_out = ds_out.rename({ds_out.raster.x_dim: x_dim, ds_out.raster.y_dim: y_dim})
        ds_out[x_dim].attrs.update(x_attrs)
        ds_out[y_dim].attrs.update(y_attrs)
        ds_out = ds_out.drop_vars(["mask", "spatial_ref", "ls"], errors="ignore")
        ds_out.rio.write_crs(crs, inplace=True)
        ds_out.rio.write_transform(self.grid.raster.transform, inplace=True)
        ds_out.raster.set_spatial_dims()

        # Remove FillValue Nan for x_dim, y_dim
        encoding = dict()
        for v in [ds_out.raster.x_dim, ds_out.raster.y_dim]:
            ds_out[v].attrs.pop("_FillValue", None)
            encoding[v] = {"_FillValue": None}

        # filename
        if fn_out is not None:
            fn = join(self.root, fn_out)
            self.set_config("input.path_static", fn_out)
        else:
            fn_out = "staticmaps.nc"
            fn = self.get_config(
                "input.path_static", abs_path=True, fallback=join(self.root, fn_out)
            )
        # Append inputdir if required
        if self.get_config("dir_input") is not None:
            input_dir = self.get_config("dir_input", abs_path=True)
            fn = join(
                input_dir,
                self.get_config("input.path_static", fallback=fn_out),
            )
        # Check if all sub-folders in fn exists and if not create them
        if not isdir(dirname(fn)):
            os.makedirs(dirname(fn))
        logger.info(f"Write grid to {fn}")

        ds_out.to_netcdf(fn, encoding=encoding)

    def set_grid(
        self,
        data: xr.DataArray | xr.Dataset | np.ndarray,
        name: str | None = None,
    ):
        """Add data to grid.

        All layers of grid must have identical spatial coordinates. This is an inherited
        method from HydroMT-core's GridModel.set_grid with some fixes. If basin data is
        available the grid will be masked to that upon setting.

        The first fix is when data with a time axis is being added. Since Wflow.jl
        v0.7.3, cyclic data at different lengths (12, 365, 366) is supported, as long as
        the dimension name starts with "time". In this function, a check is done if a
        time axis with that exact shape is already present in the grid object, and will
        use that dimension (and its name) to set the data. If a time dimension does not
        yet exist with that shape, it is created following the format
        "time_{length_data}".

        The other fix is that when the model is updated with a different number of
        layers, this is not automatically updated correctly. With this fix, the old
        layer dimension is removed (including all associated data), and the new data is
        added with the correct "layer" dimension.

        Parameters
        ----------
        data: xarray.DataArray or xarray.Dataset
            new map layer to add to grid
        name: str, optional
            Name of new map layer, this is used to overwrite the name of a DataArray and
            ignored if data is a Dataset
        """
        if "time" in data.dims:
            # Raise error if the dimension does not have a supported length
            if len(data.time) not in [12, 365, 366]:
                raise ValueError(
                    f"Length of cyclic dataset ({len(data)}) is not supported by "
                    "Wflow.jl. Ensure the data has length 12, 365, or 366"
                )
            tname = "time"
            time_axes = {
                k: v for k, v in dict(self.grid.dims).items() if k.startswith("time")
            }
            if data["time"].size not in time_axes.values():
                tname = f"time_{data['time'].size}" if "time" in time_axes else tname
            else:
                k = list(
                    filter(lambda x: time_axes[x] == data["time"].size, time_axes)
                )[0]
                tname = k

            if tname != "time":
                data = data.rename_dims({"time": tname})
        if "layer" in data.dims and "layer" in self.grid:
            if len(data["layer"]) != len(self.grid["layer"]):
                vars_to_drop = [
                    var for var in self.grid.variables if "layer" in self.grid[var].dims
                ]
                # Drop variables
                logger.info(
                    "Dropping these variables, as they depend on the layer "
                    f"dimension: {vars_to_drop}"
                )
                # Use `_grid` as `grid` cannot be set
                self._grid = self.grid.drop_vars(vars_to_drop)

        if isinstance(data, np.ndarray):
            # TODO: because of all types for data, masking should move to
            # GridModel.set_grid or we should duplicate functionality here
            if name is not None:
                logger.warning(f"Layer {name} will not be masked with basins.")
        elif self._MAPS["basins"] in self.grid:
            data = utils.mask_raster_from_layer(data, self.grid[self._MAPS["basins"]])
        elif self._MAPS["basins"] in data:
            data = utils.mask_raster_from_layer(data, data[self._MAPS["basins"]])
        # fall back on default set_grid behaviour
        super().set_grid(self, data, name)

    @hydromt_step
    def read_geoms(
        self,
        geoms_fn: str = "staticgeoms",
    ):
        """
        Read static geometries and adds to ``geoms``.

        Assumes that the `geoms_fn` folder is located relative to root and ``dir_input``
        if defined in the toml. If not found, uses assumes they are in <root/geoms_fn>.

        Parameters
        ----------
        geoms_fn : str, optional
            Folder name/path where the static geometries are stored relative to the
            model root and ``dir_input`` if any. By default "staticgeoms".
        """
        if not self._write:
            self._geoms = dict()  # fresh start in read-only mode
        # Check if dir_input is set and add
        if self.get_config("dir_input") is not None:
            dir_mod = join(self.get_config("dir_input", abs_path=True), geoms_fn)
        else:
            dir_mod = join(self.root, geoms_fn)

        fns = glob.glob(join(dir_mod, "*.geojson"))
        if len(fns) > 1:
            logger.info("Reading model staticgeom files.")
        for fn in fns:
            name = basename(fn).split(".")[0]
            if name != "region":
                self.set_geoms(gpd.read_file(fn), name=name)

    @hydromt_step
    def write_geoms(
        self,
        geoms_fn: str = "staticgeoms",
        precision: int | None = None,
    ):
        """
        Write geoms in GeoJSON format.

        Checks the path of ``geoms_fn`` using both model root and
        ``dir_input``. If not found uses the default path ``staticgeoms`` in the root
        folder.

        Parameters
        ----------
        geoms_fn : str, optional
            Folder name/path where the static geometries are stored relative to the
            model root and ``dir_input`` if any. By default "staticgeoms".
        precision : int, optional
            Decimal precision to write the geometries. By default None to use 1 decimal
            for projected crs and 6 for non-projected crs.
        """
        # to write use self.geoms[var].to_file()
        if not self._write:
            raise IOError("Model opened in read-only mode")
        if self.geoms:
            logger.info("Writing model staticgeom to file.")
            # Set projection to 1 decimal if projected crs
            _precision = precision
            if precision is None:
                if self.crs.is_projected:
                    _precision = 1
                else:
                    _precision = 6
            grid_size = 10 ** (-_precision)
            # Prepare the output folder
            if self.get_config("dir_input") is not None:
                geoms_dir = join(
                    self.get_config("dir_input", abs_path=True),
                    geoms_fn,
                )
            else:
                geoms_dir = join(self.root, geoms_fn)
            # Create the geoms dir if it does not already exist
            if not isdir(geoms_dir):
                os.makedirs(geoms_dir)

            for name, gdf in self.geoms.items():
                # TODO change to geopandas functionality once geopandas 1.0.0 comes
                # See https://github.com/geopandas/geopandas/releases/tag/v1.0.0-alpha1
                gdf.geometry = shapely.set_precision(
                    gdf.geometry,
                    grid_size=grid_size,
                )
                fn_out = join(geoms_dir, f"{name}.geojson")
                gdf.to_file(fn_out, driver="GeoJSON")

    @hydromt_step
    def read_forcing(self):
        """
        Read forcing.

        Checks the path of the file in the config toml using both ``input.path_forcing``
        and ``dir_input``. If not found uses the default path ``inmaps.nc`` in the
        root folder.

        If several files are used using '*' in ``input.path_forcing``, all corresponding
        files are read and merged into one xarray dataset before being split to one
        xarray dataaray per forcing variable in the hydromt ``forcing`` dictionary.
        """
        fn_default = "inmaps.nc"
        fn = self.get_config(
            "input.path_forcing", abs_path=True, fallback=join(self.root, fn_default)
        )

        if self.get_config("dir_input") is not None:
            input_dir = self.get_config("dir_input", abs_path=True)
            fn = join(
                input_dir,
                self.get_config(
                    "input.path_forcing",
                    fallback=fn_default,
                ),
            )
            logger.info(f"Input directory found {input_dir}")

        if not self._write:
            # start fresh in read-only mode
            self._forcing = dict()
        if fn is not None and isfile(fn):
            logger.info(f"Read forcing from {fn}")
            with xr.open_dataset(fn, chunks={"time": 30}, decode_coords="all") as ds:
                for v in ds.data_vars:
                    self.set_forcing(ds[v])
        elif "*" in str(fn):
            logger.info(f"Read multiple forcing files using {fn}")
            fns = list(fn.parent.glob(fn.name))
            if len(fns) == 0:
                raise IOError(f"No forcing files found using {fn}")
            with xr.open_mfdataset(fns, chunks={"time": 30}, decode_coords="all") as ds:
                for v in ds.data_vars:
                    self.set_forcing(ds[v])

    @hydromt_step
    def write_forcing(
        self,
        fn_out=None,
        freq_out=None,
        chunksize=1,
        decimals=2,
        time_units="days since 1900-01-01T00:00:00",
        **kwargs,
    ):
        """Write forcing at ``fn_out`` in model ready format.

        If no ``fn_out`` path is provided and path_forcing from the  wflow toml exists,
        the following default filenames are used:

            * Default name format (with downscaling): \
inmaps_sourcePd_sourceTd_methodPET_freq_startyear_endyear.nc
            * Default name format (no downscaling): \
inmaps_sourceP_sourceT_methodPET_freq_startyear_endyear.nc

        Parameters
        ----------
        fn_out: str, Path, optional
            Path to save output netcdf file; if None the name is read from the wflow
            toml file.
        freq_out: str (Offset), optional
            Write several files for the forcing according to fn_freq. For example 'Y'
            for one file per year or 'M' for one file per month.
            By default writes the one file.
            For more options, \
see https://pandas.pydata.org/pandas-docs/stable/user_guide/timeseries.html#offset-aliases
        chunksize: int, optional
            Chunksize on time dimension when saving to disk. By default 1.
        decimals: int, optional
            Round the output data to the given number of decimals.
        time_units: str, optional
            Common time units when writing several netcdf forcing files.
            By default "days since 1900-01-01T00:00:00".

        """
        if not self._write:
            raise IOError("Model opened in read-only mode")
        if self.forcing:
            logger.info("Write forcing file")

            # Get default forcing name from forcing attrs
            yr0 = pd.to_datetime(self.get_config("time.starttime")).year
            yr1 = pd.to_datetime(self.get_config("time.endtime")).year
            freq = self.get_config("time.timestepsecs")
            # get output filename
            if fn_out is not None:
                self.set_config("input.path_forcing", fn_out)
            else:
                fn_name = self.get_config("input.path_forcing", abs_path=False)
                if fn_name is not None:
                    if "*" in basename(fn_name):
                        # get rid of * in case model had multiple forcing files and
                        # write to single nc file.
                        logger.warning("Writing multiple forcing files to one file")
                        fn_name = join(
                            dirname(fn_name), basename(fn_name).replace("*", "")
                        )
                    if self.get_config("dir_input") is not None:
                        input_dir = self.get_config("dir_input", abs_path=True)
                        fn_out = join(input_dir, fn_name)
                    else:
                        fn_out = join(self.root, fn_name)
                else:
                    fn_out = None

                # get default filename if file exists
                if fn_out is None or isfile(fn_out):
                    logger.warning(
                        "Netcdf forcing file from input.path_forcing in the TOML  "
                        "already exists, using default name."
                    )
                    sourceP = ""
                    sourceT = ""
                    methodPET = ""
                    if "precip" in self.forcing:
                        val = self.forcing["precip"].attrs.get("precip_clim_fn", None)
                        Pdown = "d" if val is not None else ""
                        val = self.forcing["precip"].attrs.get("precip_fn", None)
                        if val is not None:
                            sourceP = f"_{val}{Pdown}"
                    if "temp" in self.forcing:
                        val = self.forcing["temp"].attrs.get("temp_correction", "False")
                        Tdown = "d" if val == "True" else ""
                        val = self.forcing["temp"].attrs.get("temp_fn", None)
                        if val is not None:
                            sourceT = f"_{val}{Tdown}"
                    if "pet" in self.forcing:
                        val = self.forcing["pet"].attrs.get("pet_method", None)
                        if val is not None:
                            methodPET = f"_{val}"
                    fn_default = (
                        f"inmaps{sourceP}{sourceT}{methodPET}_{freq}_{yr0}_{yr1}.nc"
                    )
                    if self.get_config("dir_input") is not None:
                        input_dir = self.get_config("dir_input", abs_path=True)
                        fn_default_path = join(input_dir, fn_default)
                    else:
                        fn_default_path = join(self.root, fn_default)
                    if isfile(fn_default_path):
                        logger.warning(
                            "Netcdf default forcing file already exists, \
skipping write_forcing. "
                            "To overwrite netcdf forcing file: \
change name input.path_forcing "
                            "in setup_config section of the build inifile."
                        )
                        return
                    else:
                        self.set_config("input.path_forcing", fn_default)
                        fn_out = fn_default_path

            # Check if all dates between (starttime, endtime) are in all da forcing
            # Check if starttime and endtime timestamps are correct
            start = pd.to_datetime(self.get_config("time.starttime"))
            end = pd.to_datetime(self.get_config("time.endtime"))
            correct_times = False
            for da in self.forcing.values():
                if "time" in da.coords:
                    # only correct dates in toml for standard calendars:
                    if not hasattr(da.indexes["time"], "to_datetimeindex"):
                        times = da.time.values
                        if (start < pd.to_datetime(times[0])) or (start not in times):
                            start = pd.to_datetime(times[0])
                            correct_times = True
                        if (end > pd.to_datetime(times[-1])) or (end not in times):
                            end = pd.to_datetime(times[-1])
                            correct_times = True
            # merge, process and write forcing
            ds = xr.merge([da.reset_coords(drop=True) for da in self.forcing.values()])
            ds.raster.set_crs(self.crs)
            # Send warning, and update config with new start and end time
            if correct_times:
                logger.warning(
                    f"Not all dates found in precip_fn changing starttime to \
{start} and endtime to {end} in the toml."
                )
                # Set the strings first
                self.set_config("time.starttime", start.strftime("%Y-%m-%dT%H:%M:%S"))
                self.set_config("time.endtime", end.strftime("%Y-%m-%dT%H:%M:%S"))

            if decimals is not None:
                ds = ds.round(decimals)
            # clean-up forcing and write CRS according to CF-conventions
            ds = ds.raster.gdal_compliant(rename_dims=True, force_sn=False)
            ds = ds.drop_vars(["mask", "idx_out"], errors="ignore")

            # write with output chunksizes with single timestep and complete
            # spatial grid to speed up the reading from wflow.jl
            # dims are always ordered (time, y, x)
            ds.raster._check_dimensions()
            chunksizes = (chunksize, ds.raster.ycoords.size, ds.raster.xcoords.size)
            encoding = {
                v: {"zlib": True, "dtype": "float32", "chunksizes": chunksizes}
                for v in ds.data_vars.keys()
            }
            # make sure no _FillValue is written to the time / x_dim / y_dim dimension
            # For several forcing files add common units attributes to time
            for v in ["time", ds.raster.x_dim, ds.raster.y_dim]:
                ds[v].attrs.pop("_FillValue", None)
                encoding[v] = {"_FillValue": None}

            # Check if all sub-folders in fn_out exists and if not create them
            if not isdir(dirname(fn_out)):
                os.makedirs(dirname(fn_out))

            forcing_list = []

            if freq_out is None:
                # with compute=False we get a delayed object which is executed when
                # calling .compute where we can pass more arguments to
                # the dask.compute method
                forcing_list.append([fn_out, ds])
            else:
                logger.info(f"Writing several forcing with freq {freq_out}")
                # For several forcing files add common units attributes to time
                encoding["time"] = {"_FillValue": None, "units": time_units}
                # Updating path forcing in config
                fns_out = os.path.relpath(fn_out, self.root)
                fns_out = f"{str(fns_out)[0:-3]}_*.nc"
                self.set_config("input.path_forcing", fns_out)
                for label, ds_gr in ds.resample(time=freq_out):
                    # ds_gr = group[1]
                    start = ds_gr["time"].dt.strftime("%Y%m%d")[0].item()
                    fn_out_gr = f"{str(fn_out)[0:-3]}_{start}.nc"
                    forcing_list.append([fn_out_gr, ds_gr])

            for fn_out_gr, ds_gr in forcing_list:
                logger.info(f"Process forcing; saving to {fn_out_gr}")
                delayed_obj = ds_gr.to_netcdf(
                    fn_out_gr, encoding=encoding, mode="w", compute=False
                )
                with ProgressBar():
                    delayed_obj.compute(**kwargs)

            # TO profile uncomment lines below to replace lines above
            # from dask.diagnostics import Profiler, CacheProfiler, ResourceProfiler
            # import cachey
            # with Profiler() as prof, CacheProfiler(metric=cachey.nbytes) as cprof,
            # ResourceProfiler() as rprof:
            #     delayed_obj.compute()
            # visualize([prof, cprof, rprof],
            # file_path=r'c:\Users\eilan_dk\work\profile2.html')

    @hydromt_step
    def read_states(self):
        """
        Read states at <root/dir_input/state.path_input>.

        Checks the path of the file in the config toml using both ``state.path_input``
        and ``dir_input``. If not found uses the default path ``instate/instates.nc``
        in the root folder.
        """
        # Sort which path/ filename is actually the one used
        # Hierarchy is: 1: signature, 2: config, 3: default
        p = self.config.get("state.path_input") or self.states._filename
        # Check for input dir
        p_input = join(self.config.get("dir_input", fallback=""), p)

        self.states.read(
            filename=p_input,
        )

    @hydromt_step
    def write_states(self, filename: str | Path | None = None):
        """
        Write states at <root/dir_input/state.path_input> in model ready format.

        Checks the path of the file in the config toml using both ``state.path_input``
        and ``dir_input``. If not found uses the default path ``instate/instates.nc``
        in the root folder.
        If filename is provided, it will be used and config ``state.path_input``
        will be updated accordingly.

        Parameters
        ----------
        filename : str, Path, optional
            Name of the states file, relative to model root and ``dir_input`` if any.
            By default None to use the name as defined in the model config file.
        """
        # Sort which path/ filename is actually the one used
        # Hierarchy is: 1: signature, 2: config, 3: default
        p = filename or self.config.get("state.path_input") or self.states._filename
        # Check for output dir
        p_output = join(self.config.get("dir_input", fallback=""), p)

        # Update the config
        self.config.set("state.path_input", p)

        # Write
        self.states.write(filename=p_output)

    def set_states(
        self,
        data: xr.DataArray | xr.Dataset,
        name: str | None = None,
    ):
        """Add data to states.

        All layers of states must have identical spatial coordinates. This is an
        inherited method from HydroMT-core's StatesModel.set_states with some fixes.
        If basin data is available the states will be masked to that upon setting.

        Parameters
        ----------
        data: xarray.DataArray or xarray.Dataset
            new map layer to add to states
        name: str, optional
            Name of new map layer, this is used to overwrite the name of a DataArray and
            ignored if data is a Dataset
        """
        if self._MAPS["basins"] in self.grid:
            data = utils.mask_raster_from_layer(data, self.grid[self._MAPS["basins"]])
        # fall back on default set_states behaviour
        self.states.set(data, name=name)

    @hydromt_step
    def read_results(self):
        """Read results at <root/?/> and parse to dict of xr.DataArray/xr.Dataset."""
        if not self._write:
            # start fresh in read-only mode
            self._results = dict()

        output_dir = ""
        if self.get_config("dir_output") is not None:
            output_dir = self.get_config("dir_output")

        # Read gridded netcdf (output section)
        nc_fn = self.get_config("output.netcdf_grid.path", abs_path=True)
        nc_fn = nc_fn.parent / output_dir / nc_fn.name if nc_fn is not None else nc_fn
        if nc_fn is not None and isfile(nc_fn):
            logger.info(f"Read results from {nc_fn}")
            with xr.open_dataset(nc_fn, chunks={"time": 30}, decode_coords="all") as ds:
                # TODO ? align coords names and values of results nc with grid
                self.set_results(ds, name="netcdf_grid")

        # Read scalar netcdf (netcdf section)
        ncs_fn = self.get_config("output.netcdf_scalar.path", abs_path=True)
        ncs_fn = (
            ncs_fn.parent / output_dir / ncs_fn.name if ncs_fn is not None else ncs_fn
        )
        if ncs_fn is not None and isfile(ncs_fn):
            logger.info(f"Read results from {ncs_fn}")
            with xr.open_dataset(ncs_fn, chunks={"time": 30}) as ds:
                self.set_results(ds, name="netcdf_scalar")

        # Read csv timeseries (csv section)
        csv_fn = self.get_config("output.csv.path", abs_path=True)
        csv_fn = (
            csv_fn.parent / output_dir / csv_fn.name if csv_fn is not None else csv_fn
        )
        if csv_fn is not None and isfile(csv_fn):
            csv_dict = utils.read_csv_results(
                csv_fn, config=self.config, maps=self.grid
            )
            for key in csv_dict:
                # Add to results
                self.set_results(csv_dict[f"{key}"])

    @hydromt_step
    def write_results(self):
        """Write results at <root/?/> in model ready format."""
        if not self._write:
            raise IOError("Model opened in read-only mode")

    @hydromt_step
    def read_tables(self, **kwargs):
        """Read table files at <root> and parse to dict of dataframes."""
        if not self._write:
            self._tables = dict()  # start fresh in read-only mode

        logger.info("Reading model table files.")
        fns = glob.glob(join(self.root, "*.csv"))
        if len(fns) > 0:
            for fn in fns:
                name = basename(fn).split(".")[0]
                tbl = pd.read_csv(fn, float_precision="round_trip")
                self.set_tables(tbl, name=name)

    @hydromt_step
    def write_tables(self):
        """Write tables at <root>."""
        if not self._write:
            raise IOError("Model opened in read-only mode")
        if self.tables:
            logger.info("Writing table files.")
            for name in self.tables:
                fn_out = join(self.root, f"{name}.csv")
                self.tables[name].to_csv(fn_out, sep=",", index=False, header=True)

    def set_tables(self, df, name):
        """Add table <pandas.DataFrame> to model."""
        if not (isinstance(df, pd.DataFrame) or isinstance(df, pd.Series)):
            raise ValueError("df type not recognized, should be pandas.DataFrame.")
        if name in self._tables:
            if not self._write:
                raise IOError(f"Cannot overwrite table {name} in read-only mode")
            elif self._read:
                logger.warning(f"Overwriting table: {name}")
        self._tables[name] = df

    def get_config(
        self,
        *args,
        fallback: Any = None,
        abs_path: bool = False,
    ) -> str | None:
        """Get a config value at key.

        Parameters
        ----------
        args : tuple, str
            keys can given by multiple args: ('key1', 'key2')
            or a string with '.' indicating a new level: ('key1.key2')
        fallback: Any, optional
            fallback value if key(s) not found in config, by default None.
        abs_path: bool, optional
            If True return the absolute path relative to the model root,
            by default False.
            NOTE: this assumes the config is located in model root!

        Returns
        -------
        value : Any
            dictionary value

        Examples
        --------
        >> # self.config = {'a': 1, 'b': {'c': {'d': 2}}}

        >> get_config('a')
        >> 1

        >> get_config('b', 'c', 'd') # identical to get_config('b.c.d')
        >> 2

        >> get_config('b.c') # # identical to get_config('b','c')
        >> {'d': 2}
        """
        return self.config.get_value(
            *args,
            fallback=fallback,
            abs_path=abs_path,
        )

    def set_config(self, *args):
        """
        Update the config toml at key(s) with values.

        This function is made to maintain the structure of your toml file.
        When adding keys it will look for the most specific header present in
        the toml file and add it under that.

        meaning that if you have a config toml that is empty and you run
        ``wflow_model.set_config("input.forcing.scale", 1)``

        it will result in the following file:

        .. code-block:: toml

            input.forcing.scale = 1


        however if your toml file looks like this before:

        .. code-block:: toml

            [input.forcing]

        (i.e. you have a header in there that has no keys)

        then after the insertion it will look like this:

        .. code-block:: toml

            [input.forcing]
            scale = 1


        .. warning::

            Due to limitations of the underlying library it is currently not possible to
            create new headers (i.e. groups like ``input.forcing`` in the example above)
            programmatically, and they will need to be added to the default config
            toml document


        .. warning::

            Even though the underlying config object behaves like a dictionary, it is
            not, it is a ``tomlkit.TOMLDocument``. Due to implementation limitations,
            errors can easily be introduced if this structure is modified by hand.
            Therefore we strongly discourage users from manually modyfing it, and
            instead ask them to use this ``set_config`` function to avoid problems.

        Parameters
        ----------
        args : str, tuple, list
            if tuple or list, minimal length of two
            keys can given by multiple args: ('key1', 'key2', 'value')
            or a string with '.' indicating a new level: ('key1.key2', 'value')

        Examples
        --------
        .. code-block:: ipython

            >> self.config
            >> {'a': 1, 'b': {'c': {'d': 2}}}

            >> self.set_config('a', 99)
            >> {'a': 99, 'b': {'c': {'d': 2}}}

            >> self.set_config('b', 'c', 'd', 99) # identical to set_config('b.d.e', 99)
            >> {'a': 1, 'b': {'c': {'d': 99}}}
        """
        self.config.set(*args)

    def _update_naming(self, rename_dict: dict):
        """Update the naming of the model variables.

        Parameters
        ----------
        rename_dict: dict
            Dictionary with the wflow variable and new output name in file.
        """
        _wflow_names_inv = {v: k for k, v in self._WFLOW_NAMES.items()}
        _hydromt_names_inv = {v: k for k, v in self._MAPS.items()}
        for wflow_var, new_name in rename_dict.items():
            if wflow_var is None:
                continue
            # Find the previous name in self._WFLOW_NAMES
            old_name = _wflow_names_inv.get(wflow_var, None)
            if old_name is not None:
                # Rename the variable in self._WFLOW_NAMES
                self._WFLOW_NAMES.pop(old_name)
                self._WFLOW_NAMES[new_name] = wflow_var
                # Rename the variable in self._MAPS
                hydromt_name = _hydromt_names_inv.get(old_name, None)
                if hydromt_name is not None:
                    self._MAPS[hydromt_name] = new_name
            else:
                logger.warning(f"Wflow variable {wflow_var} not found, check spelling.")

    def _update_config_variable_name(
        self, data_vars: str | List[str], data_type: str | None = "static"
    ):
        """Update the variable names in the config file.

        Parameters
        ----------
        data_vars: list of str
            List of variable names to update in the config file.
        data_type: str, optional
            Type of data (static, forcing, cyclic, None), by default "static"
        """
        data_vars = [data_vars] if isinstance(data_vars, str) else data_vars
        _prefix = f"input.{data_type}" if data_type is not None else "input"
        for var in data_vars:
            if var in self._WFLOW_NAMES:
                # Get the name from the Wflow variable name
                wflow_var = self._WFLOW_NAMES[var]
                # Update the config variable name
                self.set_config(f"{_prefix}.{wflow_var}", var)
            # else not a wflow variable
            # (spelling mistakes should have been checked in _update_naming)

    ## WFLOW specific data and method
    @property
    # Move to core Model API ?
    def tables(self):
        """Return a dictionary of pandas.DataFrames representing wflow csv files."""
        if not self._tables:
            self.read_tables()
        return self._tables

    @property
    def flwdir(self):
        """Return the pyflwdir.FlwdirRaster object parsed from wflow ldd."""
        if self._flwdir is None:
            self.set_flwdir()
        return self._flwdir

    def set_flwdir(self, ftype="infer"):
        """Parse pyflwdir.FlwdirRaster object parsed from the wflow ldd."""
        flwdir_name = self._MAPS["flwdir"]
        self._flwdir = flw.flwdir_from_da(
            self.grid[flwdir_name],
            ftype=ftype,
            check_ftype=True,
            mask=(self.grid[self._MAPS["basins"]] > 0),
        )

    @property
    def basins(self):
        """Returns a basin(s) geometry as a geopandas.GeoDataFrame."""
        if "basins" in self.geoms:
            gdf = self.geoms["basins"]
        elif self._MAPS["basins"] in self.grid:
            gdf = (
                self.grid[self._MAPS["basins"]]
                .raster.vectorize()
                .set_index("value")
                .sort_index()
            )
            self.set_geoms(gdf, name="basins")
        else:
            logger.warning(f"Basin map {self._MAPS['basins']} not found in grid.")
            gdf = None
        return gdf

    @property
    def basins_highres(self):
        """Returns a high resolution basin(s) geometry."""
        if "basins_highres" in self.geoms:
            gdf = self.geoms["basins_highres"]
        else:
            gdf = self.basins
        return gdf

    @property
    def rivers(self):
        """Return a river geometry as a geopandas.GeoDataFrame.

        If available, the stream order and upstream area values are added to
        the geometry properties.
        """
        if "rivers" in self.geoms:
            gdf = self.geoms["rivers"]
        elif self._MAPS["rivmsk"] in self.grid:
            rivmsk = self.grid[self._MAPS["rivmsk"]].values != 0
            # Check if there are river cells in the model before continuing
            if np.any(rivmsk):
                # add stream order 'strord' column
                strord = self.flwdir.stream_order(mask=rivmsk)
                feats = self.flwdir.streams(mask=rivmsk, strord=strord)
                gdf = gpd.GeoDataFrame.from_features(feats)
                gdf.crs = pyproj.CRS.from_user_input(self.crs)
                self.set_geoms(gdf, name="rivers")
        else:
            logger.warning("No river cells detected in the selected basin.")
            gdf = None
        return gdf

    ## WFLOW specific modification (clip for now) methods

    @hydromt_step
    def clip_grid(self, region, buffer=0, align=None, crs=4326, inverse_clip=False):
        """Clip grid to subbasin.

        Parameters
        ----------
        region : dict
            See :meth:`models.wflow.WflowModel.setup_basemaps`
        buffer : int, optional
            Buffer around subbasin in number of pixels, by default 0
        align : float, optional
            Align bounds of region to raster with resolution <align>, by default None
        crs: int, optional
            Default crs of the grid to clip.
        inverse_clip: bool, optional
            Flag to perform "inverse clipping": removing an upstream part of the model
            instead of the subbasin itself, by default False

        Returns
        -------
        xarray.DataSet
            Clipped grid.
        """
        basins_name = self._MAPS["basins"]
        flwdir_name = self._MAPS["flwdir"]

        # translate basin and outlet kinds to geom
        # get basin geometry and clip data
        kind = next(iter(region))
        if kind in ["basin", "subbasin"]:
            # parse_region_basin does not return xy, only geom...
            # should be fixed in core
            region_kwargs = _parse_region_value(
                region.pop(kind),
                data_catalog=self.data_catalog,
            )
            region_kwargs.update(region)
            geom, _ = get_basin_geometry(
                ds=self.grid,
                kind=kind,
                basins_name=basins_name,
                flwdir_name=flwdir_name,
                **region,
            )
        elif kind == "bbox":
            logger.warning(
                "Kind 'bbox' for the region is not recommended as it can lead "
                "to mistakes in the catchment delineation. Use carefully."
            )
            geom = hydromt.processes.region.parse_region_bbox(region)
        elif kind == "geom":
            logger.warning(
                "Kind 'geom' for the region is not recommended as it can lead "
                "to mistakes in the catchment delineation. Use carefully."
            )
            geom = hydromt.processes.region.parse_region_geom(region)
        else:
            raise ValueError(
                f"wflow region kind not understood or supported: {kind}. "
                "Use 'basin', 'subbasin', 'bbox' or 'geom'."
            )

        # Remove upstream part from model
        if inverse_clip:
            geom = self.basins.overlay(geom, how="difference")
        # clip based on subbasin args, geom or bbox
        ds_grid = self.grid.raster.clip_geom(geom, align=align, buffer=buffer)
        ds_grid.coords["mask"] = ds_grid.raster.geometry_mask(geom)
        ds_grid[basins_name] = ds_grid[basins_name].where(
            ds_grid.coords["mask"], self.grid[basins_name].raster.nodata
        )
        ds_grid[basins_name].attrs.update(
            _FillValue=self.grid[basins_name].raster.nodata
        )

        # Update flwdir grid and geoms
        if self.crs is None and crs is not None:
            self.set_crs(crs)

        self._grid = xr.Dataset()
        self.set_grid(ds_grid)

        # add pits at edges after clipping
        self._flwdir = None  # make sure old flwdir object is removed
        self.grid[self._MAPS["flwdir"]].data = self.flwdir.to_array("ldd")

        # Reinitiliase geoms and re-create basins/rivers
        self._geoms = dict()
        self.basins
        self.rivers

        # Update reservoir and lakes
        remove_reservoir = False
        if self._MAPS["reservoir_area_id"] in self.grid:
            reservoir = self.grid[self._MAPS["reservoir_area_id"]]
            if not np.any(reservoir > 0):
                remove_reservoir = True
                remove_maps = [
                    self._MAPS["reservoir_area_id"],
                    self._MAPS["reservoir_outlet_id"],
                    self._MAPS["reservoir_area"],
                    self._MAPS["reservoir_demand"],
                    self._MAPS["reservoir_target_full_fraction"],
                    self._MAPS["reservoir_target_min_fraction"],
                    self._MAPS["reservoir_max_release"],
                    self._MAPS["reservoir_max_volume"],
                ]
                self._grid = self.grid.drop_vars(remove_maps)

        remove_lake = False
        if self._MAPS["lake_area_id"] in self.grid:
            lake = self.grid[self._MAPS["lake_area_id"]]
            if not np.any(lake > 0):
                remove_lake = True
                remove_maps = [
                    self._MAPS["lake_area_id"],
                    self._MAPS["lake_outlet_id"],
                    self._MAPS["lake_lower_id"],
                    self._MAPS["lake_storage_curve"],
                    self._MAPS["lake_rating_curve"],
                    self._MAPS["lake_area"],
                    self._MAPS["lake_initial_depth"],
                    "meta_lake_mean_outflow",  # this is a hydromt meta map
                    self._MAPS["lake_outflow_threshold"],
                    self._MAPS["lake_b"],
                    self._MAPS["lake_e"],
                ]
                self._grid = self.grid.drop_vars(remove_maps)

            # Update tables
            ids = np.unique(lake)
            self._tables = {
                k: v
                for k, v in self.tables.items()
                if not any([str(x) in k for x in ids])
            }

        # Update config
        # Remove the absolute path and if needed remove lakes and reservoirs
        if remove_reservoir:
            # change reservoir__flag = true to false
            self.set_config("model.reservoir__flag", False)
            # remove states
            if (
                self.get_config("state.variables.reservoir_water__instantaneous_volume")
                is not None
            ):
                del self.config["state"]["variables"][
                    "reservoir_water__instantaneous_volume"
                ]

        if remove_lake:
            # change lake__flag = true to false
            self.set_config("model.lake__flag", False)
            # remove states
            if (
                self.get_config(
                    "state.variables.lake_water_surface__instantaneous_elevation"
                )
                is not None
            ):
                del self.config["state"]["variables"][
                    "lake_water_surface__instantaneous_elevation"
                ]

    @hydromt_step
    def clip_forcing(self):
        """Return clippped forcing for subbasin.

        Returns
        -------
        xarray.DataSet
            Clipped forcing.

        """
        if len(self.forcing) > 0:
            logger.info("Clipping NetCDF forcing..")
            ds_forcing = xr.merge(self.forcing.values()).raster.clip_bbox(
                self.grid.raster.bounds
            )
            self.set_forcing(ds_forcing)

    @hydromt_step
    def clip_states(self):
        """Return clippped states for subbasin.

        Returns
        -------
        xarray.DataSet
            Clipped states.
        """
        if len(self.states) > 0:
            logger.info("Clipping NetCDF states..")
            ds_states = xr.merge(self.states.values()).raster.clip_bbox(
                self.grid.raster.bounds
            )
            # Check for reservoirs/lakes presence in the clipped model
            remove_maps = []
            if self._MAPS["reservoir_area_id"] not in self.grid:
                state_name = self.get_config(
                    "state.variables.reservoir_water__instantaneous_volume",
                    fallback="reservoir_instantaneous_volume",
                )
                if state_name in ds_states:
                    remove_maps.extend([state_name])
            if self._MAPS["lake_area_id"] not in self.grid:
                state_name = self.get_config(
                    "state.variables.lake_water_surface__instantaneous_elevation",
                    fallback="lake_instantaneous_water_level",
                )
                if state_name in ds_states:
                    remove_maps.extend([state_name])
            ds_states = ds_states.drop_vars(remove_maps)
            self.set_states(ds_states)<|MERGE_RESOLUTION|>--- conflicted
+++ resolved
@@ -82,11 +82,6 @@
         # Define components when they are implemented
         # This is when config_fn should be able to be passed to ConfigComponent later
         components = {
-<<<<<<< HEAD
-            "config": config_component,
-            "staticmaps": staticmaps_component,
-            "states": WflowStatesComponent(self, region_component="staticmaps"),
-=======
             "config": WflowConfigComponent(
                 self,
                 filename=str(config_filename),
@@ -95,7 +90,7 @@
                 ),
             ),
             "staticmaps": StaticmapsComponent(self),
->>>>>>> 342bab96
+            "states": WflowStatesComponent(self, region_component="staticmaps"),
         }
 
         super().__init__(
