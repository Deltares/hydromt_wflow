"""Implement Wflow model class."""

# Implement model class following model API

import glob
import logging
import os
from os.path import basename, dirname, isdir, isfile, join
from pathlib import Path
from typing import Any, Dict, List

import geopandas as gpd
import hydromt
import numpy as np
import pandas as pd
import pyflwdir
import pyproj
import tomlkit
import xarray as xr
from dask.diagnostics import ProgressBar
from hydromt import hydromt_step
from hydromt._typing import NoDataStrategy
from hydromt.gis import flw
from hydromt.model import Model
from hydromt.model.processes.basin_mask import get_basin_geometry
from hydromt.model.processes.region import (
    _parse_region_value,
)

<<<<<<< HEAD
from hydromt_wflow.components import (
    WflowConfigComponent,
    WflowGeomsComponent,
    WflowGridComponent,
=======
from hydromt_wflow import workflows
from hydromt_wflow.components import (
    StaticmapsComponent,
    WflowConfigComponent,
>>>>>>> d0f290fb
)
from hydromt_wflow.naming import _create_hydromt_wflow_mapping_sbm
from hydromt_wflow.utils import (
    DATADIR,
    convert_to_wflow_v1_sbm,
    mask_raster_from_layer,
    read_csv_results,
)

__all__ = ["WflowModel"]
__hydromt_eps__ = ["WflowModel"]  # core entrypoints
logger = logging.getLogger(__name__)


class WflowModel(Model):
    """Read or Write a wflow model.

    Parameters
    ----------
    root : str, optional
        Model root, by default None
    mode : {'r','r+','w'}, optional
        read/append/write mode, by default "w"
    data_libs : list[str] | str, optional
        List of data catalog configuration files, by default None
    **catalog_keys:
        Additional keyword arguments to be passed down to the DataCatalog.
    """

    name: str = "wflow"

    _MODEL_VERSION = None
    # TODO supported model version should be filled by the plugins
    # e.g. _MODEL_VERSION = ">=1.0, <1.1

    _DATADIR = DATADIR
    _CATALOGS = join(_DATADIR, "parameters_data.yml")

    def __init__(
        self,
        root: str | None = None,
        config_path: Path | str = "wflow_sbm.toml",
        mode: str = "r",
        data_libs: list[str] | str | None = None,
        **catalog_keys,
    ):
        # Define components when they are implemented
        # This is when config_fn should be able to be passed to ConfigComponent later
        config_component = WflowConfigComponent(self, filename=str(config_path))
<<<<<<< HEAD
        grid_component = WflowGridComponent(self, filename=str(config_path))

        geoms_component = WflowGeomsComponent(
            model=self,
            region_component="grid",  # TODO change when GridComponent is implemented? or set to None?  # noqa: E501
            region_filename="geoms/geoms_region.geojson",  # TODO read from config?
        )

        components = {
            "config": config_component,
            "grid": grid_component,
            "geoms": geoms_component,
=======
        staticmaps_component = StaticmapsComponent(self)
        components = {
            "config": config_component,
            "staticmaps": staticmaps_component,
>>>>>>> d0f290fb
        }

        super().__init__(
            root,
            components=components,
            mode=mode,
            region_component="staticmaps",  # change when GridComponent is implemented
            data_libs=data_libs,
            **catalog_keys,
        )

        # wflow specific
        self._flwdir = None
        self.data_catalog.from_yml(self._CATALOGS)

        # Supported Wflow.jl version
        logger.info("Supported Wflow.jl version v1+")
        # hydromt mapping and wflow variable names
        self._MAPS, self._WFLOW_NAMES = _create_hydromt_wflow_mapping_sbm(
            self.config.data
        )

    # Properties
    @property
    def config(self) -> WflowConfigComponent:
        """Return the config component."""
        return self.components["config"]

    @property
    def staticmaps(self) -> StaticmapsComponent:
        """Return the staticmaps component."""
        return self.components["staticmaps"]

    # SETUP METHODS
    @hydromt_step
    def setup_basemaps(
        self,
        region: Dict,
        hydrography_fn: str | xr.Dataset,
        basin_index_fn: str | xr.Dataset | None = None,
        res: float | int = 1 / 120.0,
        upscale_method: str = "ihu",
        output_names: Dict = {
            "local_drain_direction": "wflow_ldd",
            "subcatchment_location__count": "wflow_subcatch",
            "land_surface__slope": "Slope",
        },
    ):
        """
        Build the DEM and flow direction for a Wflow model.

        Setup basemaps sets the `region` of interest and `res`
        (resolution in degrees) of the model.
        All DEM and flow direction related maps are then build.

        We strongly recommend using the region types ``basin`` or ``subbasin`` to build
        a wflow model. If you know what you are doing, you can also use the ``bbox``
        region type (e.g for an island) with the bbox coordinates in EPSG 4326 or the
        ``geom`` region type (e.g. basin polygons have been pre-processed and match
        EXACTLY with ``hydrography_fn``).

        E.g. of `region` argument for a subbasin based on a point and snapped using
        upstream area threshold in `hydrography_fn`, where the maximum boundary box of
        the output subbasin is known:
        region = {'subbasin': [x,y], 'uparea': 10, 'bounds': [xmin, ymin, xmax, ymax]}

        (Sub)Basin delineation is done using hydromt.workflows.get_basin_geometry
        method. Because the delineation is computed from the flow direction data in
        memory, to avoid memory error when using large datasets in `hydrography_fn`, the
        user can either supply 'bounds' in `region` or a basin index dataset in
        `basin_index_fn` to limit the flow direction data to the region of interest.
        The basin index dataset is a GeoDataframe containing either basins polygons or
        bounding boxes of basin boundaries. To select the correct basins, basin ID
        'basins' in `hydrography_fn` and `basin_index_fn` should match.

        If the model resolution is larger than the source data resolution,
        the flow direction is upscaled using the `upscale_method`, by default the
        Iterative Hydrography Upscaling (IHU).

        The default `hydrography_fn` is "merit_hydro"
        (`MERIT hydro <http://hydro.iis.u-tokyo.ac.jp/~yamadai/MERIT_Hydro/index.html>`_
        at 3 arcsec resolution).
        Alternative sources include "merit_hydro_1k" at 30 arcsec resolution.
        Users can also supply their own elevation and flow direction data
        in any CRS and not only EPSG:4326. The ArcGIS D8 convention is supported
        (see also `PyFlwDir documentation
        <https://deltares.github.io/pyflwdir/latest/_examples/flwdir.html>`).

        Note that in order to define the region, using points or bounding box,
        the coordinates of the points / bounding box
        should be in the same CRS than the hydrography data.
        The wflow model will then also be in the same CRS than the
        hydrography data in order to avoid assumptions and reprojection errors.
        If the user wishes to use a different CRS,
        we recommend first to reproject the hydrography data separately,
        before calling hydromt build.
        You can find examples on how to reproject or prepare hydrography data in the
        `prepare flow directions example notebook
        <https://deltares.github.io/hydromt_wflow/latest/_examples/prepare_ldd.html>`_.

        Adds model layers:

        * **wflow_ldd** map: flow direction in LDD format [-]
        * **wflow_subcatch** map: basin ID map [-]
        * **wflow_uparea** map: upstream area [km2]
        * **wflow_streamorder** map: Strahler stream order [-]
        * **wflow_dem** map: average elevation [m+REF]
        * **dem_subgrid** map: subgrid outlet elevation [m+REF]
        * **Slope** map: average land surface slope [m/m]
        * **basins** geom: basins boundary vector
        * **region** geom: region boundary vector

        Parameters
        ----------
        region : dict
            Dictionary describing region of interest.
            See :py:meth:`hydromt.workflows.basin_mask.parse_region()` for all options
        hydrography_fn : str, xarray.Dataset
            Name of RasterDataset source for basemap parameters.

            * Required variables: 'flwdir' [LLD or D8 or NEXTXY], 'elevtn' [m+REF]

            * Required variables if used with `basin_index_fn`: 'basins' [-]

            * Required variables if used for snapping in `region`: 'uparea' [km2],
                'strord' [-]

            * Optional variables: 'lndslp' [m/m], 'mask' [bool]
        basin_index_fn : str, geopandas.GeoDataFrame, optional
            Name of GeoDataFrame source for basin_index data linked to hydrography_fn.

            * Required variables: 'basid' [-]
        res : float, optional
            Output model resolution
        upscale_method : {'ihu', 'eam', 'dmm'}, optional
            Upscaling method for flow direction data, by default 'ihu'.
        output_names : dict, optional
            Dictionary with output names that will be used in the model netcdf input
            files. Users should provide the Wflow.jl variable name followed by the name
            in the netcdf file.

        See Also
        --------
        hydromt.workflows.parse_region
        hydromt.workflows.get_basin_geometry
        workflows.hydrography
        workflows.topography
        """
        logger.info("Preparing base hydrography basemaps.")
        # update self._MAPS and self._WFLOW_NAMES with user defined output names
        self._update_naming(output_names)

        geom, xy, ds_org = self.geoms.parse_region(
            region,
            hydrography_fn=hydrography_fn,
            resolution=res,
            basin_index_fn=basin_index_fn,
        )

        # setup hydrography maps and set staticmap attribute with renamed maps
        ds_base, _ = workflows.hydrography(
            ds=ds_org,
            res=res,
            xy=xy,
            upscale_method=upscale_method,
            logger=logger,
        )

        # Rename and add to grid
        rmdict = {k: self._MAPS.get(k, k) for k in ds_base.data_vars}
        self.set_grid(ds_base.rename(rmdict))

        # update config
        # skip adding elevtn to config as it will only be used if floodplain 2d are on
        rmdict = {k: v for k, v in rmdict.items() if k != "elevtn"}
        self._update_config_variable_name(ds_base.rename(rmdict).data_vars, None)

        # Call basins once to set it
        self.basins

        # setup topography maps
        ds_topo = workflows.topography(
            ds=ds_org, ds_like=self.grid, method="average", logger=logger
        )
        rmdict = {k: self._MAPS.get(k, k) for k in ds_topo.data_vars}
        self.set_grid(ds_topo.rename(rmdict))

        # update config
        # skip adding elevtn to config as it will only be used if floodplain 2d are on
        rmdict = {k: v for k, v in rmdict.items() if k != "elevtn"}
        self._update_config_variable_name(ds_topo.rename(rmdict).data_vars)

        # set basin geometry
        logger.debug("Adding region vector to geoms.")
        self.geoms.set(geom, name="region")

        # update toml for degree/meters if needed
        if ds_base.raster.crs.is_projected:
            self.set_config("model.sizeinmetres", True)

    @hydromt_step
    def setup_rivers(
        self,
        hydrography_fn: str | xr.Dataset,
        river_geom_fn: str | gpd.GeoDataFrame | None = None,
        river_upa: float = 30,
        rivdph_method: str = "powlaw",
        slope_len: float = 2e3,
        min_rivlen_ratio: float = 0.0,
        min_rivdph: float = 1,
        min_rivwth: float = 30,
        smooth_len: float = 5e3,
        rivman_mapping_fn: str
        | Path
        | pd.DataFrame = "roughness_river_mapping_default",
        elevtn_map: str = "wflow_dem",
        river_routing: str = "kinematic-wave",
        connectivity: int = 8,
        output_names: Dict = {
            "river_location__mask": "wflow_river",
            "river__length": "wflow_riverlength",
            "river__width": "wflow_riverwidth",
            "river_bank_water__depth": "RiverDepth",
            "river__slope": "RiverSlope",
            "river_water_flow__manning_n_parameter": "N_River",
            "river_bank_water__elevation": "hydrodem_avg",
        },
    ):
        """
        Set all river parameter maps.

        The river mask is defined by all cells with a minimum upstream area threshold
        ``river_upa`` [km2].

        The river length is defined as the distance from the subgrid outlet pixel to
        the next upstream subgrid outlet pixel. The ``min_rivlen_ratio`` is the minimum
        global river length to avg. cell resolution ratio and is used as a threshold in
        window based smoothing of river length.

        The river slope is derived from the subgrid elevation difference between pixels
        at a half distance ``slope_len`` [m] up-
        and downstream from the subgrid outlet pixel.

        The river manning roughness coefficient is derived based on reclassification
        of the streamorder map using a lookup table ``rivman_mapping_fn``.

        The river width is derived from the nearest river segment in ``river_geom_fn``.
        Data gaps are filled by the nearest valid upstream value and averaged along
        the flow directions over a length ``smooth_len`` [m]

        The river depth can be directly derived from ``river_geom_fn`` property or
        calculated using the ``rivdph_method``, by default powlaw:
        h = hc*Qbf**hp, which is based on qbankfull discharge from the nearest river
        segment in ``river_geom_fn`` and takes optional arguments for the hc
        (default = 0.27) and hp (default = 0.30) parameters. For other methods see
        :py:meth:`hydromt.workflows.river_depth`.

        If ``river_routing`` is set to "local-inertial", the bankfull elevation map
        can be conditioned based on the average cell elevation ("wflow_dem")
        or subgrid outlet pixel elevation ("dem_subgrid").
        The subgrid elevation might provide a better representation
        of the river elevation profile, however in combination with
        local-inertial land routing (see :py:meth:`setup_floodplains`)
        the subgrid elevation will likely overestimate the floodplain storage capacity.
        Note that the same input elevation map should be used for river bankfull
        elevation and land elevation when using local-inertial land routing.

        Adds model layers:

        * **wflow_river** map: river mask [-]
        * **wflow_riverlength** map: river length [m]
        * **wflow_riverwidth** map: river width [m]
        * **RiverDepth** map: bankfull river depth [m]
        * **RiverSlope** map: river slope [m/m]
        * **N_River** map: Manning coefficient for river cells [s.m^1/3]
        * **rivers** geom: river vector based on wflow_river mask
        * **hydrodem** map: hydrologically conditioned elevation [m+REF]

        Parameters
        ----------
        hydrography_fn : str, Path, xarray.Dataset
            Name of RasterDataset source for hydrography data.
            Must be same as setup_basemaps for consistent results.

            * Required variables: 'flwdir' [LLD or D8 or NEXTXY], 'uparea' [km2],
              'elevtn'[m+REF]
            * Optional variables: 'rivwth' [m], 'qbankfull' [m3/s]
        river_geom_fn : str, Path, geopandas.GeoDataFrame, optional
            Name of GeoDataFrame source for river data.

            * Required variables: 'rivwth' [m], 'rivdph' [m] or 'qbankfull' [m3/s]
        river_upa : float, optional
            Minimum upstream area threshold for the river map [km2]. By default 30.0
        slope_len : float, optional
            Length over which the river slope is calculated [km]. By default 2.0
        min_rivlen_ratio: float, optional
            Ratio of cell resolution used minimum length threshold in a moving
            window based smoothing of river length, by default 0.0
            The river length smoothing is skipped if `min_riverlen_ratio` = 0.
            For details about the river length smoothing,
            see :py:meth:`pyflwdir.FlwdirRaster.smooth_rivlen`
        rivdph_method : {'gvf', 'manning', 'powlaw'}
            see :py:meth:`hydromt.workflows.river_depth` for details, by default \
                "powlaw"
        river_routing : {'kinematic-wave', 'local-inertial'}
            Routing methodology to be used, by default "kinematic-wave".
        smooth_len : float, optional
            Length [m] over which to smooth the output river width and depth,
            by default 5e3
        min_rivdph : float, optional
            Minimum river depth [m], by default 1.0
        min_rivwth : float, optional
            Minimum river width [m], by default 30.0
        elevtn_map : str, optional
            Name of the elevation map in the current WflowModel.grid.
            By default "wflow_dem"
        output_names : dict, optional
            Dictionary with output names that will be used in the model netcdf input
            files. Users should provide the Wflow.jl variable name followed by the name
            in the netcdf file.

        See Also
        --------
        workflows.river_bathymetry
        hydromt.workflows.river_depth
        pyflwdir.FlwdirRaster.river_depth
        setup_floodplains
        """
        logger.info("Preparing river maps.")
        # update self._MAPS and self._WFLOW_NAMES with user defined output names
        self._update_naming(output_names)

        # Check that river_upa threshold is bigger than the maximum uparea in the grid
        if river_upa > float(self.grid[self._MAPS["uparea"]].max()):
            raise ValueError(
                f"river_upa threshold {river_upa} should be larger than the maximum \
uparea in the grid {float(self.grid[self._MAPS['uparea']].max())} in order to create \
river cells."
            )

        rivdph_methods = ["gvf", "manning", "powlaw"]
        if rivdph_method not in rivdph_methods:
            raise ValueError(f'"{rivdph_method}" unknown. Select from {rivdph_methods}')

        routing_options = ["kinematic-wave", "local-inertial"]
        if river_routing not in routing_options:
            raise ValueError(
                f'river_routing="{river_routing}" unknown. \
Select from {routing_options}.'
            )

        # read data
        ds_hydro = self.data_catalog.get_rasterdataset(
            hydrography_fn, geom=self.region, buffer=10
        )
        ds_hydro.coords["mask"] = ds_hydro.raster.geometry_mask(self.region)

        # get rivmsk, rivlen, rivslp
        # read model maps and revert wflow to hydromt map names
        inv_rename = {v: k for k, v in self._MAPS.items() if v in self.grid}
        ds_riv = workflows.river(
            ds=ds_hydro,
            ds_model=self.grid.rename(inv_rename),
            river_upa=river_upa,
            slope_len=slope_len,
            channel_dir="up",
            min_rivlen_ratio=min_rivlen_ratio,
            logger=logger,
        )[0]

        ds_riv["rivmsk"] = ds_riv["rivmsk"].assign_attrs(
            river_upa=river_upa, slope_len=slope_len, min_rivlen_ratio=min_rivlen_ratio
        )
        dvars = ["rivmsk", "rivlen", "rivslp"]
        rmdict = {k: self._MAPS.get(k, k) for k in dvars}
        self.set_grid(ds_riv[dvars].rename(rmdict))
        # update config
        for dvar in dvars:
            if dvar == "rivmsk":
                self._update_config_variable_name(self._MAPS[dvar], data_type=None)
            else:
                self._update_config_variable_name(self._MAPS[dvar])

        # TODO make separate workflows.river_manning  method
        # Make N_River map from csv file with mapping
        # between streamorder and N_River value
        strord = self.grid[self._MAPS["strord"]].copy()
        df = self.data_catalog.get_dataframe(rivman_mapping_fn)
        # max streamorder value above which values get the same N_River value
        max_str = df.index[-2]
        nodata = df.index[-1]
        # if streamorder value larger than max_str, assign last value
        strord = strord.where(strord <= max_str, max_str)
        # handle missing value (last row of csv is mapping of missing values)
        strord = strord.where(strord != strord.raster.nodata, nodata)
        strord.raster.set_nodata(nodata)
        ds_nriver = workflows.landuse(
            da=strord,
            ds_like=self.grid,
            df=df,
            logger=logger,
        )
        rmdict = {k: self._MAPS.get(k, k) for k in ds_nriver.data_vars}
        self.set_grid(ds_nriver.rename(rmdict))
        # update config
        self._update_config_variable_name(ds_nriver.rename(rmdict).data_vars)

        # get rivdph, rivwth
        # while we still have setup_riverwidth one can skip river_bathymetry here
        # TODO make river_geom_fn required after removing setup_riverwidth
        if river_geom_fn is not None:
            gdf_riv = self.data_catalog.get_geodataframe(
                river_geom_fn, geom=self.region
            )
            # reread model data to get river maps
            inv_rename = {v: k for k, v in self._MAPS.items() if v in self.grid}
            ds_riv1 = workflows.river_bathymetry(
                ds_model=self.grid.rename(inv_rename),
                gdf_riv=gdf_riv,
                method=rivdph_method,
                smooth_len=smooth_len,
                min_rivdph=min_rivdph,
                min_rivwth=min_rivwth,
                logger=logger,
            )
            rmdict = {k: self._MAPS.get(k, k) for k in ds_riv1.data_vars}
            self.set_grid(ds_riv1.rename(rmdict))
            # update config
            self._update_config_variable_name(ds_riv1.rename(rmdict).data_vars)

        logger.debug("Adding rivers vector to geoms.")
        self.geoms.pop("rivers", None)  # remove old rivers if in geoms
        self.rivers  # add new rivers to geoms

        # Add hydrologically conditioned elevation map for the river, if required
        logger.debug(f'Update wflow config model.river_routing="{river_routing}"')
        self.set_config("model.river_routing", river_routing)
        if river_routing == "local-inertial":
            postfix = {"wflow_dem": "_avg", "dem_subgrid": "_subgrid"}.get(
                elevtn_map, ""
            )
            name = f"hydrodem{postfix}"
            # Check if users wanted a specific name for the hydrodem
            hydrodem_var = self._WFLOW_NAMES.get(self._MAPS["hydrodem"])
            if hydrodem_var in output_names:
                name = output_names[hydrodem_var]
            self._update_naming({hydrodem_var: name})

            ds_out = flw.dem_adjust(
                da_flwdir=self.grid[self._MAPS["flwdir"]],
                da_elevtn=self.grid[elevtn_map],
                da_rivmsk=self.grid[self._MAPS["rivmsk"]],
                flwdir=self.flwdir,
                connectivity=connectivity,
                river_d8=True,
                logger=logger,
            ).rename(name)
            self.set_grid(ds_out)

            # update toml model.river_routing
            self._update_config_variable_name(name)

    @hydromt_step
    def setup_floodplains(
        self,
        hydrography_fn: str | xr.Dataset,
        floodplain_type: str,
        ### Options for 1D floodplains
        river_upa: float | None = None,
        flood_depths: List = [0.5, 1.0, 1.5, 2.0, 2.5, 3.0, 4.0, 5.0],
        ### Options for 2D floodplains
        elevtn_map: str = "wflow_dem",
        connectivity: int = 4,
        output_names: Dict = {
            "floodplain_water__sum_of_volume-per-depth": "floodplain_volume",
            "hydrodem": "hydrodem_avg_D4",
        },
    ):
        """
        Add floodplain information to the model schematisation.

        The user can define what type of floodplains are required (1D or 2D),
        through the ``floodplain_type`` argument.

        If ``floodplain_type`` is set to "1d", a floodplain profile is derived for every
        river cell. It adds a map with floodplain volume per flood depth,
        which is used in the wflow 1D floodplain schematisation.

        Note, it is important to use the same river uparea value as used in the
        :py:meth:`setup_rivers` method.

        If ``floodplain_type`` is set to "2d", this component adds
        a hydrologically conditioned elevation (hydrodem) map for
        land routing (local-inertial). For this options, landcells need to be
        conditioned to D4 flow directions otherwise pits may remain in the land cells.

        The conditioned elevation can be based on the average cell elevation
        ("wflow_dem") or subgrid outlet pixel elevation ("dem_subgrid").
        Note that the subgrid elevation will likely overestimate
        the floodplain storage capacity.

        Additionally, note that the same input elevation map should be used for river
        bankfull elevation and land elevation when using local-inertial land routing.

        Requires :py:meth:`setup_rivers` to be executed beforehand
        (with ``river_routing`` set to "local-inertial").

        Adds model layers:

        * **floodplain_volume** map: map with floodplain volumes, has flood depth as \
            third dimension [m3] (for 1D floodplains)
        * **hydrodem** map: hydrologically conditioned elevation [m+REF] (for 2D \
            floodplains)

        Parameters
        ----------
        floodplain_type: {"1d", "2d"}
            Option defining the type of floodplains, see below what arguments
            are related to the different floodplain types
        hydrography_fn : str, Path, xarray.Dataset
            Name of RasterDataset source for hydrography data. Must be same as
            setup_basemaps for consistent results.

            * Required variables: ['flwdir', 'uparea', 'elevtn']
        river_upa : float, optional
            (1D floodplains) minimum upstream area threshold for drain in the HAND.
            Optional value, as it is inferred from the grid metadata,
            to be consistent with setup_rivers.
        flood_depths : tuple of float, optional
            (1D floodplains) flood depths at which a volume is derived.
            By default [0.5, 1.0, 1.5, 2.0, 2.5, 3.0, 4.0, 5.0]

        elevtn_map: {"wflow_dem", "dem_subgrid"}
            (2D floodplains) Name of staticmap to hydrologically condition.
            By default "wflow_dem"
        output_names : dict, optional
            Dictionary with output names that will be used in the model netcdf input
            files. Users should provide the Wflow.jl variable name followed by the name
            in the netcdf file.

        See Also
        --------
        workflows.river_floodplain_volume
        hydromt.flw.dem_adjust
        pyflwdir.FlwdirRaster.dem_adjust
        setup_rivers
        """
        if self.get_config("model.river_routing") != "local-inertial":
            raise ValueError(
                "Floodplains (1d or 2d) are currently only supported with \
local inertial river routing"
            )
        # update self._MAPS and self._WFLOW_NAMES with user defined output names
        var = "floodplain_water__sum_of_volume-per-depth"
        if var in output_names:
            self._update_naming({var: output_names[var]})

        r_list = ["1d", "2d"]
        if floodplain_type not in r_list:
            raise ValueError(
                f'river_routing="{floodplain_type}" unknown. Select from {r_list}.'
            )

        # Adjust settings based on floodplain_type selection
        if floodplain_type == "1d":
            floodplain_1d = True
            land_routing = "kinematic-wave"

            if not hasattr(pyflwdir.FlwdirRaster, "ucat_volume"):
                logger.warning("This method requires pyflwdir >= 0.5.6")
                return

            logger.info("Preparing 1D river floodplain_volume map.")

            # read data
            ds_hydro = self.data_catalog.get_rasterdataset(
                hydrography_fn, geom=self.region, buffer=10
            )
            ds_hydro.coords["mask"] = ds_hydro.raster.geometry_mask(self.region)

            # try to get river uparea from grid, throw error if not specified
            # or when found but different from specified value
            new_river_upa = self.grid[self._MAPS["rivmsk"]].attrs.get(
                "river_upa", river_upa
            )
            if new_river_upa is None:
                raise ValueError(
                    "No value for `river_upa` specified, and the value cannot \
be inferred from the grid attributes"
                )
            elif new_river_upa != river_upa and river_upa is not None:
                raise ValueError(
                    f"Value specified for river_upa ({river_upa}) is different from \
the value found in the grid ({new_river_upa})"
                )
            logger.debug(f"Using river_upa value value of: {new_river_upa}")

            # get river floodplain volume
            inv_rename = {v: k for k, v in self._MAPS.items() if v in self.grid}
            da_fldpln = workflows.river_floodplain_volume(
                ds=ds_hydro,
                ds_model=self.grid.rename(inv_rename),
                river_upa=new_river_upa,
                flood_depths=flood_depths,
                logger=logger,
            )

            # check if the layer already exists, since overwriting with different
            # flood_depth values is not working properly if this is the case
            if self._MAPS["floodplain_volume"] in self.grid:
                logger.warning(
                    "Layer `floodplain_volume` already in grid, removing layer \
and `flood_depth` dimension to ensure correctly \
setting new flood_depth dimensions"
                )
                self._grid = self._grid.drop_dims("flood_depth")

            da_fldpln.name = self._MAPS["floodplain_volume"]
            self.set_grid(da_fldpln)
            self._update_config_variable_name(da_fldpln.name)

        elif floodplain_type == "2d":
            floodplain_1d = False
            land_routing = "local-inertial"

            if elevtn_map not in self.grid:
                raise ValueError(f'"{elevtn_map}" not found in grid')

            postfix = {"wflow_dem": "_avg", "dem_subgrid": "_subgrid"}.get(
                elevtn_map, ""
            )
            name = f"hydrodem{postfix}_D{connectivity}"
            # Check if users wanted a specific name for the hydrodem
            hydrodem_var = self._WFLOW_NAMES.get(self._MAPS["hydrodem"])
            lndelv_var = self._WFLOW_NAMES.get(self._MAPS["elevtn"])
            # hydrodem is used for two wflow variables
            if hydrodem_var in output_names:
                name = output_names[hydrodem_var]
            self._update_naming(
                {
                    hydrodem_var: name,
                    lndelv_var: elevtn_map,
                }
            )
            logger.info(f"Preparing {name} map for land routing.")
            ds_out = flw.dem_adjust(
                da_flwdir=self.grid[self._MAPS["flwdir"]],
                da_elevtn=self.grid[elevtn_map],
                da_rivmsk=self.grid[self._MAPS["rivmsk"]],
                flwdir=self.flwdir,
                connectivity=connectivity,
                river_d8=True,
                logger=logger,
            ).rename(name)
            self.set_grid(ds_out)
            # Update the bankfull elevation map
            self.set_config("input.static.river_bank_water__elevation", name)
            # In this case hydrodem is also used for the ground elevation?
            self.set_config(
                "input.static.land_surface_water_flow__ground_elevation", elevtn_map
            )

        # Update config
        logger.debug(f'Update wflow config model.floodplain_1d="{floodplain_1d}"')
        self.set_config("model.floodplain_1d", floodplain_1d)
        logger.debug(f'Update wflow config model.land_routing="{land_routing}"')
        self.set_config("model.land_routing", land_routing)

        if floodplain_type == "1d":
            # Add states
            self.set_config(
                "state.floodplain_water__instantaneous_volume_flow_rate", "q_floodplain"
            )
            self.set_config(
                "state.floodplain_water__instantaneous_depth", "h_floodplain"
            )
            self.set_config(
                "state.land_surface_water__instantaneous_volume_flow_rate", "q_land"
            )
            # Remove local-inertial land states
            if (
                self.get_config(
                    "state.land_surface_water__x_component_of_instantaneous_volume_flow_rate"
                )
                is not None
            ):
                self.config["state"].pop(
                    "land_surface_water__x_component_of_instantaneous_volume_flow_rate",
                    None,
                )
            if (
                self.get_config(
                    "state.land_surface_water__y_component_of_instantaneous_volume_flow_rate"
                )
                is not None
            ):
                self.config["state"].pop(
                    "land_surface_water__y_component_of_instantaneous_volume_flow_rate",
                    None,
                )
            # Remove from output.netcdf_grid section
            if (
                self.get_config(
                    "output.netcdf_grid.variables.land_surface_water__x_component_of_instantaneous_volume_flow_rate"
                )
                is not None
            ):
                self.config["output"]["netcdf_grid"]["variables"].pop(
                    "land_surface_water__x_component_of_instantaneous_volume_flow_rate",
                    None,
                )
            if (
                self.get_config(
                    "output.netcdf_grid.variables.land_surface_water__y_component_of_instantaneous_volume_flow_rate"
                )
                is not None
            ):
                self.config["output"]["netcdf_grid"]["variables"].pop(
                    "land_surface_water__y_component_of_instantaneous_volume_flow_rate",
                    None,
                )
        else:
            # Add local-inertial land routing states
            self.set_config(
                "state.land_surface_water__x_component_of_instantaneous_volume_flow_rate",
                "qx_land",
            )
            self.set_config(
                "state.land_surface_water__y_component_of_instantaneous_volume_flow_rate",
                "qy_land",
            )
            # Remove kinematic-wave and 1d floodplain states
            if (
                self.get_config(
                    "state.land_surface_water__instantaneous_volume_flow_rate"
                )
                is not None
            ):
                self.config["state"].pop(
                    "land_surface_water__instantaneous_volume_flow_rate", None
                )
            if (
                self.get_config(
                    "state.floodplain_water__instantaneous_volume_flow_rate"
                )
                is not None
            ):
                self.config["state"].pop(
                    "floodplain_water__instantaneous_volume_flow_rate", None
                )
            if (
                self.get_config("state.floodplain_water__instantaneous_depth")
                is not None
            ):
                self.config["state"].pop("floodplain_water__instantaneous_depth", None)
            # Remove from output.netcdf_grid section
            if (
                self.get_config(
                    "output.netcdf_grid.variables.land_surface_water__instantaneous_volume_flow_rate"
                )
                is not None
            ):
                self.config["output"]["netcdf_grid"]["variables"].pop(
                    "land_surface_water__instantaneous_volume_flow_rate", None
                )

    @hydromt_step
    def setup_riverwidth(
        self,
        predictor: str = "discharge",
        fill: bool = False,
        fit: bool = False,
        min_wth: float = 1.0,
        precip_fn: str | xr.DataArray = "chelsa",
        climate_fn: str | xr.DataArray = "koppen_geiger",
        output_name: str = "wflow_riverwidth",
        **kwargs,
    ):
        """
        Set the river width parameter based on power-law relationship with a predictor.

        By default the riverwidth is estimated based on discharge as ``predictor``
        and used to set the riverwidth globally based on pre-defined power-law
        parameters per climate class. With ``fit`` set to True,
        the power-law relationships parameters are set on-the-fly.
        With ``fill`` set to True, the estimated river widths are only used
        to fill gaps in the observed data. Alternative ``predictor`` values
        are precip (accumulated precipitation) and uparea (upstream area).
        For these predictors values ``fit`` default to True.
        By default the predictor is based on discharge which is estimated through
        multiple linear regression with precipitation and upstream area
        per climate zone.

        * **wflow_riverwidth** map: river width [m]

        Parameters
        ----------
        predictor : {"discharge", "precip", "uparea"}
            Predictor used in the power-law equation: width = a * predictor ^ b.
            Discharge is based on multiple linear regression per climate zone.
            Precip is based on the 10x the daily average
            accumulated precipitation [m3/s].
            Uparea is based on the upstream area grid [km2].
            Other variables, e.g. bankfull discharge, can also be provided if present
            in the grid
        fill : bool, optional
            If True (default), use estimate to fill gaps, outliers and lake/res areas
            in observed width data (if present);
            if False, set all riverwidths based on predictor
            (automatic choice if no observations found)
        fit : bool, optional
            If True, the power-law parameters are fitted on the fly
            By default True for all but "discharge" predictor.
            A-priori derived parameters will be overwritten if True.
        a, b : float, optional kwarg
            Manual power-law parameters
        min_wth : float, optional
            Minimum river width, by default 1.0
        precip_fn : str, xarray.DataArray
            Source of long term precipitation grid if the predictor
            is set to 'discharge' or 'precip'. By default "chelsa".
        climate_fn: str, xarray.DataArray
            Source of long-term climate grid if the predictor is set to 'discharge'.
            By default "koppen_geiger".
        output_name : str
            The name of the output river__width map.
        """
        logger.warning(
            'The "setup_riverwidth" method has been deprecated \
and will soon be removed. '
            'You can now use the "setup_river" method for all river parameters.'
        )
        if self._MAPS["rivmsk"] not in self.grid:
            raise ValueError(
                "The setup_riverwidth method requires to run setup_river method first."
            )

        # update self._MAPS and self._WFLOW_NAMES with user defined output names
        wflow_var = "river__width"
        self._update_naming({wflow_var: output_name})

        # derive river width
        data = {}
        if predictor in ["discharge", "precip"]:
            da_precip = self.data_catalog.get_rasterdataset(
                precip_fn, geom=self.region, buffer=2
            )
            da_precip.name = precip_fn
            data["da_precip"] = da_precip
        if predictor == "discharge":
            da_climate = self.data_catalog.get_rasterdataset(
                climate_fn, geom=self.region, buffer=2
            )
            da_climate.name = climate_fn
            data["da_climate"] = da_climate

        inv_rename = {v: k for k, v in self._MAPS.items() if v in self.grid}
        da_rivwth = workflows.river_width(
            ds_like=self.grid.rename(inv_rename),
            flwdir=self.flwdir,
            data=data,
            fill=fill,
            fill_outliers=kwargs.pop("fill_outliers", fill),
            min_wth=min_wth,
            mask_names=["lakeareas", "resareas", "glacareas"],
            predictor=predictor,
            a=kwargs.get("a", None),
            b=kwargs.get("b", None),
            logger=logger,
            fit=fit,
            **kwargs,
        )
        self.set_grid(da_rivwth, name=output_name)
        self._update_config_variable_name(output_name)

    @hydromt_step
    def setup_lulcmaps(
        self,
        lulc_fn: str | xr.DataArray,
        lulc_mapping_fn: str | Path | pd.DataFrame | None = None,
        lulc_vars: Dict = {
            "landuse": None,
            "Kext": "vegetation_canopy__light-extinction_coefficient",
            "N": "land_surface_water_flow__manning_n_parameter",
            "PathFrac": "soil~compacted__area_fraction",
            "RootingDepth": "vegetation_root__depth",
            "Sl": "vegetation__specific-leaf_storage",
            "Swood": "vegetation_wood_water__storage_capacity",
            "WaterFrac": "land~water-covered__area_fraction",
            "kc": "vegetation__crop_factor",
            "alpha_h1": "vegetation_root__feddes_critial_pressure_head_h~1_reduction_coefficient",  # noqa: E501
            "h1": "vegetation_root__feddes_critial_pressure_head_h~1",
            "h2": "vegetation_root__feddes_critial_pressure_head_h~2",
            "h3_high": "vegetation_root__feddes_critial_pressure_head_h~3~high",
            "h3_low": "vegetation_root__feddes_critial_pressure_head_h~3~low",
            "h4": "vegetation_root__feddes_critial_pressure_head_h~4",
        },
        output_names_suffix: str | None = None,
    ):
        """
        Derive several wflow maps based on landuse-landcover (LULC) data.

        Lookup table `lulc_mapping_fn` columns are converted to lulc classes model
        parameters based on literature. The data is remapped at its original resolution
        and then resampled to the model resolution using the average value, unless noted
        differently.

        Currently, if `lulc_fn` is set to the "vito", "globcover", "esa_worldcover"
        "corine" or "glmnco", default lookup tables are available and will be used if
        `lulc_mapping_fn` is not provided.

        Adds model layers:

        * **landuse** map: Landuse class [-]
        * **Kext** map: Extinction coefficient in the canopy gap fraction equation [-]
        * **Sl** map: Specific leaf storage [mm]
        * **Swood** map: Fraction of wood in the vegetation/plant [-]
        * **RootingDepth** map: Length of vegetation roots [mm]
        * **PathFrac** map: The fraction of compacted or urban area per grid cell [-]
        * **WaterFrac** map: The fraction of open water per grid cell [-]
        * **N** map: Manning Roughness [-]
        * **kc** map: Crop coefficient [-]
        * **alpha_h1** map: Root water uptake reduction at soil water pressure head h1
          (0 or 1) [-]
        * **h1** map: Soil water pressure head h1 at which root water uptake is reduced
          (Feddes) [cm]
        * **h2** map: Soil water pressure head h2 at which root water uptake is reduced
          (Feddes) [cm]
        * **h3_high** map: Soil water pressure head h3 at which root water uptake is
          reduced (Feddes) [cm]
        * **h3_low** map: Soil water pressure head h3 at which root water uptake is
          reduced (Feddes) [cm]
        * **h4** map: Soil water pressure head h4 at which root water uptake is reduced
          (Feddes) [cm]


        Parameters
        ----------
        lulc_fn : str, xarray.DataArray
            Name of RasterDataset source in data_sources.yml file.
        lulc_mapping_fn : str, Path, pd.DataFrame
            Path to a mapping csv file from landuse in source name to parameter values
            in lulc_vars. If lulc_fn is one of {"globcover", "vito", "corine",
            "esa_worldcover", "glmnco"}, a default mapping is used and this argument
            becomes optional.
        lulc_vars : Dict
            Dictionnary of landuse parameters to prepare. The names are the
            the columns of the mapping file and the values are the corresponding
            Wflow.jl variables if any.
        output_names_suffix : str, optional
            Suffix to be added to the output names to avoid having to rename all the
            columns of the mapping tables. For example if the suffix is "vito", all
            variables in lulc_vars will be renamed to "landuse_vito", "Kext_vito", etc.
        """
        if output_names_suffix is not None:
            # rename lulc_vars with the suffix
            output_names = {
                v: f"{k}_{output_names_suffix}" for k, v in lulc_vars.items()
            }
        else:
            output_names = {v: k for k, v in lulc_vars.items()}
        self._update_naming(output_names)
        # As landuse is not a wflow variable, we update the name manually in self._MAPS
        if output_names_suffix is not None:
            self._MAPS["landuse"] = f"wflow_landuse_{output_names_suffix}"

        logger.info("Preparing LULC parameter maps.")
        if lulc_mapping_fn is None:
            lulc_mapping_fn = f"{lulc_fn}_mapping_default"

        # read landuse map to DataArray
        da = self.data_catalog.get_rasterdataset(
            lulc_fn, geom=self.region, buffer=2, variables=["landuse"]
        )
        df_map = self.data_catalog.get_dataframe(
            lulc_mapping_fn,
            driver_kwargs={"index_col": 0},  # only used if fn_map is a file path
        )
        # process landuse
        ds_lulc_maps = workflows.landuse(
            da=da,
            ds_like=self.grid,
            df=df_map,
            params=list(lulc_vars.keys()),
            logger=logger,
        )
        rmdict = {k: self._MAPS.get(k, k) for k in ds_lulc_maps.data_vars}
        self.set_grid(ds_lulc_maps.rename(rmdict))

        # Add entries to the config
        self._update_config_variable_name(ds_lulc_maps.rename(rmdict).data_vars)

    @hydromt_step
    def setup_lulcmaps_from_vector(
        self,
        lulc_fn: str | gpd.GeoDataFrame,
        lulc_mapping_fn: str | Path | pd.DataFrame | None = None,
        lulc_vars: Dict = {
            "landuse": None,
            "Kext": "vegetation_canopy__light-extinction_coefficient",
            "N": "land_surface_water_flow__manning_n_parameter",
            "PathFrac": "soil~compacted__area_fraction",
            "RootingDepth": "vegetation_root__depth",
            "Sl": "vegetation__specific-leaf_storage",
            "Swood": "vegetation_wood_water__storage_capacity",
            "WaterFrac": "land~water-covered__area_fraction",
            "kc": "vegetation__crop_factor",
            "alpha_h1": "vegetation_root__feddes_critial_pressure_head_h~1_reduction_coefficient",  # noqa: E501
            "h1": "vegetation_root__feddes_critial_pressure_head_h~1",
            "h2": "vegetation_root__feddes_critial_pressure_head_h~2",
            "h3_high": "vegetation_root__feddes_critial_pressure_head_h~3~high",
            "h3_low": "vegetation_root__feddes_critial_pressure_head_h~3~low",
            "h4": "vegetation_root__feddes_critial_pressure_head_h~4",
        },
        lulc_res: float | int | None = None,
        all_touched: bool = False,
        buffer: int = 1000,
        save_raster_lulc: bool = False,
        output_names_suffix: str | None = None,
    ):
        """
        Derive several wflow maps based on vector landuse-landcover (LULC) data.

        The vector lulc data is first rasterized to a raster map at the model resolution
        or at a higher resolution specified in ``lulc_res`` (recommended).

        Lookup table `lulc_mapping_fn` columns are converted to lulc classes model
        parameters based on literature. The data is remapped at its original resolution
        and then resampled to the model resolution using the average value, unless noted
        differently.

        Adds model layers:

        * **landuse** map: Landuse class [-]
        * **Kext** map: Extinction coefficient in the canopy gap fraction equation [-]
        * **Sl** map: Specific leaf storage [mm]
        * **Swood** map: Fraction of wood in the vegetation/plant [-]
        * **RootingDepth** map: Length of vegetation roots [mm]
        * **PathFrac** map: The fraction of compacted or urban area per grid cell [-]
        * **WaterFrac** map: The fraction of open water per grid cell [-]
        * **N** map: Manning Roughness [-]
        * **kc** map: Crop coefficient [-]
        * **alpha_h1** map: Root water uptake reduction at soil water pressure head h1
          (0 or 1) [-]
        * **h1** map: Soil water pressure head h1 at which root water uptake is reduced
          (Feddes) [cm]
        * **h2** map: Soil water pressure head h2 at which root water uptake is reduced
          (Feddes) [cm]
        * **h3_high** map: Soil water pressure head h3 at which root water uptake is
          reduced (Feddes) [cm]
        * **h3_low** map: Soil water pressure head h3 at which root water uptake is
          reduced (Feddes) [cm]
        * **h4** map: Soil water pressure head h4 at which root water uptake is reduced
          (Feddes) [cm]

        Parameters
        ----------
        lulc_fn : str, gpd.GeoDataFrame
            GeoDataFrame or name in data catalog / path to (vector) landuse map.

            * Required columns: 'landuse' [-]
        lulc_mapping_fn : str, Path, pd.DataFrame
            Path to a mapping csv file from landuse in source name to parameter values
            in lulc_vars. If lulc_fn is one of {"globcover", "vito", "corine",
            "esa_worldcover", "glmnco"}, a default mapping is used and this argument
            becomes optional.
        lulc_vars : Dict
            Dictionnary of landuse parameters to prepare. The names are the
            the columns of the mapping file and the values are the corresponding
            Wflow.jl variables.
        lulc_res : float, int, optional
            Resolution of the intermediate rasterized landuse map. The unit (meter or
            degree) depends on the CRS of lulc_fn (projected or not). By default None,
            which uses the model resolution.
        all_touched : bool, optional
            If True, all pixels touched by the vector will be burned in the raster,
            by default False.
        buffer : int, optional
            Buffer around the bounding box of the vector data to ensure that all
            landuse classes are included in the rasterized map, by default 1000.
        save_raster_lulc : bool, optional
            If True, the (high) resolution rasterized landuse map will be saved to
            maps/landuse_raster.tif, by default False.
        output_names_suffix : str, optional
            Suffix to be added to the output names to avoid having to rename all the
            columns of the mapping tables. For example if the suffix is "vito", all
            variables in lulc_vars will be renamed to "landuse_vito", "Kext_vito", etc.

        See Also
        --------
        workflows.landuse_from_vector
        """
        if output_names_suffix is not None:
            # rename lulc_vars with the suffix
            output_names = {
                v: f"{k}_{output_names_suffix}" for k, v in lulc_vars.items()
            }
        else:
            output_names = {v: k for k, v in lulc_vars.items()}
        self._update_naming(output_names)
        # As landuse is not a wflow variable, we update the name manually in self._MAPS
        if output_names_suffix is not None:
            self._MAPS["landuse"] = f"wflow_landuse_{output_names_suffix}"

        logger.info("Preparing LULC parameter maps.")
        # Read mapping table
        if lulc_mapping_fn is None:
            lulc_mapping_fn = f"{lulc_fn}_mapping_default"
        df_map = self.data_catalog.get_dataframe(
            lulc_mapping_fn,
            driver_kwargs={"index_col": 0},  # only used if fn_map is a file path
        )
        # read landuse map
        gdf = self.data_catalog.get_geodataframe(
            lulc_fn,
            bbox=self.grid.raster.bounds,
            buffer=buffer,
            variables=["landuse"],
        )
        if save_raster_lulc:
            lulc_out = join(self.root, "maps", "landuse_raster.tif")
        else:
            lulc_out = None

        # process landuse
        ds_lulc_maps = workflows.landuse_from_vector(
            gdf=gdf,
            ds_like=self.grid,
            df=df_map,
            params=list(lulc_vars.keys()),
            lulc_res=lulc_res,
            all_touched=all_touched,
            buffer=buffer,
            lulc_out=lulc_out,
            logger=logger,
        )
        rmdict = {k: self._MAPS.get(k, k) for k in ds_lulc_maps.data_vars}
        self.set_grid(ds_lulc_maps.rename(rmdict))
        # update config variable names
        self._update_config_variable_name(ds_lulc_maps.rename(rmdict).data_vars)

    @hydromt_step
    def setup_laimaps(
        self,
        lai_fn: str | xr.DataArray,
        lulc_fn: str | xr.DataArray | None = None,
        lulc_sampling_method: str = "any",
        lulc_zero_classes: List[int] = [],
        buffer: int = 2,
        output_name: str = "LAI",
    ):
        """
        Set leaf area index (LAI) climatology maps per month [1,2,3,...,12].

        The values are resampled to the model resolution using the average value.
        Currently only directly cyclic LAI data is supported.

        If `lulc_fn` is provided, mapping tables from landuse classes to LAI values
        will be derived from the LULC data. These tables can then be re-used later if
        you would like to add new LAI maps derived from this mapping table and new
        landuse scenarios. We advise to use a larger `buffer` to ensure that LAI values
        can be assigned for all landuse classes and based on a large enough sample of
        the LULC data.

        Adds model layers:

        * **LAI** map: Leaf Area Index climatology [-]
            Resampled from source data using average. Assuming that missing values
            correspond to bare soil, these are set to zero before resampling.

        Parameters
        ----------
        lai_fn : str, xarray.DataArray
            Name of RasterDataset source for LAI parameters, see data/data_sources.yml.

            * Required variables: 'LAI' [-]

            * Required dimensions: 'time' = [1,2,3,...,12] (months)
        lulc_fn : str, xarray.DataArray, optional
            Name of RasterDataset source for landuse-landcover data.
            If provided, the LAI values are mapped to landuse classes and will be saved
            to a csv file.
        lulc_sampling_method : str, optional
            Resampling method for the LULC data to the LAI resolution. Two methods are
            supported:

            * 'any' (default): if any cell of the desired landuse class is present in
              the resampling window (even just one), it will be used to derive LAI
              values. This method is less exact but will provide LAI values for all
              landuse classes for the high resolution landuse map.
            * 'mode': the most frequent value in the resampling window is
              used. This method is less precise as for cells with a lot of different
              landuse classes, the most frequent value might still be only a small
              fraction of the cell. More landuse classes should however be covered and
              it can always be used with the landuse map of the wflow model instead of
              the original high resolution one.
            * 'q3': only cells with the most frequent value (mode) and that cover 75%
              (q3) of the resampling window will be used. This method is more exact but
              for small basins, you may have less or no samples to derive LAI values
              for some classes.
        lulc_zero_classes : list, optional
            List of landuse classes that should have zero for leaf area index values
            for example waterbodies, open ocean etc. For very high resolution landuse
            maps, urban surfaces and bare areas can be included here as well.
            By default empty.
        buffer : int, optional
            Buffer around the region to read the data, by default 2.
        output_name : str
            Name of the output vegetation__leaf-area_index map. By default "LAI".
        """
        # retrieve data for region
        logger.info("Preparing LAI maps.")
        wflow_var = self._WFLOW_NAMES[self._MAPS["LAI"]]
        self._update_naming({wflow_var: output_name})
        da = self.data_catalog.get_rasterdataset(
            lai_fn, geom=self.region, buffer=buffer
        )
        if lulc_fn is not None:
            logger.info("Preparing LULC-LAI mapping table.")
            da_lulc = self.data_catalog.get_rasterdataset(
                lulc_fn, geom=self.region, buffer=buffer
            )
            # derive mapping
            df_lai_mapping = workflows.create_lulc_lai_mapping_table(
                da_lulc=da_lulc,
                da_lai=da.copy(),
                sampling_method=lulc_sampling_method,
                lulc_zero_classes=lulc_zero_classes,
                logger=logger,
            )
            # Save to csv
            if isinstance(lulc_fn, str) and not isfile(lulc_fn):
                df_fn = f"lai_per_lulc_{lulc_fn}.csv"
            else:
                df_fn = "lai_per_lulc.csv"
            df_lai_mapping.to_csv(join(self.root, df_fn))

        # Resample LAI data to wflow model resolution
        da_lai = workflows.lai(
            da=da,
            ds_like=self.grid,
            logger=logger,
        )
        # Rename the first dimension to time
        rmdict = {da_lai.dims[0]: "time"}
        self.set_grid(da_lai.rename(rmdict), name=self._MAPS["LAI"])
        self._update_config_variable_name(self._MAPS["LAI"], data_type="cyclic")

    @hydromt_step
    def setup_laimaps_from_lulc_mapping(
        self,
        lulc_fn: str | xr.DataArray,
        lai_mapping_fn: str | pd.DataFrame,
        output_name: str = "LAI",
    ):
        """
        Derive cyclic LAI maps from a LULC data source and a LULC-LAI mapping table.

        Adds model layers:

        * **LAI** map: Leaf Area Index climatology [-]
            Resampled from source data using average. Assuming that missing values
            correspond to bare soil, these are set to zero before resampling.

        Parameters
        ----------
        lulc_fn : str, xarray.DataArray
            Name of RasterDataset source for landuse-landcover data.
        lai_mapping_fn : str, pd.DataFrame
            Path to a mapping csv file from landuse in source name to
            LAI values. The csv file should contain rows with landuse classes
            and LAI values for each month. The columns should be named as the
            months (1,2,3,...,12).
            This table can be created using the :py:meth:`setup_laimaps` method.
        output_name : str
            Name of the output vegetation__leaf-area_index map. By default "LAI".
        """
        logger.info("Preparing LAI maps from LULC data using LULC-LAI mapping table.")
        # update self._MAPS and self._WFLOW_NAMES with user defined output names
        wflow_var = self._WFLOW_NAMES[self._MAPS["LAI"]]
        self._update_naming({wflow_var: output_name})

        # read landuse map to DataArray
        da = self.data_catalog.get_rasterdataset(
            lulc_fn, geom=self.region, buffer=2, variables=["landuse"]
        )
        df_lai_mapping = self.data_catalog.get_dataframe(
            lai_mapping_fn,
            driver_kwargs={"index_col": 0},  # only used if fn_map is a file path
        )
        # process landuse with LULC-LAI mapping table
        da_lai = workflows.lai_from_lulc_mapping(
            da=da,
            ds_like=self.grid,
            df=df_lai_mapping,
            logger=logger,
        )
        # Add to grid
        self.set_grid(da_lai, name=self._MAPS["LAI"])
        # Add to config
        self._update_config_variable_name(self._MAPS["LAI"], data_type="cyclic")

    @hydromt_step
    def setup_config_output_timeseries(
        self,
        mapname: str,
        toml_output: str | None = "csv",
        header: List[str] | None = ["Q"],
        param: List[str] | None = ["river_water__volume_flow_rate"],
        reducer: List[str] | None = None,
    ):
        """Set the default gauge map based on basin outlets.

        Adds model layers:

        * **csv.column** config: csv timeseries to save based on mapname locations
        * **netcdf.variable** config: netcdf timeseries to save based on mapname \
            locations

        Parameters
        ----------
        mapname : str
            Name of the gauge map (in staticmaps.nc) to use for scalar output.
        toml_output : str, optional
            One of ['csv', 'netcdf_scalar', None] to update [output.csv] or
            [output.netcdf_scalar] section of wflow toml file or do nothing. By
            default, 'csv'.
        header : list, optional
            Save specific model parameters in csv section. This option defines
            the header of the csv file.
            By default saves Q (for river_water__volume_flow_rate).
        param: list, optional
            Save specific model parameters in csv section. This option defines
            the wflow variable corresponding to the
            names in gauge_toml_header. By default saves river_water__volume_flow_rate
            (for Q).
        reducer: list, optional
            If map is an area rather than a point location, provides the reducer
            for the parameters to save. By default None.
        """
        # # Add new outputcsv section in the config
        if toml_output == "csv" or toml_output == "netcdf_scalar":
            logger.info(f"Adding {param} to {toml_output} section of toml.")
            # Add map to the input section of config
            basename = (
                mapname
                if not mapname.startswith("wflow")
                else mapname.replace("wflow_", "")
            )
            self.set_config(f"input.{basename}", mapname)
            # Settings and add csv or netcdf sections if not already in config
            # csv
            if toml_output == "csv":
                header_name = "header"
                var_name = "column"
                if self.get_config("output.csv") is None:
                    self.set_config("output.csv.path", "output.csv")
            # netcdf
            if toml_output == "netcdf_scalar":
                header_name = "name"
                var_name = "variable"
                if self.get_config("output.netcdf_scalar") is None:
                    self.set_config("output.netcdf_scalar.path", "output_scalar.nc")
            # initialise column / variable section
            if self.get_config(f"output.{toml_output}.{var_name}") is None:
                self.set_config(f"output.{toml_output}.{var_name}", [])

            # Add new output column/variable to config
            for o in range(len(param)):
                gauge_toml_dict = {
                    header_name: header[o],
                    "map": basename,
                    "parameter": param[o],
                }
                if reducer is not None:
                    gauge_toml_dict["reducer"] = reducer[o]
                # If the gauge column/variable already exists skip writing twice
                if gauge_toml_dict not in self.config["output"][toml_output][var_name]:
                    self.config["output"][toml_output][var_name].append(gauge_toml_dict)
        else:
            logger.info(
                f"toml_output set to {toml_output}, \
skipping adding gauge specific outputs to the toml."
            )

    @hydromt_step
    def setup_outlets(
        self,
        river_only: bool = True,
        toml_output: str = "csv",
        gauge_toml_header: List[str] = ["Q"],
        gauge_toml_param: List[str] = ["river_water__volume_flow_rate"],
    ):
        """Set the default gauge map based on basin outlets.

        If wflow_subcatch is available, the catchment outlets IDs will be matching the
        wflow_subcatch IDs. If not, then IDs from 1 to number of outlets are used.

        Can also add csv/netcdf_scalar output settings in the TOML.

        Adds model layers:

        * **wflow_gauges** map: gauge IDs map from catchment outlets [-]
        * **gauges** geom: polygon of catchment outlets

        Parameters
        ----------
        river_only : bool, optional
            Only derive outlet locations if they are located on a river instead of
            locations for all catchments, by default True.
        toml_output : str, optional
            One of ['csv', 'netcdf_scalar', None] to update [output.csv] or
            [output.netcdf_scalar] section of wflow toml file or do nothing. By
            default, 'csv'.
        gauge_toml_header : list, optional
            Save specific model parameters in csv section. This option defines
            the header of the csv file.
            By default saves Q (for river_water__volume_flow_rate).
        gauge_toml_param: list, optional
            Save specific model parameters in csv section. This option defines
            the wflow variable corresponding to the names in gauge_toml_header.
            By default saves river_water__volume_flow_rate (for Q).
        """
        # read existing geoms; important to get the right basin when updating
        # fix in set_geoms / set_geoms method
        self.geoms

        logger.info("Gauges locations set based on river outlets.")
        idxs_out = self.flwdir.idxs_pit
        # Only keep river outlets for gauges
        if river_only:
            idxs_out = idxs_out[
                (self.grid[self._MAPS["rivmsk"]] > 0).values.flat[idxs_out]
            ]
        # Use the wflow_subcatch ids
        if self._MAPS["basins"] in self.grid:
            ids = self.grid[self._MAPS["basins"]].values.flat[idxs_out]
        else:
            ids = None
        da_out, idxs_out, ids_out = flw.gauge_map(
            self.grid,
            idxs=idxs_out,
            ids=ids,
            flwdir=self.flwdir,
            logger=logger,
        )
        self.set_grid(da_out, name="wflow_gauges")
        points = gpd.points_from_xy(*self.grid.raster.idx_to_xy(idxs_out))
        gdf = gpd.GeoDataFrame(
            index=ids_out.astype(np.int32), geometry=points, crs=self.crs
        )
        gdf["fid"] = ids_out.astype(np.int32)
        self.geoms.set(gdf, name="gauges")
        logger.info("Gauges map based on catchment river outlets added.")

        self.setup_config_output_timeseries(
            mapname="wflow_gauges",
            toml_output=toml_output,
            header=gauge_toml_header,
            param=gauge_toml_param,
        )

    @hydromt_step
    def setup_gauges(
        self,
        gauges_fn: str | Path | gpd.GeoDataFrame,
        index_col: str | None = None,
        snap_to_river: bool = True,
        mask: np.ndarray | None = None,
        snap_uparea: bool = False,
        max_dist: float = 10e3,
        wdw: int = 3,
        rel_error: float = 0.05,
        abs_error: float = 50.0,
        fillna: bool = False,
        derive_subcatch: bool = False,
        basename: str | None = None,
        toml_output: str = "csv",
        gauge_toml_header: List[str] = ["Q", "P"],
        gauge_toml_param: List[str] = [
            "river_water__volume_flow_rate",
            "atmosphere_water__precipitation_volume_flux",
        ],
        **kwargs,
    ):
        """Set a gauge map based on ``gauges_fn`` data.

        Supported gauge datasets include data catlog entries, direct GeoDataFrame
        or "<path_to_source>" for user supplied csv or geometry files
        with gauge locations. If a csv file is provided, a "x" or "lon" and
        "y" or "lat" column is required and the first column will be used as
        IDs in the map.

        There are four available methods to prepare the gauge map:

        * no snapping: ``mask=None``, ``snap_to_river=False``, ``snap_uparea=False``.
          The gauge locations are used as is.
        * snapping to mask: the gauge locations are snapped to a boolean mask map based
          on the closest dowsntream cell within the mask:
          either provide ``mask`` or set ``snap_to_river=True``
          to snap to the river cells (default).
          ``max_dist`` can be used to set the maximum distance to snap to the mask.
        * snapping based on upstream area matching: : ``snap_uparea=True``.
          The gauge locations are snapped to the closest matching upstream area value.
          Requires gauges_fn to have an ``uparea`` [km2] column. The closest value will
          be looked for in a cell window of size ``wdw`` and the absolute and relative
          differences between the gauge and the closest value should be smaller than
          ``abs_error`` and ``rel_error``.
        * snapping based on upstream area matching and mask: ``snap_uparea=True``,
          ``mask`` or ``snap_to_river=True``. The gauge locations are snapped to the
          closest matching upstream area value within the mask.

        If ``derive_subcatch`` is set to True, an additional subcatch map is derived
        from the gauge locations.

        Finally the output locations can be added to wflow TOML file sections
        [output.csv] or [output.netcdf_scalar] using the ``toml_output`` option. The
        ``gauge_toml_header`` and ``gauge_toml_param`` options can be used to define
        the header and corresponding wflow variable names in the TOML file.

        Adds model layers:

        * **wflow_gauges_source** map: gauge IDs map from source [-] (if gauges_fn)
        * **wflow_subcatch_source** map: subcatchment based on gauge locations [-] \
(if derive_subcatch)
        * **gauges_source** geom: polygon of gauges from source
        * **subcatch_source** geom: polygon of subcatchment based on \
gauge locations [-] (if derive_subcatch)

        Parameters
        ----------
        gauges_fn : str, Path, geopandas.GeoDataFrame
            Catalog source name, path to gauges file geometry file or
            geopandas.GeoDataFrame.

            * Required variables if snap_uparea is True: 'uparea' [km2]
        index_col : str, optional
            Column in gauges_fn to use for ID values, by default None
            (use the default index column)
        mask : np.boolean, optional
            If provided snaps to the mask, else snaps to the river (default).
        snap_to_river : bool, optional
            Snap point locations to the closest downstream river cell, by default True
        snap_uparea: bool, optional
            Snap gauges based on upstream area. Gauges_fn should have "uparea"
            in its attributes.
        max_dist : float, optional
            Maximum distance [m] between original and snapped point location.
            A warning is logged if exceeded. By default 10 000m.
        wdw: int, optional
            Window size in number of cells around the gauge locations
            to snap uparea to, only used if ``snap_uparea`` is True. By default 3.
        rel_error: float, optional
            Maximum relative error (default 0.05)
            between the gauge location upstream area and the upstream area of
            the best fit grid cell, only used if snap_uparea is True.
        abs_error: float, optional
            Maximum absolute error (default 50.0)
            between the gauge location upstream area and the upstream area of
            the best fit grid cell, only used if snap_uparea is True.
        fillna: bool, optional
            Fill missing values in the gauges uparea column with the values from wflow
            upstream area (ie no snapping). By default False and the gauges with NaN
            values are skipped.
        derive_subcatch : bool, optional
            Derive subcatch map for gauges, by default False
        basename : str, optional
            Map name in grid (wflow_gauges_basename)
            if None use the gauges_fn basename.
        toml_output : str, optional
            One of ['csv', 'netcdf_scalar', None] to update [output.csv] or
            [output.netcdf_scalar] section of wflow toml file or do nothing. By
            default, 'csv'.
        gauge_toml_header : list, optional
            Save specific model parameters in csv section.
            This option defines the header of the csv file.
            By default saves Q (for river_water__volume_flow_rate) and
            P (for "atmosphere_water__precipitation_volume_flux").
        gauge_toml_param: list, optional
            Save specific model parameters in csv section. This option defines
            the wflow variable corresponding to the names in gauge_toml_header.
            By default saves river_water__volume_flow_rate (for Q) and
            "atmosphere_water__precipitation_volume_flux" (for P).
        kwargs : dict, optional
            Additional keyword arguments to pass to the get_data method ie
            get_geodataframe or get_geodataset depending  on the data_type of gauges_fn.
        """
        # Read data
        kwargs = {}
        if isinstance(gauges_fn, gpd.GeoDataFrame):
            gdf_gauges = gauges_fn
            if not np.all(np.isin(gdf_gauges.geometry.type, "Point")):
                raise ValueError(f"{gauges_fn} contains other geometries than Point")
        elif isfile(gauges_fn):
            # try to get epsg number directly, important when writing back data_catalog
            if hasattr(self.crs, "to_epsg"):
                code = self.crs.to_epsg()
            else:
                code = self.crs
            kwargs.update(crs=code)
            gdf_gauges = self.data_catalog.get_geodataframe(
                gauges_fn,
                geom=self.basins,
                assert_gtype="Point",
                handle_nodata=NoDataStrategy.IGNORE,
                **kwargs,
            )
        elif gauges_fn in self.data_catalog:
            if self.data_catalog[gauges_fn].data_type == "GeoDataFrame":
                gdf_gauges = self.data_catalog.get_geodataframe(
                    gauges_fn,
                    geom=self.basins,
                    assert_gtype="Point",
                    handle_nodata=NoDataStrategy.IGNORE,
                    **kwargs,
                )
            elif self.data_catalog[gauges_fn].data_type == "GeoDataset":
                da = self.data_catalog.get_geodataset(
                    gauges_fn,
                    geom=self.basins,
                    handle_nodata=NoDataStrategy.IGNORE,
                    **kwargs,
                )
                gdf_gauges = da.vector.to_gdf()
                # Check for point geometry
                if not np.all(np.isin(gdf_gauges.geometry.type, "Point")):
                    raise ValueError(
                        f"{gauges_fn} contains other geometries than Point"
                    )
        else:
            raise ValueError(
                f"{gauges_fn} data source not found or \
                incorrect data_type ({self.data_catalog[gauges_fn].data_type} \
                instead of GeoDataFrame or GeoDataset)."
            )

        # Create basename
        if basename is None:
            basename = os.path.basename(gauges_fn).split(".")[0].replace("_", "-")

        # Check if there is data found
        if gdf_gauges is None:
            logger.info("Skipping method, as no data has been found")
            return

        # Create the gauges map
        logger.info(
            f"{gdf_gauges.index.size} {basename} gauge locations found within domain"
        )

        # read existing geoms; important to get the right basin when updating
        self.geoms
        # Reproject to model crs
        gdf_gauges = gdf_gauges.to_crs(self.crs).copy()

        # Get coords, index and ID
        xs, ys = np.vectorize(lambda p: (p.xy[0][0], p.xy[1][0]))(
            gdf_gauges["geometry"]
        )
        idxs = self.grid.raster.xy_to_idx(xs, ys)
        if index_col is not None and index_col in gdf_gauges.columns:
            gdf_gauges = gdf_gauges.set_index(index_col)
        if np.any(gdf_gauges.index == 0):
            logger.warning("Gauge ID 0 is not allowed, setting to 1")
            gdf_gauges.index = gdf_gauges.index.values + 1
        ids = gdf_gauges.index.values

        # if snap_to_river use river map as the mask
        if snap_to_river and mask is None:
            mask = self._MAPS["rivmsk"]
        if mask is not None:
            mask = self.grid[mask].values
        if snap_uparea and "uparea" in gdf_gauges.columns:
            # Derive gauge map based on upstream area snapping
            da, idxs, ids = workflows.gauge_map_uparea(
                self.grid,
                gdf_gauges,
                uparea_name=self._MAPS["uparea"],
                mask=mask,
                wdw=wdw,
                rel_error=rel_error,
                abs_error=abs_error,
                fillna=fillna,
                logger=logger,
            )
        else:
            # Derive gauge map
            da, idxs, ids = flw.gauge_map(
                self.grid,
                idxs=idxs,
                ids=ids,
                stream=mask,
                flwdir=self.flwdir,
                max_dist=max_dist,
                logger=logger,
            )
            # Filter gauges that could not be snapped to rivers
            if snap_to_river:
                ids_old = ids.copy()
                da = da.where(self.grid[self._MAPS["rivmsk"]] != 0, da.raster.nodata)
                ids_new = np.unique(da.values[da.values > 0])
                idxs = idxs[np.isin(ids_old, ids_new)]
                ids = da.values.flat[idxs]

        # Check if there are gauges left
        if ids.size == 0:
            logger.warning(
                "No gauges found within domain after snapping, skipping method."
            )
            return

        # Add to grid
        mapname = f"wflow_gauges_{basename}"
        self.set_grid(da, name=mapname)

        # geoms
        points = gpd.points_from_xy(*self.grid.raster.idx_to_xy(idxs))
        # if csv contains additional columns, these are also written in the geoms
        gdf_snapped = gpd.GeoDataFrame(
            index=ids.astype(np.int32), geometry=points, crs=self.crs
        )
        # Set the index name of gdf snapped based on original gdf
        if gdf_gauges.index.name is not None:
            gdf_snapped.index.name = gdf_gauges.index.name
        else:
            gdf_snapped.index.name = "fid"
            gdf_gauges.index.name = "fid"
        # Add gdf attributes to gdf_snapped (filter on snapped index before merging)
        df_attrs = pd.DataFrame(gdf_gauges.drop(columns="geometry"))
        df_attrs = df_attrs[np.isin(df_attrs.index, gdf_snapped.index)]
        gdf_snapped = gdf_snapped.merge(df_attrs, how="inner", on=gdf_gauges.index.name)
        # Add gdf_snapped to geoms
        self.geoms.set(gdf_snapped, name=mapname.replace("wflow_", ""))

        # Add output timeseries for gauges in the toml
        self.setup_config_output_timeseries(
            mapname=mapname,
            toml_output=toml_output,
            header=gauge_toml_header,
            param=gauge_toml_param,
        )

        # add subcatch
        if derive_subcatch:
            da_basins = flw.basin_map(self.grid, self.flwdir, idxs=idxs, ids=ids)[0]
            mapname = self._MAPS["basins"] + "_" + basename
            self.set_grid(da_basins, name=mapname)
            gdf_basins = self.grid[mapname].raster.vectorize()
            self.geoms.set(gdf_basins, name=mapname.replace("wflow_", ""))

    @hydromt_step
    def setup_areamap(
        self,
        area_fn: str | gpd.GeoDataFrame,
        col2raster: str,
        nodata: int | float = -1,
        output_names: Dict = {},
    ):
        """Set area map from vector data to save wflow outputs for specific area.

        Adds model layer:

        * **col2raster** map:  output area data map

        Parameters
        ----------
        area_fn : str, geopandas.GeoDataFrame
            Name of GeoDataFrame data corresponding to wflow output area.
        col2raster : str
            Name of the column from `area_fn` to rasterize.
        nodata : int/float, optional
            Nodata value to use when rasterizing. Should match the dtype of `col2raster`
            . By default -1.
        output_names : dict, optional
            Dictionary with output names that will be used in the model netcdf input
            files. Users should provide the Wflow.jl variable name followed by the name
            in the netcdf file. If another name is provided than col2raster, this name
            will be used.
        """
        logger.info(f"Preparing '{col2raster}' map from '{area_fn}'.")
        self._update_naming(output_names)
        gdf_org = self.data_catalog.get_geodataframe(
            area_fn, geom=self.basins, dst_crs=self.crs
        )
        if gdf_org.empty:
            logger.warning(
                f"No shapes of {area_fn} found within region, skipping areamap."
            )
            return
        else:
            da_area = self.grid.raster.rasterize(
                gdf=gdf_org,
                col_name=col2raster,
                nodata=nodata,
                all_touched=True,
            )
        if any(output_names):
            if len(output_names) > 1:
                raise ValueError(
                    "Only one output name is allowed for areamap, \
                    please provide a dictionary with one key."
                )
            col2raster_name = list(output_names.values())[0]
            self._update_config_variable_name(col2raster_name)
        else:
            col2raster_name = col2raster
        self.set_grid(da_area.rename(col2raster_name))

    @hydromt_step
    def setup_lakes(
        self,
        lakes_fn: str | Path | gpd.GeoDataFrame,
        rating_curve_fns: List[str | Path | pd.DataFrame] | None = None,
        min_area: float = 10.0,
        add_maxstorage: bool = False,
        output_names: Dict = {
            "lake_area__count": "wflow_lakeareas",
            "lake_location__count": "wflow_lakelocs",
            "lake_surface__area": "LakeArea",
            "lake_water_surface__initial_elevation": "LakeAvgLevel",
            "lake_water_flow_threshold-level__elevation": "LakeThreshold",
            "lake_water__rating_curve_coefficient": "Lake_b",
            "lake_water__rating_curve_exponent": "Lake_e",
            "lake_water__rating_curve_type_count": "LakeOutflowFunc",
            "lake_water__storage_curve_type_count": "LakeStorFunc",
            "lake~lower_location__count": "LinkedLakeLocs",
        },
        geom_name: str = "lakes",
        **kwargs,
    ):
        """Generate maps of lake areas and outlets.

        Also meant to generate parameters with average lake area,
        depth and discharge values. The data is generated from features with
        ``min_area`` [km2] (default 1 km2) from a database with lake geometry, IDs and
        metadata. Data required are lake ID 'waterbody_id',
        average area 'Area_avg' [m2], average volume 'Vol_avg' [m3],
        average depth 'Depth_avg' [m] and average discharge 'Dis_avg' [m3/s].

        If rating curve data is available for storage and discharge they can be prepared
        via ``rating_curve_fns`` (see below for syntax and requirements).
        Else the parameters 'Lake_b' and 'Lake_e' will be used for discharge and
        for storage a rectangular profile lake is assumed.
        See Wflow documentation for more information.

        If ``add_maxstorage`` is True, the maximum storage of the lake is added to the
        output (controlled lake) based on 'Vol_max' [m3] column of lakes_fn.

        Adds model layers:

        * **wflow_lakeareas** map: lake IDs [-]
        * **wflow_lakelocs** map: lake IDs at outlet locations [-]
        * **LakeArea** map: lake area [m2]
        * **LakeAvgLevel** map: lake average water level [m]
        * **LakeThreshold** map: lake outflow threshold water level [m]
        * **LakeAvgOut** map: lake average discharge [m3/s]
        * **Lake_b** map: lake rating curve coefficient [-]
        * **Lake_e** map: lake rating curve exponent [-]
        * **LakeOutflowFunc** map: option to compute rating curve [-]
        * **LakeStorFunc** map: option to compute storage curve [-]
        * **LinkedLakeLocs** map: optional, lower linked lake locations [-]
        * **LakeMaxStorage** map: optional, maximum storage of lake [m3]
        * **lakes** geom: polygon with lakes and wflow lake parameters

        Parameters
        ----------
        lakes_fn :
            Name of GeoDataFrame source for lake parameters.

            * Required variables for direct use: \
'waterbody_id' [-], 'Area_avg' [m2], 'Depth_avg' [m], 'Dis_avg' [m3/s], 'Lake_b' [-], \
'Lake_e' [-], 'LakeOutflowFunc' [-], 'LakeStorFunc' [-], 'LakeThreshold' [m], \
'LinkedLakeLocs' [-]

            * Required variables for parameter estimation: \
'waterbody_id' [-], 'Area_avg' [m2], 'Vol_avg' [m3], 'Depth_avg' [m], 'Dis_avg'[m3/s]
        rating_curve_fns: str, Path, pandas.DataFrame, List, optional
            Data catalog entry/entries, path(s) or pandas.DataFrame containing rating
            curve values for lakes. If None then will be derived from properties of
            `lakes_fn`.
            Assumes one file per lake (with all variables) and that the lake ID is
            either in the filename or data catalog entry name (eg using placeholder).
            The ID should be placed at the end separated by an underscore (eg
            'rating_curve_12.csv' or 'rating_curve_12')

            * Required variables for storage curve: 'elevtn' [m+REF], 'volume' [m3]

            * Required variables for rating curve: 'elevtn' [m+REF], 'discharge' [m3/s]
        min_area : float, optional
            Minimum lake area threshold [km2], by default 10.0 km2.
        add_maxstorage : bool, optional
            If True, maximum storage of the lake is added to the output
            (controlled lake) based on 'Vol_max' [m3] column of lakes_fn.
            By default False (natural lake).
        output_names : dict, optional
            Dictionary with output names that will be used in the model netcdf input
            files. Users should provide the Wflow.jl variable name followed by the name
            in the netcdf file.
        geom_name : str, optional
            Name of the lakes geometry in the staticgeoms folder, by default 'lakes'
            for lakes.geojson.
        kwargs: optional
            Keyword arguments passed to the method
            hydromt.DataCatalog.get_rasterdataset()
        """
        # Derive lake are and outlet maps
        gdf_org, ds_lakes = self._setup_waterbodies(
            lakes_fn, "lake", min_area, **kwargs
        )
        if ds_lakes is None:
            logger.info("Skipping method, as no data has been found")
            return
        self._update_naming(output_names)

        # If rating_curve_fn prepare rating curve dict
        rating_dict = dict()
        if rating_curve_fns is not None:
            rating_curve_fns = np.atleast_1d(rating_curve_fns)
            # Find ids in rating_curve_fns
            fns_ids = []
            for fn in rating_curve_fns:
                try:
                    fns_ids.append(int(fn.split("_")[-1].split(".")[0]))
                except Exception:
                    logger.warning(
                        f"Could not parse integer lake index from \
rating curve fn {fn}. Skipping."
                    )
            # assume lake index will be in the path
            # Assume one rating curve per lake index
            for id in gdf_org["waterbody_id"].values:
                id = int(id)
                # Find if id is is one of the paths in rating_curve_fns
                if id in fns_ids:
                    # Update path based on current waterbody_id
                    i = fns_ids.index(id)
                    rating_fn = rating_curve_fns[i]
                    # Read data
                    if isfile(rating_fn) or rating_fn in self.data_catalog:
                        logger.info(
                            f"Preparing lake rating curve data from {rating_fn}"
                        )
                        df_rate = self.data_catalog.get_dataframe(rating_fn)
                        # Add to dict
                        rating_dict[id] = df_rate
                else:
                    logger.warning(
                        f"Rating curve file not found for lake with id {id}. \
Using default storage/outflow function parameters."
                    )
        else:
            logger.info(
                "No rating curve data provided. \
Using default storage/outflow function parameters."
            )

        # add waterbody parameters
        ds_lakes, gdf_lakes, rating_curves = workflows.waterbodies.lakeattrs(
            ds_lakes, gdf_org, rating_dict, add_maxstorage=add_maxstorage
        )

        # add to grid
        rmdict = {k: self._MAPS.get(k, k) for k in ds_lakes.data_vars}
        self.set_grid(ds_lakes.rename(rmdict))
        # write lakes with attr tables to static geoms.
        self.geoms.set(gdf_lakes, name=geom_name)
        # add the tables
        for k, v in rating_curves.items():
            self.set_tables(v, name=k)

        # Lake settings in the toml to update
        self.set_config("model.lakes", True)
        self.set_config(
            "state.variables.lake_water_surface__instantaneous_elevation",
            "waterlevel_lake",
        )

        for dvar in ds_lakes.data_vars:
            if dvar == "lakeareas" or dvar == "lakelocs":
                self._update_config_variable_name(self._MAPS[dvar], data_type=None)
            elif dvar in self._WFLOW_NAMES:
                self._update_config_variable_name(self._MAPS[dvar])

    @hydromt_step
    def setup_reservoirs(
        self,
        reservoirs_fn: str | gpd.GeoDataFrame,
        timeseries_fn: str | None = None,
        min_area: float = 1.0,
        output_names: Dict = {
            "reservoir_area__count": "wflow_reservoirareas",
            "reservoir_location__count": "wflow_reservoirlocs",
            "reservoir_surface__area": "ResSimpleArea",
            "reservoir_water__max_volume": "ResMaxVolume",
            "reservoir_water~min-target__volume_fraction": "ResTargetMinFrac",
            "reservoir_water~full-target__volume_fraction": "ResTargetFullFrac",
            "reservoir_water_demand~required~downstream__volume_flow_rate": "ResDemand",
            "reservoir_water_release-below-spillway__max_volume_flow_rate": "ResMaxRelease",  # noqa: E501
        },
        geom_name: str = "reservoirs",
        **kwargs,
    ):
        """Generate maps of reservoir areas and outlets.

        Also meant to generate parameters with average reservoir area, demand,
        min and max target storage capacities and discharge capacity values.

        The data is generated from features with ``min_area`` [km2] (default is 1 km2)
        from a database with reservoir geometry, IDs and metadata.

        Data requirements for direct use (i.e. wflow parameters are data already present
        in reservoirs_fn) are reservoir ID 'waterbody_id', area 'ResSimpleArea' [m2],
        maximum volume 'ResMaxVolume' [m3], the targeted minimum and maximum fraction of
        water volume in the reservoir 'ResTargetMinFrac' and 'ResTargetMaxFrac' [-],
        the average water demand ResDemand [m3/s] and the maximum release of
        the reservoir before spilling 'ResMaxRelease' [m3/s].

        In case the wflow parameters are not directly available they can be computed by
        HydroMT based on time series of reservoir surface water area.
        These time series can be retrieved from either the hydroengine or the gwwapi,
        based on the Hylak_id the reservoir, found in the GrandD database.

        The required variables for computation of the parameters with time series data
        are reservoir ID 'waterbody_id', reservoir ID in the HydroLAKES database
        'Hylak_id', average volume 'Vol_avg' [m3], average depth 'Depth_avg' [m],
        average discharge 'Dis_avg' [m3/s] and dam height 'Dam_height' [m].
        To compute parameters without using time series data, the required variables in
        reservoirs_fn are reservoir ID 'waterbody_id', average area 'Area_avg' [m2],
        average volume 'Vol_avg' [m3], average depth 'Depth_avg' [m], average discharge
        'Dis_avg' [m3/s] and dam height 'Dam_height' [m]
        and minimum / normal / maximum storage capacity of the dam 'Capacity_min',
        'Capacity_norm', 'Capacity_max' [m3].

        Adds model layers:

        * **wflow_reservoirareas** map: reservoir IDs [-]
        * **wflow_reservoirlocs** map: reservoir IDs at outlet locations [-]
        * **ResSimpleArea** map: reservoir area [m2]
        * **ResMaxVolume** map: reservoir max volume [m3]
        * **ResTargetMinFrac** map: reservoir target min frac [m3/m3]
        * **ResTargetFullFrac** map: reservoir target full frac [m3/m3]
        * **ResDemand** map: reservoir demand flow [m3/s]
        * **ResMaxRelease** map: reservoir max release flow [m3/s]
        * **reservoirs** geom: polygon with reservoirs and wflow reservoir parameters

        Parameters
        ----------
        reservoirs_fn : str
            Name of data source for reservoir parameters, see data/data_sources.yml.

            * Required variables for direct use: \
'waterbody_id' [-], 'ResSimpleArea' [m2], 'ResMaxVolume' [m3], 'ResTargetMinFrac' \
[m3/m3], 'ResTargetFullFrac' [m3/m3], 'ResDemand' [m3/s], 'ResMaxRelease' [m3/s]

            * Required variables for computation with timeseries_fn: \
'waterbody_id' [-], 'Hylak_id' [-], 'Vol_avg' [m3], 'Depth_avg' [m], 'Dis_avg' [m3/s], \
'Dam_height' [m]

            * Required variables for computation without timeseries_fn: \
'waterbody_id' [-], 'Area_avg' [m2], 'Vol_avg' [m3], 'Depth_avg' [m], 'Dis_avg' \
[m3/s], 'Capacity_max' [m3], 'Capacity_norm' [m3], 'Capacity_min' [m3], 'Dam_height' [m]
        timeseries_fn : {'gww', 'hydroengine', None}, optional
            Download and use time series of reservoir surface water area to calculate
            and overwrite the reservoir volume/areas of the data source. Timeseries are
            either downloaded from Global Water Watch 'gww' (using gwwapi package) or
            JRC 'jrc' (using hydroengine package). By default None.
        min_area : float, optional
            Minimum reservoir area threshold [km2], by default 1.0 km2.
        output_names : dict, optional
            Dictionary with output names that will be used in the model netcdf input
            files. Users should provide the Wflow.jl variable name followed by the name
            in the netcdf file.
        geom_name : str, optional
            Name of the reservoirs geometry in the staticgeoms folder, by default
            "reservoirs" for reservoirs.geojson.
        kwargs: optional
            Keyword arguments passed to the method
            hydromt.DataCatalog.get_rasterdataset()

        """
        # Derive reservoir area and outlet maps
        gdf_org, ds_res = self._setup_waterbodies(
            reservoirs_fn, "reservoir", min_area, **kwargs
        )

        # Skip method if no data is returned
        if ds_res is None:
            logger.info("Skipping method, as no data has been found")
            return
        self._update_naming(output_names)
        # Continue method if data has been found
        rmdict = {k: self._MAPS.get(k, k) for k in ds_res.data_vars}
        self.set_grid(ds_res.rename(rmdict))
        self._update_config_variable_name(
            ds_res.rename(rmdict).data_vars, data_type=None
        )

        # add attributes
        # if present use directly
        resattributes = [
            "waterbody_id",
            "ResSimpleArea",
            "ResMaxVolume",
            "ResTargetMinFrac",
            "ResTargetFullFrac",
            "ResDemand",
            "ResMaxRelease",
        ]
        if np.all(np.isin(resattributes, gdf_org.columns)):
            intbl_reservoirs = gdf_org[resattributes]
            reservoir_accuracy = None
            reservoir_timeseries = None
        # else compute
        else:
            (
                intbl_reservoirs,
                reservoir_accuracy,
                reservoir_timeseries,
            ) = workflows.reservoirattrs(
                gdf=gdf_org, timeseries_fn=timeseries_fn, logger=logger
            )

        # create a geodf with id of reservoir and geometry at outflow location
        gdf_org_points = gpd.GeoDataFrame(
            gdf_org["waterbody_id"],
            geometry=gpd.points_from_xy(gdf_org.xout, gdf_org.yout),
        )
        intbl_reservoirs = intbl_reservoirs.rename(columns={"expr1": "waterbody_id"})
        gdf_org_points = gdf_org_points.merge(
            intbl_reservoirs, on="waterbody_id"
        )  # merge
        # add parameter attributes to polygon gdf:
        gdf_org = gdf_org.merge(intbl_reservoirs, on="waterbody_id")

        # write reservoirs with param values to geoms
        self.geoms.set(gdf_org, name=geom_name)

        for name in gdf_org_points.columns[2:]:
            gdf_org_points[name] = gdf_org_points[name].astype("float32")
            da_res = ds_res.raster.rasterize(
                gdf_org_points, col_name=name, dtype="float32", nodata=-999
            )
            output_name = self._MAPS.get(name, name)
            self.set_grid(da_res.rename(output_name))
            self._update_config_variable_name(output_name, data_type="static")

        # Save accuracy information on reservoir parameters
        if reservoir_accuracy is not None:
            reservoir_accuracy.to_csv(join(self.root, "reservoir_accuracy.csv"))

        if reservoir_timeseries is not None:
            reservoir_timeseries.to_csv(
                join(self.root, f"reservoir_timeseries_{timeseries_fn}.csv")
            )

        # update toml
        self.set_config("model.reservoirs", True)
        self.set_config(
            "state.variables.reservoir_water__instantaneous_volume", "volume_reservoir"
        )

    def _setup_waterbodies(self, waterbodies_fn, wb_type, min_area=0.0, **kwargs):
        """Help with common workflow of setup_lakes and setup_reservoir.

        See specific methods for more info about the arguments.
        """
        # retrieve data for basin
        logger.info(f"Preparing {wb_type} maps.")
        if "predicate" not in kwargs:
            kwargs.update(predicate="contains")
        gdf_org = self.data_catalog.get_geodataframe(
            waterbodies_fn,
            geom=self.basins_highres,
            handle_nodata=NoDataStrategy.IGNORE,
            **kwargs,
        )
        if gdf_org is None:
            # Return two times None (similar to main function output), if there is no
            # data found
            return None, None

        # skip small size waterbodies
        if "Area_avg" in gdf_org.columns and gdf_org.geometry.size > 0:
            min_area_m2 = min_area * 1e6
            gdf_org = gdf_org[gdf_org.Area_avg >= min_area_m2]
        else:
            logger.warning(
                f"{wb_type}'s database has no area attribute. "
                f"All {wb_type}s will be considered."
            )
        # get waterbodies maps and parameters
        nb_wb = gdf_org.geometry.size
        ds_waterbody = None
        if nb_wb > 0:
            logger.info(f"{nb_wb} {wb_type}(s) of sufficient size found within region.")
            # add waterbody maps
            uparea_name = self._MAPS["uparea"]
            if uparea_name not in self.grid.data_vars:
                logger.warning(
                    f"Upstream area map for {wb_type} outlet setup not found. "
                    "Database coordinates used instead"
                )
                uparea_name = None
            ds_waterbody, gdf_wateroutlet = workflows.waterbodymaps(
                gdf=gdf_org,
                ds_like=self.grid,
                wb_type=wb_type,
                uparea_name=uparea_name,
                logger=logger,
            )
            # update/replace xout and yout in gdf_org from gdf_wateroutlet:
            gdf_org["xout"] = gdf_wateroutlet["xout"]
            gdf_org["yout"] = gdf_wateroutlet["yout"]

        else:
            logger.warning(
                f"No {wb_type}s of sufficient size found within region! "
                f"Skipping {wb_type} procedures!"
            )

        # rasterize points polygons in raster.rasterize --
        # you need grid to know the grid
        return gdf_org, ds_waterbody

    @hydromt_step
    def setup_soilmaps(
        self,
        soil_fn: str = "soilgrids",
        ptf_ksatver: str = "brakensiek",
        wflow_thicknesslayers: List[int] = [100, 300, 800],
        output_names: Dict = {
            "soil_water__saturated_volume_fraction": "thetaS",
            "soil_water__residual_volume_fraction": "thetaR",
            "soil_surface_water__vertical_saturated_hydraulic_conductivity": "KsatVer",
            "soil__thickness": "SoilThickness",
            "soil_water__vertical_saturated_hydraulic_conductivity_scale_parameter": "f",  # noqa: E501
            "soil_layer_water__brooks-corey_exponent": "c",
        },
    ):
        """
        Derive several (layered) soil parameters.

        Based on a database with physical soil properties using available point-scale
        (pedo)transfer functions (PTFs) from literature with upscaling rules to
        ensure flux matching across scales.

        Currently, supported ``soil_fn`` is "soilgrids" and "soilgrids_2020".
        ``ptf_ksatver`` (PTF for the vertical hydraulic conductivity) options are
        "brakensiek" and "cosby". "soilgrids" provides data at 7 specific depths,
        while "soilgrids_2020" provides data averaged over 6 depth intervals.
        This leads to small changes in the workflow:
        (1) M parameter uses midpoint depths in soilgrids_2020 versus \
specific depths in soilgrids,
        (2) weighted average of soil properties over soil thickness is done with \
the trapezoidal rule in soilgrids versus simple block weighted average in \
soilgrids_2020,
        (3) the c parameter is computed as weighted average over wflow_sbm soil layers \
defined in ``wflow_thicknesslayers``.

        The required data from soilgrids are soil bulk density 'bd_sl*' [g/cm3], \
clay content 'clyppt_sl*' [%], silt content 'sltppt_sl*' [%], organic carbon content \
'oc_sl*' [%], pH 'ph_sl*' [-], sand content 'sndppt_sl*' [%] and soil thickness \
'soilthickness' [cm].

        A ``soil_mapping_fn`` can optionnally be provided to derive parameters based
        on soil texture classes. A default table *soil_mapping_default* is available
        to derive the infiltration capacity of the soil.

        The following maps are added to grid:

        * **thetaS** map: average saturated soil water content [m3/m3]
        * **thetaR** map: average residual water content [m3/m3]
        * **KsatVer** map: vertical saturated hydraulic conductivity at \
soil surface [mm/day]
        * **SoilThickness** map: soil thickness [mm]
        * **SoilMinThickness** map: minimum soil thickness [mm] (equal to SoilThickness)
        * **M** map: model parameter [mm] that controls exponential decline of \
KsatVer with soil depth (fitted with curve_fit (scipy.optimize)), bounds of M are \
    checked
        * **M_** map: model parameter [mm] that controls exponential decline of \
KsatVer with soil depth (fitted with numpy linalg regression), bounds of `M_` are \
    checked
        * **M_original** map: M without checking bounds
        * **M_original_** map: `M_` without checking bounds
        * **f** map: scaling parameter controlling the decline of KsatVer [mm-1] \
(fitted with curve_fit (scipy.optimize)), bounds are checked
        * **f_** map: scaling parameter controlling the decline of KsatVer [mm-1] \
(fitted with numpy linalg regression), bounds are checked
        * **c_n** map: Brooks Corey coefficients [-] based on pore size distribution, \
a map for each of the wflow_sbm soil layers (n in total)
        * **KsatVer_[z]cm** map: KsatVer [mm/day] at soil depths [z] of SoilGrids data \
[0.0, 5.0, 15.0, 30.0, 60.0, 100.0, 200.0]
        * **wflow_soil** map: soil texture based on USDA soil texture triangle \
(mapping: [1:Clay, 2:Silty Clay, 3:Silty Clay-Loam, 4:Sandy Clay, 5:Sandy Clay-Loam, \
6:Clay-Loam, 7:Silt, 8:Silt-Loam, 9:Loam, 10:Sand, 11: Loamy Sand, 12:Sandy Loam])


        Parameters
        ----------
        soil_fn : {'soilgrids', 'soilgrids_2020'}
            Name of RasterDataset source for soil parameter maps, see
            data/data_sources.yml.
            Should contain info for the 7 soil depths of soilgrids
            (or 6 depths intervals for soilgrids_2020).
            * Required variables: \
'bd_sl*' [g/cm3], 'clyppt_sl*' [%], 'sltppt_sl*' [%], 'oc_sl*' [%], 'ph_sl*' [-], \
'sndppt_sl*' [%], 'soilthickness' [cm]
        ptf_ksatver : {'brakensiek', 'cosby'}
            Pedotransfer function (PTF) to use for calculation KsatVer
            (vertical saturated hydraulic conductivity [mm/day]).
            By default 'brakensiek'.
        wflow_thicknesslayers : list of int, optional
            Thickness of soil layers [mm] for wflow_sbm soil model.
            By default [100, 300, 800] for layers at depths 100, 400, 1200 and >1200 mm.
            Used only for Brooks Corey coefficients.
        output_names : dict, optional
            Dictionary with output names that will be used in the model netcdf input
            files. Users should provide the Wflow.jl variable name followed by the name
            in the netcdf file.
        """
        logger.info("Preparing soil parameter maps.")
        self._update_naming(output_names)
        # TODO add variables list with required variable names
        dsin = self.data_catalog.get_rasterdataset(soil_fn, geom=self.region, buffer=2)

        dsout = workflows.soilgrids(
            ds=dsin,
            ds_like=self.grid,
            ptfKsatVer=ptf_ksatver,
            soil_fn=soil_fn,
            wflow_layers=wflow_thicknesslayers,
            logger=logger,
        ).reset_coords(drop=True)
        rmdict = {k: self._MAPS.get(k, k) for k in dsout.data_vars}
        self.set_grid(dsout.rename(rmdict))

        # Update the toml file
        self.set_config("model.thicknesslayers", wflow_thicknesslayers)
        self._update_config_variable_name(dsout.rename(rmdict).data_vars)

    @hydromt_step
    def setup_ksathorfrac(
        self,
        ksat_fn: str | xr.DataArray,
        variable: str | None = None,
        resampling_method: str = "average",
        output_name: str | None = None,
    ):
        """Set KsatHorFrac parameter values from a predetermined map.

        This predetermined map contains (preferably) 'calibrated' values of \
the KsatHorFrac parameter. This map is either selected from the wflow Deltares data \
or created by a third party/ individual.

        Parameters
        ----------
        ksat_fn : str, xr.DataArray
            The identifier of the KsatHorFrac dataset in the data catalog.
        variable : str, optional
            The variable name for the ksathorfrac map to use in ``ksat_fn`` in case \
``ksat_fn`` contains several variables. By default None.
        resampling_method : str, optional
            The resampling method when up- or downscaled, by default "average"
        output_name : str, optional
            The name of the output map. If None (default), the name will be set
            to the name of the ksat_fn DataArray.
        """
        logger.info("Preparing KsatHorFrac parameter map.")
        wflow_var = "subsurface_water__horizontal-to-vertical_saturated_hydraulic_conductivity_ratio"  # noqa: E501
        dain = self.data_catalog.get_rasterdataset(
            ksat_fn,
            geom=self.region,
            buffer=2,
            variables=variable,
            single_var_as_array=True,
        )

        # Ensure its a DataArray
        if isinstance(dain, xr.Dataset):
            raise ValueError(
                "The ksathorfrac data contains several variables. \
Select the variable to use for ksathorfrac using 'variable' argument."
            )

        # Create scaled ksathorfrac map
        daout = workflows.ksathorfrac(
            dain,
            ds_like=self.grid,
            resampling_method=resampling_method,
        )
        if output_name is not None:
            daout.name = output_name
        self._update_naming({wflow_var: daout.name})
        # Set the grid
        self.set_grid(daout, name=self._MAPS["ksathorfrac"])
        self._update_config_variable_name(daout.name)

    @hydromt_step
    def setup_ksatver_vegetation(
        self,
        soil_fn: str = "soilgrids",
        alfa: float = 4.5,
        beta: float = 5,
        output_name: str = "KsatVer_vegetation",
    ):
        """Calculate KsatVer values from vegetation in addition to soil characteristics.

        This allows to account for biologically-promoted soil structure and \
        heterogeneities in natural landscapes based on the work of \
        Bonetti et al. (2021) https://www.nature.com/articles/s43247-021-00180-0.

        This method requires to have run setup_soilgrids and setup_lai first.

        The following map is added to grid:

        * **KsatVer_vegetation** map: saturated hydraulic conductivity considering \
        vegetation characteristics [mm/d]

        Parameters
        ----------
        soil_fn : {'soilgrids', 'soilgrids_2020'}
            Name of RasterDataset source for soil parameter maps, see
            data/data_sources.yml.
            Should contain info for the sand percentage of the upper layer
            * Required variable: 'sndppt_sl1' [%]
        alfa : float, optional
            Shape parameter. The default is 4.5 when using LAI.
        beta : float, optional
            Shape parameter. The default is 5 when using LAI.
        output_name : dict, optional
            Name of the output map. By default 'KsatVer_vegetation'.
        """
        logger.info("Modifying ksat_vertical based on vegetation characteristics")
        wflow_var = self._WFLOW_NAMES[self._MAPS["ksat_vertical"]]

        # open soil dataset to get sand percentage
        sndppt = self.data_catalog.get_rasterdataset(
            soil_fn, geom=self.region, buffer=2, variables=["sndppt_sl1"]
        )

        # in function get_ksatver_vegetation KsatVer should be provided in mm/d
        inv_rename = {v: k for k, v in self._MAPS.items() if v in self.grid.data_vars}
        KSatVer_vegetation = workflows.ksatver_vegetation(
            ds_like=self.grid.rename(inv_rename),
            sndppt=sndppt,
            alfa=alfa,
            beta=beta,
        )
        self._update_naming({wflow_var: output_name})
        # add to grid
        self.set_grid(KSatVer_vegetation, output_name)
        # update config file
        self._update_config_variable_name(output_name)

    @hydromt_step
    def setup_lulcmaps_with_paddy(
        self,
        lulc_fn: str | Path | xr.DataArray,
        paddy_class: int,
        output_paddy_class: int | None = None,
        lulc_mapping_fn: str | Path | pd.DataFrame | None = None,
        paddy_fn: str | Path | xr.DataArray | None = None,
        paddy_mapping_fn: str | Path | pd.DataFrame | None = None,
        soil_fn: str | Path | xr.DataArray = "soilgrids",
        wflow_thicknesslayers: List[int] = [50, 100, 50, 200, 800],
        target_conductivity: List[None | int | float] = [
            None,
            None,
            5,
            None,
            None,
        ],
        lulc_vars: Dict = {
            "landuse": None,
            "Kext": "vegetation_canopy__light-extinction_coefficient",
            "N": "land_surface_water_flow__manning_n_parameter",
            "PathFrac": "soil~compacted__area_fraction",
            "RootingDepth": "vegetation_root__depth",
            "Sl": "vegetation__specific-leaf_storage",
            "Swood": "vegetation_wood_water__storage_capacity",
            "WaterFrac": "land~water-covered__area_fraction",
            "kc": "vegetation__crop_factor",
            "alpha_h1": "vegetation_root__feddes_critial_pressure_head_h~1_reduction_coefficient",  # noqa: E501
            "h1": "vegetation_root__feddes_critial_pressure_head_h~1",
            "h2": "vegetation_root__feddes_critial_pressure_head_h~2",
            "h3_high": "vegetation_root__feddes_critial_pressure_head_h~3~high",
            "h3_low": "vegetation_root__feddes_critial_pressure_head_h~3~low",
            "h4": "vegetation_root__feddes_critial_pressure_head_h~4",
        },
        paddy_waterlevels: Dict = {"h_min": 20, "h_opt": 50, "h_max": 80},
        save_high_resolution_lulc: bool = False,
        output_names_suffix: str | None = None,
    ):
        """Set up landuse maps and parameters including for paddy fields.

        THIS FUNCTION SHOULD BE RUN AFTER setup_soilmaps.

        Lookup table `lulc_mapping_fn` columns are converted to lulc classes model
        parameters based on literature. The data is remapped at its original resolution
        and then resampled to the model resolution using the average value, unless noted
        differently.

        If paddies are present either directly as a class in the landuse_fn or in a
        separate paddy_fn, the paddy class is used to derive the paddy parameters.

        To allow for water to pool on the surface (for paddy/rice fields), the layers in
        the model can be updated to new depths, such that we can allow a thin layer with
        limited vertical conductivity. These updated layers means that the ``c``
        parameter needs to be calculated again. Next, the kvfrac layer corrects the
        vertical conductivity (by multiplying) such that the bottom of the layer
        corresponds to the ``target_conductivity`` for that layer. This currently
        assumes the wflow models to have an exponential declining vertical conductivity
        (using the ``f`` parameter). If no target_conductivity is specified for a layer
        (``None``), the kvfrac value is set to 1.

        The different values for the minimum/optimal/maximum water levels for paddy
        fields will be added as constant values in the toml file, through the
        ``vertical.paddy.h_min.value = 20`` interface.

        Adds model layers:

        * **landuse** map: Landuse class [-]
        * **Kext** map: Extinction coefficient in the canopy gap fraction equation [-]
        * **Sl** map: Specific leaf storage [mm]
        * **Swood** map: Fraction of wood in the vegetation/plant [-]
        * **RootingDepth** map: Length of vegetation roots [mm]
        * **PathFrac** map: The fraction of compacted or urban area per grid cell [-]
        * **WaterFrac** map: The fraction of open water per grid cell [-]
        * **N** map: Manning Roughness [-]
        * **kc** map: Crop coefficient [-]
        * **alpha_h1** map: Root water uptake reduction at soil water pressure head h1
          (0 or 1) [-]
        * **h1** map: Soil water pressure head h1 at which root water uptake is reduced
          (Feddes) [cm]
        * **h2** map: Soil water pressure head h2 at which root water uptake is reduced
          (Feddes) [cm]
        * **h3_high** map: Soil water pressure head h3 at which root water uptake is
          reduced (Feddes) [cm]
        * **h3_low** map: Soil water pressure head h3 at which root water uptake is
          reduced (Feddes) [cm]
        * **h4** map: Soil water pressure head h4 at which root water uptake is reduced
          (Feddes) [cm]
        * **h_min** map: Minimum required water depth for paddy fields [mm]
        * **h_opt** map: Optimal water depth for paddy fields [mm]
        * **h_max** map: Maximum water depth for paddy fields [mm]
        * **kvfrac**: Map with a multiplication factor for the vertical conductivity [-]

        Updates model layers:

        * **c**: Brooks Corey coefficients [-] based on pore size distribution, a map
          for each of the wflow_sbm soil layers (updated based on the newly specified
          layers)


        Parameters
        ----------
        lulc_fn : str, Path, xr.DataArray
            RasterDataset or name in data catalog / path to landuse map.
        paddy_class : int
            Landuse class value for paddy fields either in landuse_fn or paddy_fn if
            provided.
        output_paddy_class : int, optional
            Landuse class value for paddy fields in the output landuse map. If None,
            the ``paddy_class`` is used, by default None. This can be useful when
            merging paddy location from ``paddy_fn`` into ``landuse_fn``.
        lulc_mapping_fn : str, Path, pd.DataFrame, optional
            Path to a mapping csv file from landuse in source name to parameter values
            in lulc_vars. If lulc_fn is one of {"globcover", "vito", "corine",
            "esa_worldcover", "glmnco"}, a default mapping is used and this argument
            becomes optional.
        paddy_fn : str, Path, xr.DataArray, optional
            RasterDataset or name in data catalog / path to paddy map.
        paddy_mapping_fn : str, Path, pd.DataFrame, optional
            Path to a mapping csv file from paddy in source name to parameter values
            in lulc_vars. A default mapping table for rice parameters is used if not
            provided.
        soil_fn : str, Path, xr.DataArray, optional
            Soil data to be used to recalculate the Brooks-Corey coefficients (`c`
            parameter), based on the provided ``wflow_thicknesslayers``, by default
            "soilgrids", but should ideally be equal to the data used in
            :py:meth:`setup_soilmaps`

            * Required variables: 'bd_sl*' [g/cm3], 'clyppt_sl*' [%], 'sltppt_sl*' [%],
              'ph_sl*' [-].
        wflow_thicknesslayers: list
            List of soil thickness per layer [mm], by default [50, 100, 50, 200, 800, ]
        target_conductivity: list
            List of target vertical conductivities [mm/day] for each layer in
            ``wflow_thicknesslayers``. Set value to `None` if no specific value is
            required, by default [None, None, 5, None, None].
        lulc_vars : Dict
            Dictionnary of landuse parameters to prepare. The names are the
            the columns of the mapping file and the values are the corresponding
            Wflow.jl variables.
        paddy_waterlevels : dict
            Dictionary with the minimum, optimal and maximum water levels for paddy
            fields [mm]. By default {"h_min": 20, "h_opt": 50, "h_max": 80}
        save_high_resolution_lulc : bool
            Save the high resolution landuse map merged with the paddies to the static
            folder. By default False.
        output_names_suffix : str, optional
            Suffix to be added to the output names to avoid having to rename all the
            columns of the mapping tables. For example if the suffix is "vito", all
            variables in lulc_vars will be renamed to "landuse_vito", "Kext_vito", etc.
            Note that the suffix will also be used to rename the paddy parameters
            kvfrac, h_min, h_opt and h_max but not the c parameter.
        """
        logger.info("Preparing LULC parameter maps including paddies.")
        if output_names_suffix is not None:
            # rename lulc_vars with the suffix
            output_names = {
                v: f"{k}_{output_names_suffix}" for k, v in lulc_vars.items()
            }
            # Add the other parameters
            for var in ["kvfrac", "h_min", "h_opt", "h_max"]:
                output_names[self._WFLOW_NAMES[self._MAPS[var]]] = (
                    f"{var}_{output_names_suffix}"
                )
                # for paddy also update the dictionnary
                if var != "kvfrac":
                    value = paddy_waterlevels.pop(var)
                    paddy_waterlevels[f"{var}_{output_names_suffix}"] = value
        else:
            output_names = {v: k for k, v in lulc_vars.items()}
        # update self._MAPS and self._WFLOW_NAMES with user defined output names
        self._update_naming(output_names)
        # As landuse is not a wflow variable, we update the name manually in self._MAPS
        if output_names_suffix is not None:
            self._MAPS["landuse"] = f"wflow_landuse_{output_names_suffix}"

        # Check if soil data is available
        if self._MAPS["ksat_vertical"] not in self.grid.data_vars:
            raise ValueError(
                "ksat_vertical and f are required to update the soil parameters with "
                "paddies. Please run setup_soilmaps first."
            )

        if lulc_mapping_fn is None:
            lulc_mapping_fn = f"{lulc_fn}_mapping_default"
        # read landuse map and mapping table
        landuse = self.data_catalog.get_rasterdataset(
            lulc_fn, geom=self.region, buffer=2, variables=["landuse"]
        )
        df_mapping = self.data_catalog.get_dataframe(
            lulc_mapping_fn,
            driver_kwargs={"index_col": 0},  # only used if fn_map is a file path
        )
        output_paddy_class = (
            paddy_class if output_paddy_class is None else output_paddy_class
        )

        # if needed, add paddies to landuse
        if paddy_fn is not None:
            # Read paddy map and mapping table
            paddy = self.data_catalog.get_rasterdataset(
                paddy_fn, geom=self.region, buffer=2, variables=["paddy"]
            )
            if paddy_mapping_fn is None:
                paddy_mapping_fn = "paddy_mapping_default"
            df_paddy_mapping = self.data_catalog.get_dataframe(
                paddy_mapping_fn,
                driver_kwargs={"index_col": 0},
            )

            landuse, df_mapping = workflows.add_paddy_to_landuse(
                landuse,
                paddy,
                paddy_class,
                output_paddy_class=output_paddy_class,
                df_mapping=df_mapping,
                df_paddy_mapping=df_paddy_mapping,
            )

            if save_high_resolution_lulc:
                output_dir = join(self.root, "maps")
                if not os.path.exists(output_dir):
                    os.makedirs(output_dir)
                landuse.raster.to_raster(join(output_dir, "landuse_with_paddy.tif"))
                df_mapping.to_csv(join(output_dir, "landuse_with_paddy_mapping.csv"))

        # Prepare landuse parameters
        landuse_maps = workflows.landuse(
            da=landuse,
            ds_like=self.grid,
            df=df_mapping,
            params=list(lulc_vars.keys()),
            logger=logger,
        )
        rmdict = {k: self._MAPS.get(k, k) for k in landuse_maps.data_vars}
        self.set_grid(landuse_maps.rename(rmdict))
        # update config
        self._update_config_variable_name(landuse_maps.rename(rmdict).data_vars)

        # Update soil parameters if there are paddies in the domain
        # Get paddy pixels at model resolution
        wflow_paddy = landuse_maps["landuse"] == output_paddy_class
        if wflow_paddy.any():
            if self.get_config("model.thicknesslayers") == len(wflow_thicknesslayers):
                logger.info(
                    "same thickness already present, skipping updating `c` parameter"
                )
                update_c = False
            else:
                logger.info(
                    "Different thicknesslayers requested, updating `c` parameter"
                )
                update_c = True
            # Read soil data
            soil = self.data_catalog.get_rasterdataset(
                soil_fn, geom=self.region, buffer=2
            )
            # update soil parameters c and kvfrac
            inv_rename = {
                v: k for k, v in self._MAPS.items() if v in self.grid.data_vars
            }
            soil_maps = workflows.update_soil_with_paddy(
                ds=soil,
                ds_like=self.grid.rename(inv_rename),
                paddy_mask=wflow_paddy,
                soil_fn=soil_fn,
                update_c=update_c,
                wflow_layers=wflow_thicknesslayers,
                target_conductivity=target_conductivity,
                logger=logger,
            )
            self.set_grid(soil_maps["kvfrac"], name=self._MAPS["kvfrac"])
            self._update_config_variable_name(self._MAPS["kvfrac"])
            if "c" in soil_maps:
                self.set_grid(soil_maps["c"], name=self._MAPS["c"])
                self._update_config_variable_name(self._MAPS["c"])
                self.set_config("model.thicknesslayers", wflow_thicknesslayers)
            # Add paddy water levels to the config
            for key, value in paddy_waterlevels.items():
                self.set_config(f"input.static.{self._WFLOW_NAMES[key]}.value", value)
            # Update the states
            self.set_config(
                "state.variables.land_surface_water~paddy__depth", "h_paddy"
            )
        else:
            logger.info("No paddy fields found, skipping updating soil parameters")

    @hydromt_step
    def setup_glaciers(
        self,
        glaciers_fn: str | Path | gpd.GeoDataFrame,
        min_area: float = 1.0,
        output_names: Dict = {
            "glacier_surface__area_fraction": "wflow_glacierfrac",
            "glacier_ice__initial_leq-depth": "wflow_glacierstore",
        },
        geom_name: str = "glaciers",
    ):
        """
        Generate maps of glacier areas, area fraction and volume fraction.

        The data is generated from features with ``min_area`` [km2] (default is 1 km2)
        from a database with glacier geometry, IDs and metadata.

        The required variables from glaciers_fn dataset are glacier ID 'simple_id'.
        Optionally glacier area 'AREA' [km2] can be present to filter the glaciers
        by size. If not present it will be computed on the fly.

        Adds model layers:

        * **wflow_glacierareas** map: glacier IDs [-]
        * **wflow_glacierfrac** map: area fraction of glacier per cell [-]
        * **wflow_glacierstore** map: storage (volume) of glacier per cell [mm]

        Parameters
        ----------
        glaciers_fn :
            Name of data source for glaciers, see data/data_sources.yml.

            * Required variables: ['simple_id']
        min_area : float, optional
            Minimum glacier area threshold [km2], by default 0 (all included)
        output_names : dict, optional
            Dictionary with output names that will be used in the model netcdf input
            files. Users should provide the Wflow.jl variable name followed by the name
            in the netcdf file.
        geom_name : str, optional
            Name of the geometry to be used in the model, by default "glaciers" for
            glaciers.geojson.
        """
        self._update_naming(output_names)
        # retrieve data for basin
        logger.info("Preparing glacier maps.")
        gdf_org = self.data_catalog.get_geodataframe(
            glaciers_fn,
            geom=self.basins_highres,
            predicate="intersects",
            handle_nodata=NoDataStrategy.IGNORE,
        )
        # Check if there are glaciers found
        if gdf_org is None:
            logger.info("Skipping method, as no data has been found")
            return

        # skip small size glacier
        if "AREA" in gdf_org.columns and gdf_org.geometry.size > 0:
            gdf_org = gdf_org[gdf_org["AREA"] >= min_area]
        # get glacier maps and parameters
        nb_glac = gdf_org.geometry.size
        if nb_glac == 0:
            logger.warning(
                "No glaciers of sufficient size found within region!"
                "Skipping glacier procedures!"
            )
            return

        logger.info(f"{nb_glac} glaciers of sufficient size found within region.")
        # add glacier maps
        ds_glac = workflows.glaciermaps(
            gdf=gdf_org,
            ds_like=self.grid,
            id_column="simple_id",
            elevtn_name=self._MAPS["elevtn"],
            logger=logger,
        )

        rmdict = {k: self._MAPS.get(k, k) for k in ds_glac.data_vars}
        self.set_grid(ds_glac.rename(rmdict))
        # update config
        self._update_config_variable_name(ds_glac.rename(rmdict).data_vars)
        self.set_config("model.glacier", True)
        self.set_config("state.variables.glacier_ice__leq-depth", "glacierstore")
        # update geoms
        self.geoms.set(gdf_org, name=geom_name)

    @hydromt_step
    def setup_constant_pars(self, **kwargs):
        """Generate constant parameter maps for all active model cells.

        Adds model layer:

        * **param_name** map: constant parameter map.

        Parameters
        ----------
        dtype: str
            data type
        nodata: int or float
            nodata value
        kwargs
            "param_name: value" pairs for constant grid.
            Param_name should be the Wflow.jl variable name.
        """
        wflow_variables = [v for k, v in self._WFLOW_NAMES.items()]
        for wflow_var, value in kwargs.items():
            if wflow_var not in wflow_variables:
                raise ValueError(
                    f"Parameter {wflow_var} not recognised as a Wflow variable. "
                    f"Please check the name."
                )
            # check if param is already in toml and will be overwritten
            if self.get_config(wflow_var, None) is not None:
                logger.info(
                    f"Parameter {wflow_var} already in toml and will be overwritten."
                )
            # remove from config
            self._config.pop(wflow_var, None)
            # Add to config
            self.set_config(f"input.static.{wflow_var}.value", value)

    @hydromt_step
    def setup_grid_from_raster(
        self,
        raster_fn: str | xr.Dataset,
        reproject_method: str,
        variables: List[str] | None = None,
        wflow_variables: List[str] | None = None,
        fill_method: str | None = None,
    ) -> List[str]:
        """
        Add data variable(s) from ``raster_fn`` to grid object.

        If raster is a dataset, all variables will be added unless ``variables``
        list is specified. The config toml can also be updated to include
        the new maps using ``wflow_variables``.

        Adds model layers:

        * **raster.name** or **variables** grid: data from raster_fn

        Parameters
        ----------
        raster_fn: str
            Source name of RasterDataset in data_catalog.
        reproject_method: str
            Reprojection method from rasterio.enums.Resampling.
            Available methods: ['nearest', 'bilinear', 'cubic', 'cubic_spline', \
'lanczos', 'average', 'mode', 'gauss', 'max', 'min', 'med', 'q1', 'q3', \
'sum', 'rms']
        variables: list, optional
            List of variables to add to grid from raster_fn. By default all.
        wflow_variables: list, optional
            List of corresponding wflow variables to update the config toml
            (e.g: ["vegetation_root__depth"]).
            Should match the variables list. variables list should be provided unless
            raster_fn contains a single variable (len 1).
        fill_method : str, optional
            If specified, fills nodata values using fill_nodata method.
            Available methods are {'linear', 'nearest', 'cubic', 'rio_idw'}.

        Returns
        -------
        list
            Names of added model staticmap layers.
        """
        logger.info(f"Preparing grid data from raster source {raster_fn}")
        # Read raster data and select variables
        ds = self.data_catalog.get_rasterdataset(
            raster_fn,
            geom=self.region,
            buffer=2,
            variables=variables,
            single_var_as_array=False,
        )
        # Fill nodata
        if fill_method is not None:
            ds = ds.raster.interpolate_na(method=fill_method)
        # Reprojection
        ds_out = ds.raster.reproject_like(self.grid, method=reproject_method)
        # Add to grid
        self.set_grid(ds_out)

        # Update config
        if wflow_variables is not None:
            logger.info(f"Updating the config for wflow_variables: {wflow_variables}")
            if variables is None:
                if len(ds_out.data_vars) == 1:
                    variables = list(ds_out.data_vars.keys())
                else:
                    raise ValueError(
                        "Cannot update the toml if raster_fn has more than \
one variable and variables list is not provided."
                    )

            # Check on len
            if len(wflow_variables) != len(variables):
                raise ValueError(
                    f"Length of variables {variables} do not match wflow_variables \
{wflow_variables}. Cannot update the toml."
                )
            else:
                for i in range(len(variables)):
                    self.set_config(f"input.static.{wflow_variables[i]}", variables[i])

    @hydromt_step
    def setup_precip_forcing(
        self,
        precip_fn: str | xr.DataArray,
        precip_clim_fn: str | xr.DataArray | None = None,
        chunksize: int | None = None,
        **kwargs,
    ) -> None:
        """Generate gridded precipitation forcing at model resolution.

        Adds model layer:

        * **precip**: precipitation [mm]

        Parameters
        ----------
        precip_fn : str, xarray.DataArray
            Precipitation RasterDataset source.

            * Required variable: 'precip' [mm]

            * Required dimension: 'time'  [timestamp]
        precip_clim_fn : str, xarray.DataArray, optional
            High resolution climatology precipitation RasterDataset source to correct
            precipitation.

            * Required variable: 'precip' [mm]

            * Required dimension: 'time'  [cyclic month]
        chunksize: int, optional
            Chunksize on time dimension for processing data (not for saving to disk!).
            If None the data chunksize is used, this can however be optimized for
            large/small catchments. By default None.
        **kwargs : dict, optional
            Additional arguments passed to the forcing function.
            See hydromt.workflows.forcing.precip for more details.
        """
        starttime = self.get_config("time.starttime")
        endtime = self.get_config("time.endtime")
        freq = pd.to_timedelta(self.get_config("time.timestepsecs"), unit="s")
        mask = self.grid[self._MAPS["basins"]].values > 0

        precip = self.data_catalog.get_rasterdataset(
            precip_fn,
            geom=self.region,
            buffer=2,
            time_tuple=(starttime, endtime),
            variables=["precip"],
        )
        precip = precip.astype("float32")

        if chunksize is not None:
            precip = precip.chunk({"time": chunksize})

        clim = None
        if precip_clim_fn is not None:
            clim = self.data_catalog.get_rasterdataset(
                precip_clim_fn,
                geom=precip.raster.box,
                buffer=2,
                variables=["precip"],
            )
            clim = clim.astype("float32")

        precip_out = hydromt.workflows.forcing.precip(
            precip=precip,
            da_like=self.grid[self._MAPS["elevtn"]],
            clim=clim,
            freq=freq,
            resample_kwargs=dict(label="right", closed="right"),
            logger=logger,
            **kwargs,
        )

        # Update meta attributes (used for default output filename later)
        precip_out.attrs.update({"precip_fn": precip_fn})
        if precip_clim_fn is not None:
            precip_out.attrs.update({"precip_clim_fn": precip_clim_fn})
        self.set_forcing(precip_out.where(mask), name="precip")
        self._update_config_variable_name(self._MAPS["precip"], data_type="forcing")

    @hydromt_step
    def setup_precip_from_point_timeseries(
        self,
        precip_fn: str | pd.DataFrame | xr.Dataset,
        interp_type: str = "nearest",
        precip_stations_fn: str | gpd.GeoDataFrame | None = None,
        index_col: str | None = None,
        buffer: float = 1e5,
        **kwargs,
    ) -> None:
        """
        Generate gridded precipitation from point timeseries (requires wradlib).

        Adds model layer:

        * **precip**: precipitation [mm]

        Supported interpolation methods:
        * uniform: Applies spatially uniform precipitation to the model. \
        Only works when `precip_fn` contains a single timeseries.
        * nearest: Nearest-neighbour interpolation, also works with a single station.
        * idw: Inverse-distance weighting using 1 / distance ** p.
        * linear: Linear interpolation using scipy.interpolate.LinearNDInterpolator, \
        may result in missing values when station coverage is limited.
        * ordinarykriging: Interpolate using Ordinary Kriging, see wradlib \
        documentation for a full explanation: `wradlib.ipol.OrdinaryKriging <https://docs.wradlib.org/en/latest/generated/wradlib.ipol.OrdinaryKriging.html>`.
        * externaldriftkriging: Kriging interpolation including an external drift, \
        see wradlib documentation for a full explanation: \
        `wradlib.ipol.ExternalDriftKriging <https://docs.wradlib.org/en/latest/generated/wradlib.ipol.ExternalDriftKriging.html>`.


        Parameters
        ----------
        precip_fn : str, pd.DataFrame, xr.Dataset
            Precipitation source as DataFrame or GeoDataset. \
            - DataFrame: the index column should contain time and the other \
            columns should correspond to the name or ID values of the stations \
            in `precip_stations_fn`.
            - GeoDataset: the dataset should contain the variable 'precip' and \
            the dimensions 'time' and 'index'.

            * Required variable: 'time', 'precip' [mm]
        interp_type : str
            Interpolation method. Options: "nearest", "idw", "linear", \
            "ordinarykriging", "externaldriftkriging".
        precip_stations_fn : str, gpd.GeoDataFrame, optional
            Source for the locations of the stations as points: (x, y) or (lat, lon). \
            Only required if precip_fn is of type DataFrame.
        index_col : str, optional
            Column in precip_stations_fn to use for station ID values, by default None.
        buffer: float, optional
            Buffer around the basins in metres to determine which
            stations to include. Set to 100 km (1e5 metres) by default.
        **kwargs
            Additional keyword arguments passed to the interpolation function. \
            Supported arguments depend on the interpolation type:
            - nnearest: Maximum number of neighbors for interpolation (default: 4).
            - p: Power parameter for IDW interpolation (default: 2).
            - remove_missing: Mask NaN values in the input data (default: False).
            - cov: Covariance model for Kriging (default: '1.0 Exp(10000.)').
            - src_drift: External drift values at source points (stations).
            - trg_drift: External drift values at target points (grid).

        See Also
        --------
        hydromt_wflow.workflows.forcing.spatial_interpolation
        `wradlib.ipol.interpolate <https://docs.wradlib.org/en/latest/ipol.html#wradlib.ipol.interpolate>`
        """
        starttime = self.get_config("time.starttime")
        endtime = self.get_config("time.endtime")
        timestep = self.get_config("time.timestepsecs")
        freq = pd.to_timedelta(timestep, unit="s")
        mask = self.grid[self._MAPS["basins"]].values > 0

        # Check data type of precip_fn if it is provided through the data catalog
        if isinstance(precip_fn, str) and precip_fn in self.data_catalog:
            _data_type = self.data_catalog[precip_fn].data_type
        else:
            _data_type = None

        # Read the precipitation timeseries
        if isinstance(precip_fn, xr.Dataset) or _data_type == "GeoDataset":
            da_precip = self.data_catalog.get_geodataset(
                precip_fn,
                geom=self.region,
                buffer=buffer,
                variables=["precip"],
                time_tuple=(starttime, endtime),
                single_var_as_array=True,
            )
        else:
            # Read timeseries
            df_precip = self.data_catalog.get_dataframe(
                precip_fn,
                time_tuple=(starttime, endtime),
            )
            # Get locs
            if interp_type == "uniform":
                # Use basin centroid as 'station' for uniform case
                gdf_stations = gpd.GeoDataFrame(
                    data=None,
                    geometry=[self.basins.unary_union.centroid],
                    index=df_precip.columns,
                    crs=self.crs,
                )
                index_col = df_precip.columns
                interp_type = "nearest"
                if df_precip.shape[1] != 1:
                    raise ValueError(
                        f"""
                        Data source ({precip_fn}) should contain
                        a single timeseries, not {df_precip.shape[1]}."""
                    )
                logger.info("Uniform interpolation is applied using method 'nearest'.")
            elif precip_stations_fn is None:
                raise ValueError(
                    "Using a DataFrame as precipitation source requires that station "
                    "locations are provided separately through precip_station_fn."
                )
            else:
                # Load the stations and their coordinates
                gdf_stations = self.data_catalog.get_geodataframe(
                    precip_stations_fn,
                    geom=self.basins,
                    buffer=buffer,
                    assert_gtype="Point",
                    handle_nodata=NoDataStrategy.IGNORE,
                )
                # Use station ids from gdf_stations when reading the DataFrame
                if index_col is not None:
                    gdf_stations = gdf_stations.set_index(index_col)

            # Index is required to contruct GeoDataArray
            if gdf_stations.index.name is None:
                gdf_stations.index.name = "stations"

            # Convert to geodataset
            da_precip = hydromt.vector.GeoDataArray.from_gdf(
                gdf=gdf_stations,
                data=df_precip,
                name="precip",
                index_dim=None,
                dims=["time", gdf_stations.index.name],
                keep_cols=False,
                merge_index="gdf",
            )

        # Calling interpolation workflow
        precip = workflows.forcing.spatial_interpolation(
            forcing=da_precip,
            interp_type=interp_type,
            ds_like=self.grid,
            mask_name=self._MAPS["basins"],
            logger=logger,
            **kwargs,
        )

        # Use precip workflow to create the forcing file
        precip_out = hydromt.workflows.forcing.precip(
            precip=precip,
            da_like=self.grid[self._MAPS["elevtn"]],
            clim=None,
            freq=freq,
            resample_kwargs=dict(label="right", closed="right"),
            logger=logger,
        )

        # Update meta attributes (used for default output filename later)
        precip_out.attrs.update({"precip_fn": precip_fn})
        precip_out = precip_out.astype("float32")
        self.set_forcing(precip_out.where(mask), name="precip")
        self._update_config_variable_name(self._MAPS["precip"], data_type="forcing")

        # Add to geoms
        gdf_stations = da_precip.vector.to_gdf().to_crs(self.crs)
        self.geoms.set(gdf_stations, name="stations_precipitation")

    @hydromt_step
    def setup_temp_pet_forcing(
        self,
        temp_pet_fn: str | xr.Dataset,
        pet_method: str = "debruin",
        press_correction: bool = True,
        temp_correction: bool = True,
        wind_correction: bool = True,
        wind_altitude: int = 10,
        reproj_method: str = "nearest_index",
        fillna_method: str | None = None,
        dem_forcing_fn: str | xr.DataArray | None = None,
        skip_pet: bool = False,
        chunksize: int | None = None,
    ) -> None:
        """Generate gridded temperature and reference evapotranspiration forcing.

        If `temp_correction` is True, the temperature will be reprojected and then
        downscaled to model resolution using the elevation lapse rate. For better
        accuracy, you can provide the elevation grid of the climate data in
        `dem_forcing_fn`. If not present, the upscaled elevation grid of the wflow model
        is used ('wflow_dem').

        To compute PET (`skip_pet` is False), several methods are available. Before
        computation, both the temperature and pressure can be downscaled. Wind speed
        should be given at 2m altitude and can be corrected if `wind_correction` is True
        and the wind data altitude is provided in `wind_altitude` [m].
        Several methods to compute pet are available: {'debruin', 'makkink',
        'penman-monteith_rh_simple', 'penman-monteith_tdew'}.

        Depending on the methods, `temp_pet_fn` should contain temperature 'temp' [°C],
        pressure 'press_msl' [hPa], incoming shortwave radiation 'kin' [W/m2], outgoing
        shortwave radiation 'kout' [W/m2], wind speed 'wind' [m/s], relative humidity
        'rh' [%], dew point temperature 'temp_dew' [°C], wind speed either total 'wind'
        or the U- 'wind10_u' [m/s] and V- 'wind10_v' components [m/s].

        Adds model layer:

        * **pet**: reference evapotranspiration [mm]
        * **temp**: temperature [°C]

        Parameters
        ----------
        temp_pet_fn : str, xarray.Dataset
            Name or path of RasterDataset source with variables to calculate temperature
            and reference evapotranspiration.

            * Required variable for temperature: 'temp' [°C]

            * Required variables for De Bruin reference evapotranspiration: \
'temp' [°C], 'press_msl' [hPa], 'kin' [W/m2], 'kout' [W/m2]

            * Required variables for Makkink reference evapotranspiration: \
'temp' [°C], 'press_msl' [hPa], 'kin'[W/m2]

            * Required variables for daily Penman-Monteith \
reference evapotranspiration: \
either {'temp' [°C], 'temp_min' [°C], 'temp_max' [°C], 'wind' [m/s], 'rh' [%], 'kin' \
[W/m2]} for 'penman-monteith_rh_simple' or {'temp' [°C], 'temp_min' [°C], 'temp_max' \
[°C], 'temp_dew' [°C], 'wind' [m/s], 'kin' [W/m2], 'press_msl' [hPa], 'wind10_u' [m/s],\
"wind10_v" [m/s]} for 'penman-monteith_tdew' (these are the variables available in ERA5)
        pet_method : {'debruin', 'makkink', 'penman-monteith_rh_simple', \
'penman-monteith_tdew'}, optional
            Reference evapotranspiration method, by default 'debruin'.
            If penman-monteith is used, requires the installation of the pyet package.
        press_correction, temp_correction : bool, optional
            If True pressure, temperature are corrected using elevation lapse rate,
            by default False.
        dem_forcing_fn : str, default None
            Elevation data source with coverage of entire meteorological forcing domain.
            If temp_correction is True and dem_forcing_fn is provided this is used in
            combination with elevation at model resolution to correct the temperature.

            * Required variable: 'elevtn' [m+REF]
        wind_correction : bool, optional
            If True wind speed is corrected to wind at 2m altitude using
            ``wind_altitude``. By default True.
        wind_altitude : int, optional
            Altitude of wind speed [m] variable, by default 10. Only used if
            ``wind_correction`` is True.
        skip_pet : bool, optional
            If True calculate temp only.
        reproj_method : str, optional
            Reprojection method from rasterio.enums.Resampling. to reproject the climate
            data to the model resolution. By default 'nearest_index'.
        fillna_method: str, optional
            Method to fill NaN cells within the active model domain in the
            temperature data e.g. 'nearest'
            By default None for no interpolation.
        chunksize: int, optional
            Chunksize on time dimension for processing data (not for saving to disk!).
            If None the data chunksize is used, this can however be optimized for
            large/small catchments. By default None.
        """
        starttime = self.get_config("time.starttime")
        endtime = self.get_config("time.endtime")
        timestep = self.get_config("time.timestepsecs")
        freq = pd.to_timedelta(timestep, unit="s")
        mask = self.grid[self._MAPS["basins"]].values > 0

        variables = ["temp"]
        if not skip_pet:
            if pet_method == "debruin":
                variables += ["press_msl", "kin", "kout"]
            elif pet_method == "makkink":
                variables += ["press_msl", "kin"]
            elif pet_method == "penman-monteith_rh_simple":
                variables += ["temp_min", "temp_max", "wind", "rh", "kin"]
            elif pet_method == "penman-monteith_tdew":
                variables += [
                    "temp_min",
                    "temp_max",
                    "wind10_u",
                    "wind10_v",
                    "temp_dew",
                    "kin",
                    "press_msl",
                ]
            else:
                methods = [
                    "debruin",
                    "makkink",
                    "penman-monteith_rh_simple",
                    "penman-monteith_tdew",
                ]
                raise ValueError(
                    f"Unknown pet method {pet_method}, select from {methods}"
                )

        ds = self.data_catalog.get_rasterdataset(
            temp_pet_fn,
            geom=self.region,
            buffer=1,
            time_tuple=(starttime, endtime),
            variables=variables,
            single_var_as_array=False,  # always return dataset
        )
        if chunksize is not None:
            ds = ds.chunk({"time": chunksize})
        for var in ds.data_vars:
            ds[var] = ds[var].astype("float32")

        dem_forcing = None
        if dem_forcing_fn is not None:
            dem_forcing = self.data_catalog.get_rasterdataset(
                dem_forcing_fn,
                geom=ds.raster.box,  # clip dem with forcing bbox for full coverage
                buffer=2,
                variables=["elevtn"],
            ).squeeze()
            dem_forcing = dem_forcing.astype("float32")

        temp_in = hydromt.workflows.forcing.temp(
            ds["temp"],
            dem_model=self.grid[self._MAPS["elevtn"]],
            dem_forcing=dem_forcing,
            lapse_correction=temp_correction,
            logger=logger,
            freq=None,  # resample time after pet workflow
        )

        if (
            "penman-monteith" in pet_method
        ):  # also downscaled temp_min and temp_max for Penman needed
            temp_max_in = hydromt.workflows.forcing.temp(
                ds["temp_max"],
                dem_model=self.grid[self._MAPS["elevtn"]],
                dem_forcing=dem_forcing,
                lapse_correction=temp_correction,
                logger=logger,
                freq=None,  # resample time after pet workflow
            )
            temp_max_in.name = "temp_max"

            temp_min_in = hydromt.workflows.forcing.temp(
                ds["temp_min"],
                dem_model=self.grid[self._MAPS["elevtn"]],
                dem_forcing=dem_forcing,
                lapse_correction=temp_correction,
                logger=logger,
                freq=None,  # resample time after pet workflow
            )
            temp_min_in.name = "temp_min"

            temp_in = xr.merge([temp_in, temp_max_in, temp_min_in])

        if not skip_pet:
            pet_out = hydromt.workflows.forcing.pet(
                ds[variables[1:]],
                temp=temp_in,
                dem_model=self.grid[self._MAPS["elevtn"]],
                method=pet_method,
                press_correction=press_correction,
                wind_correction=wind_correction,
                wind_altitude=wind_altitude,
                reproj_method=reproj_method,
                freq=freq,
                resample_kwargs=dict(label="right", closed="right"),
                logger=logger,
            )
            # Update meta attributes with setup opt
            opt_attr = {
                "pet_fn": temp_pet_fn,
                "pet_method": pet_method,
            }
            pet_out.attrs.update(opt_attr)
            self.set_forcing(pet_out.where(mask), name="pet")
            self._update_config_variable_name(self._MAPS["pet"], data_type="forcing")

        # make sure only temp is written to netcdf
        if "penman-monteith" in pet_method:
            temp_in = temp_in["temp"]
        # resample temp after pet workflow
        temp_out = hydromt.workflows.forcing.resample_time(
            temp_in,
            freq,
            upsampling="bfill",  # we assume right labeled original data
            downsampling="mean",
            label="right",
            closed="right",
            conserve_mass=False,
            logger=logger,
        )
        # Update meta attributes with setup opt (used for default naming later)
        opt_attr = {
            "temp_fn": temp_pet_fn,
            "temp_correction": str(temp_correction),
        }
        temp_out.attrs.update(opt_attr)
        if fillna_method is not None:
            temp_out = temp_out.raster.interpolate_na(
                dim=temp_out.raster.x_dim,
                method=fillna_method,
                fill_value="extrapolate",
            )
        self.set_forcing(temp_out.where(mask), name="temp")
        self._update_config_variable_name(self._MAPS["temp"], data_type="forcing")

    @hydromt_step
    def setup_pet_forcing(
        self,
        pet_fn: str | xr.DataArray,
        chunksize: int | None = None,
    ):
        """
        Prepare PET forcing from existig PET data.

        Adds model layer:

        * **pet**: reference evapotranspiration [mm]

        Parameters
        ----------
        pet_fn: str, xr.DataArray
            RasterDataset source or data for PET to be resampled.

            * Required variable: 'pet' [mm]

        chunksize: int, optional
            Chunksize on time dimension for processing data (not for saving to disk!).
            If None the data chunksize is used, this can however be optimized for
            large/small catchments. By default None.
        """
        logger.info("Preparing potential evapotranspiration forcing maps.")

        starttime = self.get_config("time.starttime")
        endtime = self.get_config("time.endtime")
        freq = pd.to_timedelta(self.get_config("time.timestepsecs"), unit="s")

        pet = self.data_catalog.get_rasterdataset(
            pet_fn,
            geom=self.region,
            buffer=2,
            variables=["pet"],
            time_tuple=(starttime, endtime),
        )
        pet = pet.astype("float32")

        pet_out = workflows.forcing.pet(
            pet=pet,
            ds_like=self.grid,
            freq=freq,
            mask_name=self._MAPS["basins"],
            chunksize=chunksize,
            logger=logger,
        )

        # Update meta attributes (used for default output filename later)
        pet_out.attrs.update({"pet_fn": pet_fn})
        self.set_forcing(pet_out, name="pet")
        self._update_config_variable_name(self._MAPS["pet"], data_type="forcing")

    @hydromt_step
    def setup_rootzoneclim(
        self,
        run_fn: str | Path | xr.Dataset,
        forcing_obs_fn: str | Path | xr.Dataset,
        forcing_cc_hist_fn: str | Path | xr.Dataset | None = None,
        forcing_cc_fut_fn: str | Path | xr.Dataset | None = None,
        chunksize: int | None = 100,
        return_period: List[int] = [2, 3, 5, 10, 15, 20, 25, 50, 60, 100],
        Imax: float = 2.0,
        start_hydro_year: str = "Sep",
        start_field_capacity: str = "Apr",
        LAI: bool = False,
        rootzone_storage: bool = False,
        correct_cc_deficit: bool = False,
        time_tuple: tuple | None = None,
        time_tuple_fut: tuple | None = None,
        missing_days_threshold: int | None = 330,
        output_name_rootingdepth: str = "RootingDepth_obs_20",
    ) -> None:
        """
        Set the RootingDepth.

        Done by estimating the catchment-scale root-zone storage capacity from observed
        hydroclimatic data (and optionally also for climate change historical and
        future periods).

        This presents an alternative approach to determine the RootingDepth
        based on hydroclimatic data instead of through a look-up table relating
        land use to rooting depth (as usually done for the wflow_sbm model).
        The method is based on the estimation of maximum annual storage deficits
        based on precipitation and estimated actual evaporation time series,
        which in turn are estimated from observed streamflow data and
        long-term precipitation and potential evap. data, as explained in
        Bouaziz et al. (2022).

        The main assumption is that vegetation adapts its rootzone storage capacity
        to overcome dry spells with a certain return period (typically 20 years for
        forest ecosystems). In response to a changing climtate,
        it is likely that vegetation also adapts its rootzone storage capacity,
        thereby changing model parameters for future conditions.
        This method also allows to estimate the change in rootzone storage capacity
        in response to a changing climate.

        As the method requires precipitation and potential evaporation timeseries,
        it may be useful to run this method as an update step in the setting-up of
        the hydrological model, once the forcing files have already been derived.
        In addition the setup_soilmaps method is also required to calculate
        the RootingDepth (rootzone_storage / (thetaS-thetaR)).
        The setup_laimaps method is also required if LAI is set to True
        (interception capacity estimated from LAI maps, instead of providing
        a default maximum interception capacity).

        References
        ----------
        Bouaziz, L. J. E., Aalbers, E. E., Weerts, A. H., Hegnauer, M., Buiteveld,
        H., Lammersen, R., Stam, J., Sprokkereef, E., Savenije, H. H. G. and
        Hrachowitz, M. (2022). Ecosystem adaptation to climate change: the
        sensitivity of hydrological predictions to time-dynamic model parameters,
        Hydrology and Earth System Sciences, 26(5), 1295-1318. DOI:
        10.5194/hess-26-1295-2022.

        Adds model layer:

        * **RootingDepth_{forcing}_{RP}** map: rooting depth [mm of the soil column] \
estimated from hydroclimatic data {forcing: obs, cc_hist or cc_fut} for different \
return periods RP. The translation to RootingDepth is done by dividing \
the rootzone_storage by (thetaS - thetaR).
        * **rootzone_storage_{forcing}_{RP}** geom: polygons of rootzone \
storage capacity [mm of water] for each catchment estimated before filling \
the missing with data from downstream catchments.
        * **rootzone_storage_{forcing}_{RP}** map: rootzone storage capacity \
[mm of water] estimated from hydroclimatic data {forcing: obs, cc_hist or cc_fut} for \
different return periods RP. Only if rootzone_storage is set to True!


        Parameters
        ----------
        run_fn : str, Path, xr.Dataset
            Geodataset with streamflow timeseries (m3/s) per x,y location.
            The geodataset expects the coordinate names "index" (for each station id)
            and the variable name "discharge".
        forcing_obs_fn : str, Path, xr.Dataset
            Gridded timeseries with the observed forcing [mm/timestep].
            Expects to have variables "precip" and "pet".
        forcing_cc_hist_fn : str, Path, xr.Dataset, optional
            Gridded timeseries with the simulated historical forcing [mm/timestep],
            based on a climate model. Expects to have variables "precip" and "pet".
            The default is None.
        forcing_cc_fut_fn : str, optional
            Gridded timeseries with the simulated climate forcing [mm/timestep],
            based on a climate model. Expects to have variables "precip" and "pet".
            The default is None.
        chunksize : int, optional
            Chunksize on time dimension for processing data (not for saving to
            disk!). The default is 100.
        return_period : list, optional
            List with one or more values indicating the return period(s) (in
            years) for which the rootzone storage depth should be calculated. The
            default is [2,3,5,10,15,20,25,50,60,100] years.
        Imax : float, optional
            The maximum interception storage capacity [mm]. The default is 2.0 mm.
        start_hydro_year : str, optional
            The start month (abbreviated to the first three letters of the month,
            starting with a capital letter) of the hydrological year. The
            default is 'Sep'.
        start_field_capacity : str, optional
            The end of the wet season / commencement of dry season. This is the
            moment when the soil is at field capacity, i.e. there is no storage
            deficit yet. The default is 'Apr'.
        LAI : bool, optional
            Determine whether the LAI will be used to determine Imax. The
            default is False.
            If set to True, requires to have run setup_laimaps.
        rootzone_storage : bool, optional
            Determines whether the rootzone storage maps
            should be stored in the grid or not. The default is False.
        correct_cc_deficit : bool, optional
            Determines whether a bias-correction of the future deficit should be
            applied using the cc_hist deficit. Only works if the time periods of
            cc_hist and cc_fut are the same. If the climate change scenario and
            hist period are bias-corrected, this should probably set to False.
            The default is False.
        time_tuple: tuple, optional
            Select which time period to read from all the forcing files.
            There should be some overlap between the time period available in the
            forcing files for the historical period and in the observed streamflow data.
        missing_days_threshold: int, optional
            Minimum number of days within a year for that year to be counted in
            the long-term Budyko analysis.
        output_name_rootingdepth: str, optional
            Update the wflow_sbm model config of the RootingDepth variable with
            the estimated RootingDepth.
            The default is RootingDepth_obs_20,
            which requires to have RP 20 in the list provided for \
the return_period argument.
        """
        logger.info("Preparing climate based root zone storage parameter maps.")
        # Open the data sets
        ds_obs = self.data_catalog.get_rasterdataset(
            forcing_obs_fn,
            geom=self.region,
            buffer=2,
            variables=["pet", "precip"],
            time_tuple=time_tuple,
        )
        ds_cc_hist = None
        if forcing_cc_hist_fn is not None:
            ds_cc_hist = self.data_catalog.get_rasterdataset(
                forcing_cc_hist_fn,
                geom=self.region,
                buffer=2,
                variables=["pet", "precip"],
                time_tuple=time_tuple,
            )
        ds_cc_fut = None
        if forcing_cc_fut_fn is not None:
            ds_cc_fut = self.data_catalog.get_rasterdataset(
                forcing_cc_fut_fn,
                geom=self.region,
                buffer=2,
                variables=["pet", "precip"],
                time_tuple=time_tuple_fut,
            )
        # observed streamflow data
        dsrun = self.data_catalog.get_geodataset(
            run_fn, single_var_as_array=False, time_tuple=time_tuple
        )

        # make sure dsrun overlaps with ds_obs, otherwise give error
        if dsrun.time[0] < ds_obs.time[0]:
            dsrun = dsrun.sel(time=slice(ds_obs.time[0], None))
        if dsrun.time[-1] > ds_obs.time[-1]:
            dsrun = dsrun.sel(time=slice(None, ds_obs.time[-1]))
        if len(dsrun.time) == 0:
            logger.error(
                "No overlapping period between the meteo and observed streamflow data"
            )

        # check if setup_soilmaps and setup_laimaps were run if LAI =True and
        # if rooting_depth = True"
        if (LAI == True) and (self._MAPS["LAI"] not in self.grid):
            logger.error(
                "LAI variable not found in grid. \
Set LAI to False or run setup_laimaps first"
            )

        if (self._MAPS["thetaR"] not in self.grid) or (
            self._MAPS["thetaS"] not in self.grid
        ):
            logger.error(
                "thetaS or thetaR variables not found in grid. \
Run setup_soilmaps first"
            )

        # Run the rootzone clim workflow
        inv_rename = {v: k for k, v in self._MAPS.items() if v in self.grid.data_vars}
        dsout, gdf = workflows.rootzoneclim(
            dsrun=dsrun,
            ds_obs=ds_obs,
            ds_like=self.grid.rename(inv_rename),
            flwdir=self.flwdir,
            ds_cc_hist=ds_cc_hist,
            ds_cc_fut=ds_cc_fut,
            return_period=return_period,
            Imax=Imax,
            start_hydro_year=start_hydro_year,
            start_field_capacity=start_field_capacity,
            LAI=LAI,
            rootzone_storage=rootzone_storage,
            correct_cc_deficit=correct_cc_deficit,
            chunksize=chunksize,
            missing_days_threshold=missing_days_threshold,
            logger=logger,
        )

        # set nodata value outside basin
        dsout = dsout.where(self.grid[self._MAPS["basins"]] > 0, -999)
        for var in dsout.data_vars:
            dsout[var].raster.set_nodata(-999)
        self.set_grid(dsout)
        self.geoms.set(gdf, name="rootzone_storage")

        # update config
        self.set_config("input.static.vegetation_root__depth", output_name_rootingdepth)

    @hydromt_step
    def setup_1dmodel_connection(
        self,
        river1d_fn: str | Path | gpd.GeoDataFrame,
        connection_method: str = "subbasin_area",
        area_max: float = 30.0,
        add_tributaries: bool = True,
        include_river_boundaries: bool = True,
        mapname: str = "1dmodel",
        update_toml: bool = True,
        toml_output: str = "netcdf_scalar",
        **kwargs,
    ):
        """
        Connect wflow to a 1D model by deriving linked subcatch (and tributaries).

        There are two methods to connect models:

        - `subbasin_area`:
            creates subcatchments linked to the 1d river based
            on an area threshold (area_max) for the subbasin size. With this method,
            if a tributary is larger than the `area_max`, it will be connected to
            the 1d river directly.
        - `nodes`:
            subcatchments are derived based on the 1driver nodes (used as
            gauges locations). With this method, large tributaries can also be derived
            separately using the `add_tributaries` option and adding a `area_max`
            threshold for the tributaries.

        If `add_tributary` option is on, you can decide to include or exclude the
        upstream boundary of the 1d river as an additional tributary using the
        `include_river_boundaries` option.

        River edges or river nodes are snapped to the closest downstream wflow river
        cell using the :py:meth:`hydromt.flw.gauge_map` method.

        Optionally, the toml file can also be updated to save lateral.river.inwater to
        save all river inflows for the subcatchments and lateral.river.q_av for the
        tributaries using :py:meth:`hydromt_wflow.wflow.setup_config_output_timeseries`.

        Adds model layer:

        * **wflow_subcatch_{mapname}** map/geom:  connection subbasins between
          wflow and the 1D model.
        * **wflow_subcatch_riv_{mapname}** map/geom:  connection subbasins between
          wflow and the 1D model for river cells only.
        * **wflow_gauges_{mapname}** map/geom, optional: outlets of the tributaries
          flowing into the 1D model.

        Parameters
        ----------
        river1d_fn : str, Path, gpd.GeoDataFrame
            GeodataFrame with the 1D model river network and nodes where to derive
            subbasins for connection_method **nodes**.
        connection_method : str, default subbasin_area
            Method to connect wflow to the 1D model. Available methods are {
                'subbasin_area', 'nodes'}.
        area_max : float, default 10.0
            Maximum area [km2] of the subbasins to connect to the 1D model in km2 with
            connection_method **subbasin_area** or **nodes** with add_tributaries
            set to True.
        add_tributaries : bool, default True
            If True, derive tributaries for the subbasins larger than area_max. Always
            True for **subbasin_area** method.
        include_river_boundaries : bool, default True
            If True, include the upstream boundary(ies) of the 1d river as an
            additional tributary(ies).
        mapname : str, default 1dmodel
            Name of the map to save the subcatchments and tributaries in the wflow model
            staticmaps and geoms (wflow_subcatch_{mapname}).
        update_toml : bool, default True
            If True, updates the wflow configuration file to save the required outputs
            for the 1D model.
        toml_output : str, optional
            One of ['csv', 'netcdf_scalar', None] to update [output.csv] or
            [output.netcdf_scalar] section of wflow toml file or do nothing. By
            default, 'netcdf_scalar'.
        **kwargs
            Additional keyword arguments passed to the snapping method
            hydromt.flw.gauge_map. See its documentation for more information.

        See Also
        --------
        hydromt.flw.gauge_map
        """
        # Check connection method values
        if connection_method not in ["subbasin_area", "nodes"]:
            raise ValueError(
                f"Unknown connection method {connection_method},"
                "select from ['subbasin_area', 'nodes']"
            )
        # read 1d model river network
        gdf_riv = self.data_catalog.get_geodataframe(
            river1d_fn,
            geom=self.region,
            buffer=2,
        )

        # derive subcatchments and tributaries
        inv_rename = {v: k for k, v in self._MAPS.items() if v in self.grid}
        ds_out = workflows.wflow_1dmodel_connection(
            gdf_riv,
            ds_model=self.grid.rename(inv_rename),
            connection_method=connection_method,
            area_max=area_max,
            add_tributaries=add_tributaries,
            include_river_boundaries=include_river_boundaries,
            logger=logger,
            **kwargs,
        )

        # Derive tributary gauge map
        if "gauges" in ds_out.data_vars:
            self.set_grid(ds_out["gauges"], name=f"wflow_gauges_{mapname}")
            # Derive the gauges staticgeoms
            gdf_tributary = ds_out["gauges"].raster.vectorize()
            gdf_tributary["geometry"] = gdf_tributary["geometry"].centroid
            gdf_tributary["value"] = gdf_tributary["value"].astype(
                ds_out["gauges"].dtype
            )
            self.geoms.set(gdf_tributary, name=f"gauges_{mapname}")

            # Add a check that all gauges are on the river
            if (
                self.grid[self._MAPS["rivmsk"]].raster.sample(gdf_tributary)
                == self.grid[self._MAPS["rivmsk"]].raster.nodata
            ).any():
                river_upa = self.grid[self._MAPS["rivmsk"]].attrs.get("river_upa", "")
                logger.warning(
                    "Not all tributary gauges are on the river network and river "
                    "discharge cannot be saved. You should use a higher threshold "
                    f"for the subbasin area than {area_max} to match better the "
                    f"wflow river in your model {river_upa}."
                )
                all_gauges_on_river = False
            else:
                all_gauges_on_river = True

            # Update toml
            if update_toml and all_gauges_on_river:
                self.setup_config_output_timeseries(
                    mapname=f"wflow_gauges_{mapname}",
                    toml_output=toml_output,
                    header=["Q"],
                    param=["river_water__volume_flow_rate"],
                    reducer=None,
                )

        # Derive subcatchment map
        self.set_grid(ds_out["subcatch"], name=f"wflow_subcatch_{mapname}")
        gdf_subcatch = ds_out["subcatch"].raster.vectorize()
        gdf_subcatch["value"] = gdf_subcatch["value"].astype(ds_out["subcatch"].dtype)
        self.geoms.set(gdf_subcatch, name=f"subcatch_{mapname}")
        # Subcatchment map for river cells only (to be able to save river outputs
        # in wflow)
        self.set_grid(ds_out["subcatch_riv"], name=f"wflow_subcatch_riv_{mapname}")
        gdf_subcatch_riv = ds_out["subcatch_riv"].raster.vectorize()
        gdf_subcatch_riv["value"] = gdf_subcatch_riv["value"].astype(
            ds_out["subcatch"].dtype
        )
        self.geoms.set(gdf_subcatch_riv, name=f"subcatch_riv_{mapname}")

        # Update toml
        if update_toml:
            self.setup_config_output_timeseries(
                mapname=f"wflow_subcatch_riv_{mapname}",
                toml_output=toml_output,
                header=["Qlat"],
                param=["river_water_inflow~lateral__volume_flow_rate"],
                reducer=["sum"],
            )

    @hydromt_step
    def setup_allocation_areas(
        self,
        waterareas_fn: str | gpd.GeoDataFrame,
        priority_basins: bool = True,
        minimum_area: float = 50.0,
        output_name: str = "allocation_areas",
    ):
        """Create water demand allocation areas.

        The areas are based on the wflow model basins (at model resolution), the
        wflow model rivers and water areas or regions for allocation.

        Water regions are generally defined by sub-river-basins within a Country. In
        order to mimic reality, it is advisable to avoid cross-Country-border
        abstractions. Whenever information is available, it is strongly recommended to
        align the water regions with the actual areas managed by water management
        authorities, such as regional water boards.

        The allocation area will be an intersection of the wflow model basins and the
        water areas. For areas that do not contain river cells after intersection with
        the water areas, the priority_basins flag can be used to decide if these basins
        should be merged with the closest downstream basin or with any large enough
        basin in the same water area.

        Parameters
        ----------
        waterareas_fn : str | gpd.GeoDataFrame
            Administrative boundaries GeoDataFrame data, this could be
            e.g. water management areas by water boards or the administrative
            boundaries of countries.
        priority_basins : bool, optional
            If True, merge the basins with the closest downstream basin, else merge
            with any large enough basin in the same water area, by default True.
        minimum_area : float
            Minimum area of the subbasins to keep in km2. Default is 50 km2.
        output_name : str, optional
            Name of the allocation areas map to be saved in the wflow model staticmaps
            and staticgeoms. Default is 'allocation_areas'.

        """
        logger.info("Preparing water demand allocation map.")
        self._update_naming({"land_water_allocation_area__number": output_name})
        # Read the data
        waterareas = self.data_catalog.get_geodataframe(
            waterareas_fn,
            geom=self.region,
        )

        # Create the allocation grid
        inv_rename = {v: k for k, v in self._MAPS.items() if v in self.grid}
        da_alloc, gdf_alloc = workflows.demand.allocation_areas(
            ds_like=self.grid.rename(inv_rename),
            waterareas=waterareas,
            basins=self.basins,
            priority_basins=priority_basins,
            minimum_area=minimum_area,
        )
        self.set_grid(da_alloc, name=output_name)
        # Update the config
        self.set_config("input.static.land_water_allocation_area__number", output_name)
        # Add alloc to geoms
        self.geoms.set(gdf_alloc, name=output_name)

    @hydromt_step
    def setup_allocation_surfacewaterfrac(
        self,
        gwfrac_fn: str | xr.DataArray,
        waterareas_fn: str | xr.DataArray | None = None,
        gwbodies_fn: str | xr.DataArray | None = None,
        ncfrac_fn: str | xr.DataArray | None = None,
        interpolate_nodata: bool = False,
        mask_and_scale_gwfrac: bool = True,
        output_name: str = "frac_sw_used",
    ):
        """Create the fraction of water allocated from surface water.

        This fraction entails the division of the water demand between surface water,
        ground water (aquifers) and non conventional sources (e.g. desalination plants).

        The surface water fraction is based on the raw groundwater fraction, if
        groundwater bodies are present (these are absent in e.g. mountainous regions),
        a fraction of water consumed that is obtained by non-conventional means and the
        water source areas.

        Non-conventional water could e.g. be water acquired by desalination of ocean or
        other brackish water.

        Adds model layer:

        * **frac_sw_used**: fraction of water allocated from surface water [0-1]

        Parameters
        ----------
        gwfrac_fn : str | xr.DataArray
            The raw groundwater fraction per grid cell. The values of these cells need
            to be between 0 and 1.
        waterareas_fn : str| xr.DataArray
            The areas over which the water has to be distributed. This may either be
            a global (or more local map). If not provided, the source areas created by
            the `setup_allocation_areas` will be used.
        gwbodies_fn : str | xr.DataArray | None
            The presence of groundwater bodies per grid cell. The values are ought to
            be binary (either 0 or 1). If they are not provided, we assume groundwater
            bodies are present where gwfrac is more than 0.
        ncfrac_fn : str | xr.DataArray | None
            The non-conventional fraction. Same types of values apply as for
            `gwfrac_fn`. If not provided, we assume no non-conventional sources are
            used.
        interpolate_nodata : bool, optional
            If True, nodata values in the resulting frac_sw_used map will be linearly
            interpolated. Else a default value of 1 will be used for nodata values
            (default).
        mask_and_scale_gwfrac : bool, optional
            If True, gwfrac will be masked for areas with no groundwater bodies. To keep
            the average gwfrac used over waterareas similar after the masking, gwfrac
            for areas with groundwater bodies can increase. If False, gwfrac will be
            used as is. By default True.
        output_name : str, optional
            Name of the fraction of surface water used map to be saved in the wflow
            model staticmaps file. Default is 'frac_sw_used'.
        """
        logger.info("Preparing surface water fraction map.")
        # Load the data
        gwfrac_raw = self.data_catalog.get_rasterdataset(
            gwfrac_fn,
            geom=self.region,
            buffer=2,
        )
        if gwbodies_fn is not None:
            gwbodies = self.data_catalog.get_rasterdataset(
                gwbodies_fn,
                geom=self.region,
                buffer=2,
            )
        else:
            gwbodies = None
        if ncfrac_fn is not None:
            ncfrac = self.data_catalog.get_rasterdataset(
                ncfrac_fn,
                geom=self.region,
                buffer=2,
            )
        else:
            ncfrac = None

        # check whether to use the models own allocation areas
        if waterareas_fn is None:
            logger.info("Using wflow model allocation areas.")
            if self._MAPS["allocation_areas"] not in self.grid:
                logger.error(
                    "No allocation areas found. Run setup_allocation_areas first "
                    "or provide a waterareas_fn."
                )
                return
            waterareas = self.grid[self._MAPS["allocation_areas"]]
        else:
            waterareas = self.data_catalog.get_rasterdataset(
                waterareas_fn,
                geom=self.region,
                buffer=2,
            )

        # Call the workflow
        w_frac = workflows.demand.surfacewaterfrac_used(
            gwfrac_raw=gwfrac_raw,
            da_like=self.grid[self._MAPS["elevtn"]],
            waterareas=waterareas,
            gwbodies=gwbodies,
            ncfrac=ncfrac,
            interpolate=interpolate_nodata,
            mask_and_scale_gwfrac=mask_and_scale_gwfrac,
        )

        # Update the settings toml
        wflow_var = "land_surface_water__withdrawal_fraction"
        self._update_naming({wflow_var: output_name})
        self.set_config(f"input.static.{wflow_var}", output_name)

        # Set the dataarray to the wflow grid
        self.set_grid(w_frac, name=output_name)

    @hydromt_step
    def setup_domestic_demand(
        self,
        domestic_fn: str | xr.Dataset,
        population_fn: str | xr.Dataset | None = None,
        domestic_fn_original_res: float | None = None,
        output_names: Dict = {
            "land~domestic__gross_water_demand_volume_flux": "domestic_gross",
            "land~domestic__net_water_demand_volume_flux": "domestic_net",
        },
    ):
        """
        Prepare domestic water demand maps from a raster dataset.

        Both gross and netto domestic demand should be provided in `domestic_fn`. They
        can either be cyclic or non-cyclic.

        To improve accuracy, the domestic demand can be downsampled based on a provided
        population dataset. If the data you are using was already downscaled using a
        different source for population data, you may decide to first resample to the
        original resolution of `domestic_fn` before downsampling with `population_fn`.
        For example, the pcr_globwb dataset is at a resolution of 0.0083333333 degrees,
        while the original data has a resolution of 0.5 degrees. Use the
        `domestic_fn_original_res` parameter to specify the original resolution.

        Adds model layer:

        * **domestic_gross**: gross domestic water demand [mm/day]
        * **domestic_net**: net domestic water demand [mm/day]

        Parameters
        ----------
        domestic_fn : str | xr.Dataset
            The domestic dataset. This can either be the dataset directly (xr.Dataset),
            a string referring to an entry in the data catalog or a dictionary
            containing the name of the dataset (keyword: `source`) and any optional
            keyword arguments (e.g. `version`). The data can be cyclic
            (with a `time` dimension) or non-cyclic. Allowed cyclic data can be monthly
            (12) or dayofyear (365 or 366).

            * Required variables: 'dom_gross' [mm/day], 'dom_net' [mm/day]
        population_fn : str | xr.Dataset
            The population dataset in capita. Either provided as a dataset directly or
            as a string referring to an entry in the data catalog.
        domestic_fn_original_res : Optional[float], optional
            The original resolution of the domestic dataset, by default None to skip
            upscaling before downsampling with population.
        output_names : dict, optional
            Dictionary with output names that will be used in the model netcdf input
            files. Users should provide the Wflow.jl variable name followed by the name
            in the netcdf file.
        """
        logger.info("Preparing domestic demand maps.")
        self._update_naming(output_names)
        # Set flag for cyclic data
        _cyclic = False

        # Read data
        domestic_raw = self.data_catalog.get_rasterdataset(
            domestic_fn,
            geom=self.region,
            buffer=2,
            variables=["dom_gross", "dom_net"],
        )
        # Increase the buffer if original resolution is provided
        if domestic_fn_original_res is not None:
            buffer = np.ceil(domestic_fn_original_res / abs(domestic_raw.raster.res[0]))
            domestic_raw = self.data_catalog.get_rasterdataset(
                domestic_fn,
                geom=self.region,
                buffer=buffer,
                variables=["dom_gross", "dom_net"],
            )
        # Check if data is time dependent
        if "time" in domestic_raw.coords:
            # Check that this is indeed cyclic data
            if len(domestic_raw.time) in [12, 365, 366]:
                _cyclic = True
                domestic_raw["time"] = domestic_raw.time.astype("int32")
            else:
                logger.error(
                    "The provided domestic demand data is cyclic but the time "
                    "dimension does not match the expected length of 12, 365 or 366."
                )

        # Get population data
        pop_raw = None
        if population_fn is not None:
            pop_raw = self.data_catalog.get_rasterdataset(
                population_fn,
                bbox=domestic_raw.raster.bounds,
                buffer=2,
            )

        # Compute domestic demand
        domestic, pop = workflows.demand.domestic(
            domestic_raw,
            ds_like=self.grid,
            popu=pop_raw,
            original_res=domestic_fn_original_res,
        )
        # Add to grid
        rmdict = {k: self._MAPS.get(k, k) for k in domestic.data_vars}
        self.set_grid(domestic.rename(rmdict))
        if population_fn is not None:
            self.set_grid(pop, name="population")  # meta_population

        # Update toml
        self.set_config("model.water_demand.domestic", True)
        data_type = "cyclic" if _cyclic else "static"
        self._update_config_variable_name(domestic.rename(rmdict).data_vars, data_type)

    @hydromt_step
    def setup_domestic_demand_from_population(
        self,
        population_fn: str | xr.Dataset,
        domestic_gross_per_capita: float | List[float],
        domestic_net_per_capita: float | List[float] | None = None,
        output_names: Dict = {
            "land~domestic__gross_water_demand_volume_flux": "domestic_gross",
            "land~domestic__net_water_demand_volume_flux": "domestic_net",
        },
    ):
        """
        Prepare domestic water demand maps from statistics per capita.

        Gross and net demands per capita can be provide as cyclic (list) or non-cyclic
        (constant). The statistics are then multiplied by the population dataset to
        derive the gross and net domestic demand.

        Adds model layer:

        * **domestic_gross**: gross domestic water demand [mm/day]
        * **domestic_net**: net domestic water demand [mm/day]

        Parameters
        ----------
        population_fn : str | xr.Dataset
            The (gridded) population dataset in capita. Either provided as a dataset
            directly or as a string referring to an entry in the data catalog.
        domestic_gross_per_capita : float | List[float]
            The gross domestic water demand per capita [m3/day]. If cyclic, provide a
            list with 12 values for monthly data or 365/366 values for daily data.
        domestic_net_per_capita : float | List[float] | None
            The net domestic water demand per capita [m3/day]. If cyclic, provide a
            list with 12 values for monthly data or 365/366 values for daily data. If
            not provided, the gross demand will be used as net demand.
        output_names : dict, optional
            Dictionary with output names that will be used in the model netcdf input
            files. Users should provide the Wflow.jl variable name followed by the name
            in the netcdf file.
        """
        logger.info("Preparing domestic demand maps based on population.")

        # Set flag for cyclic data
        _cyclic = False
        self._update_naming(output_names)

        # Check if data is time dependent
        time_length = len(np.atleast_1d(domestic_gross_per_capita))
        if time_length in [12, 365, 366]:
            _cyclic = True
        elif time_length > 1:
            raise ValueError(
                "The provided domestic demand data is cyclic but the length "
                f"({time_length})does not match the expected length of 12, 365 or 366."
            )
        if domestic_net_per_capita is None:
            domestic_net_per_capita = domestic_gross_per_capita
            logger.info("Net domestic demand not provided, using gross demand.")

        # Get population data
        popu = self.data_catalog.get_rasterdataset(
            population_fn,
            bbox=self.bounds,
            buffer=1000,
        )

        # Compute domestic demand
        domestic, popu_scaled = workflows.demand.domestic_from_population(
            popu,
            ds_like=self.grid,
            gross_per_capita=domestic_gross_per_capita,
            net_per_capita=domestic_net_per_capita,
        )

        # Add to grid
        rmdict = {k: self._MAPS.get(k, k) for k in domestic.data_vars}
        self.set_grid(domestic.rename(rmdict))
        if population_fn is not None:
            self.set_grid(popu_scaled, name="population")  # meta_population

        # Update toml
        self.set_config("model.water_demand.domestic", True)
        data_type = "cyclic" if _cyclic else "static"
        self._update_config_variable_name(domestic.rename(rmdict).data_vars, data_type)

    @hydromt_step
    def setup_other_demand(
        self,
        demand_fn: str | Dict[str, Dict[str, Any]] | xr.Dataset,
        variables: list = ["ind_gross", "ind_net", "lsk_gross", "lsk_net"],
        resampling_method: str = "average",
        output_names: Dict = {
            "land~industry__gross_water_demand_volume_flux": "industry_gross",
            "land~industry__net_water_demand_volume_flux": "industry_net",
            "land~livestock__gross_water_demand_volume_flux": "livestock_gross",
            "land~livestock__net_water_demand_volume_flux": "livestock_net",
        },
    ):
        """Create water demand maps from other sources (e.g. industry, livestock).

        These maps are created from a supplied dataset that either contains one
        or all of the following variables:
        - `Industrial` water demand
        - `Livestock` water demand
        - `Domestic` water demand (without population downsampling)

        For each of these datasets/ variables a gross and a netto water demand
        should be provided. They can either be provided cyclic or non-cyclic. The
        maps are then resampled to the model resolution using the provided
        `resampling_method`.

        Adds model layer:

        * **{var}_gross**: gross water demand [mm/day]
        * **{var}_net**: net water demand [mm/day]

        Parameters
        ----------
        demand_fn : str | Dict[str, Dict[str, Any]], xr.Dataset]
            The water demand dataset. This can either be the dataset directly
            (xr.Dataset), a string referring to an entry in the data catalog or
            a dictionary containing the name of the dataset (keyword: `source`) and
            any optional keyword arguments (e.g. `version`). The data can be cyclic
            (with a `time` dimension) or non-cyclic. Allowed cyclic data can be monthly
            (12) or dayofyear (365 or 366).

            * Required variables: variables listed in `variables` in [mm/day].
        variables : list, optional
            The variables to be processed. Supported variables are ['dom_gross',
            'dom_net', 'ind_gross', 'ind_net', 'lsk_gross', 'lsk_net'] where 'dom' is
            domestic, 'ind' is industrial and 'lsk' is livestock. By default gross and
            net demand for industry and livestock are processed.
        resampling_method : str, optional
            Resampling method for the demand maps, by default "average"
        output_names : dict, optional
            Dictionary with output names that will be used in the model netcdf input
            files. Users should provide the Wflow.jl variable name followed by the name
            in the netcdf file.
        """
        logger.info(f"Preparing water demand maps for {variables}.")
        # Set flag for cyclic data
        _cyclic = False
        self._update_naming(output_names)

        # Selecting data
        demand_raw = self.data_catalog.get_rasterdataset(
            demand_fn,
            geom=self.region,
            buffer=2,
            variables=variables,
        )
        if "time" in demand_raw.coords:
            # Check that this is indeed cyclic data
            if len(demand_raw.time) in [12, 365, 366]:
                _cyclic = True
                demand_raw["time"] = demand_raw.time.astype("int32")
            else:
                logger.error(
                    "The provided demand data is cyclic but the time dimension does "
                    "not match the expected length of 12, 365 or 366."
                )

        # Create static water demand rasters
        demand = workflows.demand.other_demand(
            demand_raw,
            ds_like=self.grid,
            ds_method=resampling_method,
        )
        rmdict = {k: self._MAPS.get(k, k) for k in demand.data_vars}
        self.set_grid(demand.rename(rmdict))

        # Update the settings toml
        if "dom_gross" in demand.data_vars:
            self.set_config("model.water_demand.domestic", True)
        if "ind_gross" in demand.data_vars:
            self.set_config("model.water_demand.industry", True)
        if "lsk_gross" in demand.data_vars:
            self.set_config("model.water_demand.livestock", True)
        data_type = "cyclic" if _cyclic else "static"
        self._update_config_variable_name(demand.rename(rmdict).data_vars, data_type)

    @hydromt_step
    def setup_irrigation(
        self,
        irrigated_area_fn: str | Path | xr.DataArray,
        irrigation_value: List[int],
        cropland_class: List[int],
        paddy_class: List[int] = [],
        area_threshold: float = 0.6,
        lai_threshold: float = 0.2,
        lulcmap_name: str = "wflow_landuse",
        output_names: Dict = {
            "land~irrigated-paddy_area__number": "paddy_irrigation_areas",
            "land~irrigated-non-paddy_area__number": "nonpaddy_irrigation_areas",
            "land~irrigated-paddy__irrigation_trigger_flag": "paddy_irrigation_trigger",
            "land~irrigated-non-paddy__irrigation_trigger_flag": "nonpaddy_irrigation_trigger",  # noqa: E501
        },
    ):
        """
        Add required information to simulate irrigation water demand from grid.

        THIS FUNCTION SHOULD BE RUN AFTER LANDUSE AND LAI MAPS ARE CREATED.

        The function requires data that contains information about the location of the
        irrigated areas (``irrigated_area_fn``). This, combined with the wflow landuse
        map that contains classes for cropland (``cropland_class``) and optionally for
        paddy (rice) (``paddy_class``), determines which locations are considered to be
        paddy irrigation, and which locations are considered to be non-paddy irrigation.

        Next, the irrigated area map is reprojected to the model resolution, where a
        threshold (``area_threshold``) determines when pixels are considered to be
        classified as irrigation or rainfed cells (both paddy and non-paddy). It adds
        the resulting maps to the input data.

        To determine when irrigation is allowed to occur, an irrigation trigger map is
        defined. This is a cyclic map, that defines (with a mask) when irrigation is
        expected to occur. This is done based on the Leaf Area Index (LAI), that is
        already present in the wflow model configuration. We follow the procedure
        described by Peano et al. (2019). They describe a threshold value based on the
        LAI variability to determine the growing season. This threshold is defined as
        20% (default value) of the LAI variability, but can be adjusted via the
        ``lai_threshold`` argument.

        Adds model layers:

        * **nonpaddy_irrigation_areas**: Irrigated (non-paddy) mask [-]
        * **paddy_irrigation_areas**: Irrigated (paddy) mask [-]
        * **paddy_irrigation_trigger**: Map with monthly values, indicating whether
          irrigation is allowed (1) or not (0) [-] for paddy areas
        * **nonpaddy_irrigation_trigger**: Map with monthly values, indicating whether
          irrigation is allowed (1) or not (0) [-] for non-paddy areas

        Parameters
        ----------
        irrigated_area_fn: str, Path, xarray.DataArray
            Name of the (gridded) dataset that contains the location of irrigated areas.
        irrigation_value: list
            List of values that are considered to be irrigated areas in
            ``irrigated_area_fn``.
        cropland_class: list
            List of values that are considered to be cropland in the wflow landuse data.
        paddy_class: int
            Class in the wflow landuse data that is considered as paddy or rice. Leave
            empty if not present (default).
        area_threshold: float
            Fractional area of a (wflow) pixel before it gets classified as an irrigated
            pixel, by default 0.6
        lai_threshold: float
            Value of LAI variability to be used to determine the irrigation trigger. By
            default 0.2.
        lulcmap_name: str
            Name of the landuse map layer in the wflow model staticmaps. By default
            'wflow_landuse'. Plese update if your landuse map has a different name
            (eg 'landuse_globcover').
        output_names : dict, optional
            Dictionary with output names that will be used in the model netcdf input
            files. Users should provide the Wflow.jl variable name followed by the name
            in the netcdf file.

        See Also
        --------
        workflows.demand.irrigation

        References
        ----------
        Peano, D., Materia, S., Collalti, A., Alessandri, A., Anav, A., Bombelli, A., &
        Gualdi, S. (2019). Global variability of simulated and observed vegetation
        growing season. Journal of Geophysical Research: Biogeosciences, 124, 3569–3587.
        https://doi.org/10.1029/2018JG004881
        """
        logger.info("Preparing irrigation maps.")
        if lulcmap_name in self.grid:
            # update the internal mapping
            self._MAPS["landuse"] = lulcmap_name
        else:
            raise ValueError(
                f"Landuse map {lulcmap_name} not found in the model grid. Please "
                "provide a valid landuse map name or run setup_lulcmaps."
            )

        # Extract irrigated area dataset
        irrigated_area = self.data_catalog.get_rasterdataset(
            irrigated_area_fn, bbox=self.grid.raster.bounds, buffer=3
        )

        # Get irrigation areas for paddy, non paddy and irrigation trigger
        inv_rename = {v: k for k, v in self._MAPS.items() if v in self.grid}
        ds_irrigation = workflows.demand.irrigation(
            da_irrigation=irrigated_area,
            ds_like=self.grid.rename(inv_rename),
            irrigation_value=irrigation_value,
            cropland_class=cropland_class,
            paddy_class=paddy_class,
            area_threshold=area_threshold,
            lai_threshold=lai_threshold,
            logger=logger,
        )

        # Check if paddy and non paddy are present
        cyclic_lai = len(self.grid[self._MAPS["LAI"]].dims) > 2
        if (
            "paddy_irrigation_areas" in ds_irrigation.data_vars
            and ds_irrigation["paddy_irrigation_areas"]
            .raster.mask_nodata()
            .sum()
            .values
            != 0
        ):
            # Select the paddy variables in output_names
            paddy_names = {
                k: v for k, v in output_names.items() if "irrigated-paddy" in v
            }
            self._update_naming(paddy_names)
            ds_paddy = ds_irrigation[
                ["paddy_irrigation_areas", "paddy_irrigation_trigger"]
            ]
            rmdict = {k: self._MAPS.get(k, k) for k in ds_paddy.data_vars}
            self.set_grid(ds_paddy.rename(rmdict))
            self.set_config("model.water_demand.paddy", True)
            self._update_config_variable_name(
                self._MAPS.get("paddy_irrigation_areas", "paddy_irrigation_areas"),
                "static",
            )
            data_type = "cyclic" if cyclic_lai else "static"
            self._update_config_variable_name(
                self._MAPS.get("paddy_irrigation_trigger", "paddy_irrigation_trigger"),
                data_type,
            )
        else:
            self.set_config("model.water_demand.paddy", False)

        if (
            ds_irrigation["nonpaddy_irrigation_areas"].raster.mask_nodata().sum().values
            != 0
        ):
            nonpaddy_names = {
                k: v for k, v in output_names.items() if "irrigated-non-paddy" in v
            }
            self._update_naming(nonpaddy_names)
            ds_nonpaddy = ds_irrigation[
                ["nonpaddy_irrigation_areas", "nonpaddy_irrigation_trigger"]
            ]
            rmdict = {k: self._MAPS.get(k, k) for k in ds_nonpaddy.data_vars}
            self.set_grid(ds_nonpaddy.rename(rmdict))
            # Update the config
            self.set_config("model.water_demand.nonpaddy", True)
            self._update_config_variable_name(
                self._MAPS.get(
                    "nonpaddy_irrigation_areas", "nonpaddy_irrigation_areas"
                ),
                "static",
            )
            data_type = "cyclic" if cyclic_lai else "static"
            self._update_config_variable_name(
                self._MAPS.get(
                    "nonpaddy_irrigation_trigger", "nonpaddy_irrigation_trigger"
                ),
                data_type,
            )
        else:
            self.set_config("model.water_demand.nonpaddy", False)

    @hydromt_step
    def setup_irrigation_from_vector(
        self,
        irrigated_area_fn: str | Path | gpd.GeoDataFrame,
        cropland_class: List[int],
        paddy_class: List[int] = [],
        area_threshold: float = 0.6,
        lai_threshold: float = 0.2,
        output_names: Dict = {
            "land~irrigated-paddy_area__number": "paddy_irrigation_areas",
            "land~irrigated-non-paddy_area__number": "nonpaddy_irrigation_areas",
            "land~irrigated-paddy__irrigation_trigger_flag": "paddy_irrigation_trigger",
            "land~irrigated-non-paddy__irrigation_trigger_flag": "nonpaddy_irrigation_trigger",  # noqa: E501
        },
    ):
        """
        Add required information to simulate irrigation water demand from vector.

        THIS FUNCTION SHOULD BE RUN AFTER LANDUSE AND LAI MAPS ARE CREATED.

        The function requires data that contains information about the location of the
        irrigated areas (``irrigated_area_fn``). This, combined with the wflow landuse
        map that contains classes for cropland (``cropland_class``) and optionally for
        paddy (rice) (``paddy_class``), determines which locations are considered to be
        paddy irrigation, and which locations are considered to be non-paddy irrigation.

        Next, the irrigated area geometries are rasterized, where a threshold
        (``area_threshold``) determines when pixels are considered to be
        classified as irrigation or rainfed cells (both paddy and non-paddy). It adds
        the resulting maps to the input data.

        To determine when irrigation is allowed to occur, an irrigation trigger map is
        defined. This is a cyclic map, that defines (with a mask) when irrigation is
        expected to occur. This is done based on the Leaf Area Index (LAI), that is
        already present in the wflow model configuration. We follow the procedure
        described by Peano et al. (2019). They describe a threshold value based on the
        LAI variability to determine the growing season. This threshold is defined as
        20% (default value) of the LAI variability, but can be adjusted via the
        ``lai_threshold`` argument.

        Adds model layers:

        * **paddy_irrigation_areas**: Irrigated (paddy) mask [-]
        * **nonpaddy_irrigation_areas**: Irrigated (non-paddy) mask [-]
        * **paddy_irrigation_trigger**: Map with monthly values, indicating whether
          irrigation is allowed (1) or not (0) [-] for paddy areas
        * **nonpaddy_irrigation_trigger**: Map with monthly values, indicating whether
          irrigation is allowed (1) or not (0) [-] for non-paddy areas

        Parameters
        ----------
        irrigated_area_fn: str, Path, geopandas.GeoDataFrame
            Name of the (vector) dataset that contains the location of irrigated areas.
        cropland_class: list
            List of values that are considered to be cropland in the wflow landuse data.
        paddy_class: int
            Class in the wflow landuse data that is considered as paddy or rice. Leave
            empty if not present (default).
        area_threshold: float
            Fractional area of a (wflow) pixel before it gets classified as an irrigated
            pixel, by default 0.6
        lai_threshold: float
            Value of LAI variability to be used to determine the irrigation trigger. By
            default 0.2.
        output_names : dict, optional
            Dictionary with output names that will be used in the model netcdf input
            files. Users should provide the Wflow.jl variable name followed by the name
            in the netcdf file.

        See Also
        --------
        workflows.demand.irrigation

        References
        ----------
        Peano, D., Materia, S., Collalti, A., Alessandri, A., Anav, A., Bombelli, A., &
        Gualdi, S. (2019). Global variability of simulated and observed vegetation
        growing season. Journal of Geophysical Research: Biogeosciences, 124, 3569–3587.
        https://doi.org/10.1029/2018JG004881
        """
        logger.info("Preparing irrigation maps.")

        # Extract irrigated area dataset
        irrigated_area = self.data_catalog.get_geodataframe(
            irrigated_area_fn,
            bbox=self.grid.raster.bounds,
            buffer=1000,
            predicate="intersects",
            handle_nodata=NoDataStrategy.IGNORE,
        )

        # Check if the geodataframe is empty
        if irrigated_area is None or irrigated_area.empty:
            logger.info("No irrigated areas found in the provided geodataframe.")
            return

        # Get irrigation areas for paddy, non paddy and irrigation trigger
        inv_rename = {v: k for k, v in self._MAPS.items() if v in self.grid}
        ds_irrigation = workflows.demand.irrigation_from_vector(
            gdf_irrigation=irrigated_area,
            ds_like=self.grid.rename(inv_rename),
            cropland_class=cropland_class,
            paddy_class=paddy_class,
            area_threshold=area_threshold,
            lai_threshold=lai_threshold,
            logger=logger,
        )

        # Check if paddy and non paddy are present
        cyclic_lai = len(self.grid[self._MAPS["LAI"]].dims) > 2
        if (
            "paddy_irrigation_areas" in ds_irrigation.data_vars
            and ds_irrigation["paddy_irrigation_areas"]
            .raster.mask_nodata()
            .sum()
            .values
            != 0
        ):
            paddy_names = {
                k: v for k, v in output_names.items() if "irrigated-paddy" in v
            }
            self._update_naming(paddy_names)
            ds_paddy = ds_irrigation[
                ["paddy_irrigation_areas", "paddy_irrigation_trigger"]
            ]
            rmdict = {k: self._MAPS.get(k, k) for k in ds_paddy.data_vars}
            self.set_grid(ds_paddy.rename(rmdict))
            # Update the config
            self.set_config("model.water_demand.paddy", True)
            self._update_config_variable_name(
                self._MAPS.get("paddy_irrigation_areas", "paddy_irrigation_areas"),
                "static",
            )
            data_type = "cyclic" if cyclic_lai else "static"
            self._update_config_variable_name(
                self._MAPS.get("paddy_irrigation_trigger", "paddy_irrigation_trigger"),
                data_type,
            )
        else:
            self.set_config("model.water_demand.paddy", False)

        if (
            ds_irrigation["nonpaddy_irrigation_areas"].raster.mask_nodata().sum().values
            != 0
        ):
            nonpaddy_names = {
                k: v for k, v in output_names.items() if "irrigated-non-paddy" in v
            }
            self._update_naming(nonpaddy_names)
            ds_nonpaddy = ds_irrigation[
                ["nonpaddy_irrigation_areas", "nonpaddy_irrigation_trigger"]
            ]
            rmdict = {k: self._MAPS.get(k, k) for k in ds_nonpaddy.data_vars}
            self.set_grid(ds_nonpaddy.rename(rmdict))
            # Update the config
            self.set_config("model.water_demand.nonpaddy", True)
            self._update_config_variable_name(
                self._MAPS.get(
                    "nonpaddy_irrigation_areas", "nonpaddy_irrigation_areas"
                ),
                "static",
            )
            data_type = "cyclic" if cyclic_lai else "static"
            self._update_config_variable_name(
                self._MAPS.get(
                    "nonpaddy_irrigation_trigger", "nonpaddy_irrigation_trigger"
                ),
                data_type,
            )
        else:
            self.set_config("model.water_demand.nonpaddy", False)

    @hydromt_step
    def setup_cold_states(
        self,
        timestamp: str = None,
    ) -> None:
        """Prepare cold states for Wflow.

        To be run last as this requires some soil parameters or constant_pars to be
        computed already.

        To be run after setup_lakes, setup_reservoirs and setup_glaciers to also create
        cold states for them if they are present in the basin.

        This function is mainly useful in case the wflow model is read into Delft-FEWS.

        Adds model layers:

        * **satwaterdepth**: saturated store [mm]
        * **snow**: snow storage [mm]
        * **tsoil**: top soil temperature [°C]
        * **ustorelayerdepth**: amount of water in the unsaturated store, per layer [mm]
        * **snowwater**: liquid water content in the snow pack [mm]
        * **canopystorage**: canopy storage [mm]
        * **q_river**: river discharge [m3/s]
        * **h_river**: river water level [m]
        * **h_av_river**: river average water level [m]
        * **ssf**: subsurface flow [m3/d]
        * **h_land**: land water level [m]
        * **h_av_land**: land average water level[m]
        * **q_land** or **qx_land**+**qy_land**: overland flow for kinwave [m3/s] or
          overland flow in x/y directions for local-inertial [m3/s]

        If lakes, also adds:

        * **waterlevel_lake**: lake water level [m]

        If reservoirs, also adds:

        * **volume_reservoir**: reservoir volume [m3]

        If glaciers, also adds:

        * **glacierstore**: water within the glacier [mm]

        If paddy, also adds:

        * **h_paddy**: water on the paddy fields [mm]

        Parameters
        ----------
        timestamp : str, optional
            Timestamp of the cold states. By default uses the (starttime - timestepsecs)
            from the config.
        """
        states, states_config = workflows.prepare_cold_states(
            self.grid,
            config=self.config,
            timestamp=timestamp,
            mask_name_land=self._MAPS["basins"],
            mask_name_river=self._MAPS["rivmsk"],
        )

        self.set_states(states)

        # Update config to read the states
        self.set_config("model.reinit", False)
        # Update states variables names in config
        for option in states_config:
            self.set_config(option, states_config[option])

    @hydromt_step
    def upgrade_to_v1_wflow(self):
        """
        Upgrade the model to wflow v1 format.

        The function reads a TOML from wflow v0x and converts it to wflow v1x format.
        The other components stay the same.
        This function should be followed by write_config() to write the upgraded file.
        """
        self.read()

        config_out = convert_to_wflow_v1_sbm(self.config, logger=logger)
        # tomlkit loads errors on this file so we have to do it in two steps
        with open(DATADIR / "default_config_headers.toml", "r") as file:
            default_header_str = file.read()

        self._config = tomlkit.parse(default_header_str)

        for option in config_out:
            self.set_config(option, config_out[option])

    ## I/O
    @hydromt_step
    def write(
        self,
        config_fn: str | None = None,
        grid_fn: Path | str = "staticmaps.nc",
        geoms_fn: Path | str = "staticgeoms",
        forcing_fn: Path | str | None = None,
        states_fn: Path | str | None = None,
    ):
        """
        Write the complete model schematization and configuration to file.

        From this function, the output filenames/folder of the different components can
        be set. If not set, the default filenames/folder are used.
        To change more advanced settings, use the specific write methods directly.

        Parameters
        ----------
        config_fn : str, optional
            Name of the config file, relative to model root. By default None.
        grid_fn : str, optional
            Name of the grid file, relative to model root/dir_input. By default
            'staticmaps.nc'.
        geoms_fn : str, optional
            Name of the geoms folder relative to grid_fn (ie model root/dir_input). By
            default 'staticgeoms'.
        forcing_fn : str, optional
            Name of the forcing file relative to model root/dir_input. By default None
            to use the name as defined in the model config file.
        states_fn : str, optional
            Name of the states file relative to model root/dir_input. By default None
            to use the name as defined in the model config file.
        """
        logger.info(f"Write model data to {self.root}")
        # if in r, r+ mode, only write updated components
        if not self.root.is_writing_mode():
            logger.warning("Cannot write in read-only mode")
            return
        self.write_data_catalog()
        _ = self.config.data  # try to read default if not yet set
        if self._grid:
            self.write_grid(fn_out=grid_fn)
        if self._geoms:
            self.write_geoms(geoms_fn=geoms_fn)
        if self._forcing:
            self.write_forcing(fn_out=forcing_fn)
        if self._tables:
            self.write_tables()
        if self._states:
            self.write_states(fn_out=states_fn)
        # Write the config last as variables can get set in other write methods
        self.write_config(config_name=config_fn)

    @hydromt_step
    def write_config(
        self,
        config_name: str | None = None,
        config_root: str | None = None,
    ):
        """
        Write config to <root/config_fn>.

        Parameters
        ----------
        config_name : str, optional
            Name of the config file. By default None to use the default name
            wflow_sbm.toml.
        config_root : str, optional
            Root folder to write the config file if different from model root (default).
        """
        # TODO is a compat method, remove in future
        # Bridge the diff in api
        p = config_name or self.config._filename
        if config_root is not None:
            p = Path(config_root, p)
        # Call the component
        self.config.write(p)

    @hydromt_step
    def read_grid(self, **kwargs):
        """
        Read wflow static input and add to ``grid``.

        Checks the path of the file in the config toml using both ``input.path_static``
        and ``dir_input``. If not found uses the default path ``staticmaps.nc`` in the
        root folder.
        """
        fn_default = "staticmaps.nc"
        fn = self.get_config(
            "input.path_static", abs_path=True, fallback=join(self.root, fn_default)
        )

        if self.get_config("dir_input") is not None:
            input_dir = self.get_config("dir_input", abs_path=True)
            fn = join(
                input_dir,
                self.get_config("input.path_static", fallback=fn_default),
            )
            logger.info(f"Input directory found {input_dir}")

        if not self._write:
            # start fresh in read-only mode
            self._grid = xr.Dataset()
        if fn is not None and isfile(fn):
            logger.info(f"Read grid from {fn}")
            # FIXME: we need a smarter (lazy) solution for big models which also
            # works when overwriting / appending data in the same source!
            ds = xr.load_dataset(
                fn, mask_and_scale=False, decode_coords="all", **kwargs
            )
            # make sure internally maps are always North -> South oriented
            if ds.raster.res[1] > 0:
                ds = ds.raster.flipud()
            self.set_grid(ds)

    @hydromt_step
    def write_grid(
        self,
        fn_out: Path | str | None = None,
    ):
        """
        Write grid to wflow static data file.

        Checks the path of the file in the config toml using both ``input.path_static``
        and ``dir_input``. If not found uses the default path ``staticmaps.nc`` in the
        root folder.

        Parameters
        ----------
        fn_out : Path, str, optional
            Name or path to the outgoing grid file (including extension). This is the
            path/name relative to the root folder and if present the ``dir_input``
            folder.
        """
        if not self._write:
            raise IOError("Model opened in read-only mode")
        # clean-up grid and write CRS according to CF-conventions
        # TODO replace later with hydromt.raster.gdal_compliant method
        # after core release
        crs = self.grid.raster.crs
        ds_out = self.grid.reset_coords()
        # TODO?!
        # if ds_out.raster.res[1] < 0: # write data with South -> North orientation
        #     ds_out = ds_out.raster.flipud()
        x_dim, y_dim, x_attrs, y_attrs = hydromt.gis_utils.axes_attrs(crs)
        ds_out = ds_out.rename({ds_out.raster.x_dim: x_dim, ds_out.raster.y_dim: y_dim})
        ds_out[x_dim].attrs.update(x_attrs)
        ds_out[y_dim].attrs.update(y_attrs)
        ds_out = ds_out.drop_vars(["mask", "spatial_ref", "ls"], errors="ignore")
        ds_out.rio.write_crs(crs, inplace=True)
        ds_out.rio.write_transform(self.grid.raster.transform, inplace=True)
        ds_out.raster.set_spatial_dims()

        # Remove FillValue Nan for x_dim, y_dim
        encoding = dict()
        for v in [ds_out.raster.x_dim, ds_out.raster.y_dim]:
            ds_out[v].attrs.pop("_FillValue", None)
            encoding[v] = {"_FillValue": None}

        # filename
        if fn_out is not None:
            fn = join(self.root, fn_out)
            self.set_config("input.path_static", fn_out)
        else:
            fn_out = "staticmaps.nc"
            fn = self.get_config(
                "input.path_static", abs_path=True, fallback=join(self.root, fn_out)
            )
        # Append inputdir if required
        if self.get_config("dir_input") is not None:
            input_dir = self.get_config("dir_input", abs_path=True)
            fn = join(
                input_dir,
                self.get_config("input.path_static", fallback=fn_out),
            )
        # Check if all sub-folders in fn exists and if not create them
        if not isdir(dirname(fn)):
            os.makedirs(dirname(fn))
        logger.info(f"Write grid to {fn}")

        ds_out.to_netcdf(fn, encoding=encoding)

    @hydromt_step
    def set_grid(
        self,
        data: xr.DataArray | xr.Dataset | np.ndarray,
        name: str | None = None,
    ):
        """Add data to grid.

        All layers of grid must have identical spatial coordinates. This is an inherited
        method from HydroMT-core's GridModel.set_grid with some fixes. If basin data is
        available the grid will be masked to that upon setting.

        The first fix is when data with a time axis is being added. Since Wflow.jl
        v0.7.3, cyclic data at different lengths (12, 365, 366) is supported, as long as
        the dimension name starts with "time". In this function, a check is done if a
        time axis with that exact shape is already present in the grid object, and will
        use that dimension (and its name) to set the data. If a time dimension does not
        yet exist with that shape, it is created following the format
        "time_{length_data}".

        The other fix is that when the model is updated with a different number of
        layers, this is not automatically updated correctly. With this fix, the old
        layer dimension is removed (including all associated data), and the new data is
        added with the correct "layer" dimension.

        Parameters
        ----------
        data: xarray.DataArray or xarray.Dataset
            new map layer to add to grid
        name: str, optional
            Name of new map layer, this is used to overwrite the name of a DataArray and
            ignored if data is a Dataset
        """
        if "time" in data.dims:
            # Raise error if the dimension does not have a supported length
            if len(data.time) not in [12, 365, 366]:
                raise ValueError(
                    f"Length of cyclic dataset ({len(data)}) is not supported by "
                    "Wflow.jl. Ensure the data has length 12, 365, or 366"
                )
            tname = "time"
            time_axes = {
                k: v for k, v in dict(self.grid.dims).items() if k.startswith("time")
            }
            if data["time"].size not in time_axes.values():
                tname = f"time_{data['time'].size}" if "time" in time_axes else tname
            else:
                k = list(
                    filter(lambda x: time_axes[x] == data["time"].size, time_axes)
                )[0]
                tname = k

            if tname != "time":
                data = data.rename_dims({"time": tname})
        if "layer" in data.dims and "layer" in self.grid:
            if len(data["layer"]) != len(self.grid["layer"]):
                vars_to_drop = [
                    var for var in self.grid.variables if "layer" in self.grid[var].dims
                ]
                # Drop variables
                logger.info(
                    "Dropping these variables, as they depend on the layer "
                    f"dimension: {vars_to_drop}"
                )
                # Use `_grid` as `grid` cannot be set
                self._grid = self.grid.drop_vars(vars_to_drop)

        if isinstance(data, np.ndarray):
            # TODO: because of all types for data, masking should move to
            # GridModel.set_grid or we should duplicate functionality here
            if name is not None:
                logger.warning(f"Layer {name} will not be masked with basins.")
        elif self._MAPS["basins"] in self.grid:
            data = mask_raster_from_layer(data, self.grid[self._MAPS["basins"]])
        elif self._MAPS["basins"] in data:
            data = mask_raster_from_layer(data, data[self._MAPS["basins"]])
        # fall back on default set_grid behaviour
        super().set_grid(self, data, name)

    @hydromt_step
    def read_geoms(
        self,
        geoms_fn: str = "staticgeoms",
    ):
        """
        Read static geometries and adds to ``geoms``.

        Assumes that the `geoms_fn` folder is located relative to root and ``dir_input``
        if defined in the toml. If not found, uses assumes they are in <root/geoms_fn>.

        Parameters
        ----------
        geoms_fn : str, optional
            Folder name/path where the static geometries are stored relative to the
            model root and ``dir_input`` if any. By default "staticgeoms".
        """
        if not self._write:
            self._geoms = dict()  # fresh start in read-only mode
        # Check if dir_input is set and add
        if self.get_config("dir_input") is not None:
            dir_mod = join(self.get_config("dir_input", abs_path=True), geoms_fn)
        else:
            dir_mod = join(self.root, geoms_fn)

        fns = glob.glob(join(dir_mod, "*.geojson"))
        if len(fns) > 1:
            logger.info("Reading model staticgeom files.")
        for fn in fns:
            name = basename(fn).split(".")[0]
            if name != "region":
                self.geoms.set(gpd.read_file(fn), name=name)

    @hydromt_step
    def write_geoms(
        self,
        geoms_fn: str = "staticgeoms",
        precision: int | None = None,
    ):
        """
        Write geoms in GeoJSON format.

        Checks the path of ``geoms_fn`` using both model root and
        ``dir_input``. If not found uses the default path ``staticgeoms`` in the root
        folder.

        Parameters
        ----------
        geoms_fn : str, optional
            Folder name/path where the static geometries are stored relative to the
            model root and ``dir_input`` if any. By default "staticgeoms".
        precision : int, optional
            Decimal precision to write the geometries. By default None to use 1 decimal
            for projected crs and 6 for non-projected crs.
        """
        self.geoms.write(filename=geoms_fn, precision=precision)

    @hydromt_step
    def read_forcing(self):
        """
        Read forcing.

        Checks the path of the file in the config toml using both ``input.path_forcing``
        and ``dir_input``. If not found uses the default path ``inmaps.nc`` in the
        root folder.

        If several files are used using '*' in ``input.path_forcing``, all corresponding
        files are read and merged into one xarray dataset before being split to one
        xarray dataaray per forcing variable in the hydromt ``forcing`` dictionary.
        """
        fn_default = "inmaps.nc"
        fn = self.get_config(
            "input.path_forcing", abs_path=True, fallback=join(self.root, fn_default)
        )

        if self.get_config("dir_input") is not None:
            input_dir = self.get_config("dir_input", abs_path=True)
            fn = join(
                input_dir,
                self.get_config(
                    "input.path_forcing",
                    fallback=fn_default,
                ),
            )
            logger.info(f"Input directory found {input_dir}")

        if not self._write:
            # start fresh in read-only mode
            self._forcing = dict()
        if fn is not None and isfile(fn):
            logger.info(f"Read forcing from {fn}")
            with xr.open_dataset(fn, chunks={"time": 30}, decode_coords="all") as ds:
                for v in ds.data_vars:
                    self.set_forcing(ds[v])
        elif "*" in str(fn):
            logger.info(f"Read multiple forcing files using {fn}")
            fns = list(fn.parent.glob(fn.name))
            if len(fns) == 0:
                raise IOError(f"No forcing files found using {fn}")
            with xr.open_mfdataset(fns, chunks={"time": 30}, decode_coords="all") as ds:
                for v in ds.data_vars:
                    self.set_forcing(ds[v])

    @hydromt_step
    def write_forcing(
        self,
        fn_out=None,
        freq_out=None,
        chunksize=1,
        decimals=2,
        time_units="days since 1900-01-01T00:00:00",
        **kwargs,
    ):
        """Write forcing at ``fn_out`` in model ready format.

        If no ``fn_out`` path is provided and path_forcing from the  wflow toml exists,
        the following default filenames are used:

            * Default name format (with downscaling): \
inmaps_sourcePd_sourceTd_methodPET_freq_startyear_endyear.nc
            * Default name format (no downscaling): \
inmaps_sourceP_sourceT_methodPET_freq_startyear_endyear.nc

        Parameters
        ----------
        fn_out: str, Path, optional
            Path to save output netcdf file; if None the name is read from the wflow
            toml file.
        freq_out: str (Offset), optional
            Write several files for the forcing according to fn_freq. For example 'Y'
            for one file per year or 'M' for one file per month.
            By default writes the one file.
            For more options, \
see https://pandas.pydata.org/pandas-docs/stable/user_guide/timeseries.html#offset-aliases
        chunksize: int, optional
            Chunksize on time dimension when saving to disk. By default 1.
        decimals: int, optional
            Round the output data to the given number of decimals.
        time_units: str, optional
            Common time units when writing several netcdf forcing files.
            By default "days since 1900-01-01T00:00:00".

        """
        if not self._write:
            raise IOError("Model opened in read-only mode")
        if self.forcing:
            logger.info("Write forcing file")

            # Get default forcing name from forcing attrs
            yr0 = pd.to_datetime(self.get_config("time.starttime")).year
            yr1 = pd.to_datetime(self.get_config("time.endtime")).year
            freq = self.get_config("time.timestepsecs")
            # get output filename
            if fn_out is not None:
                self.set_config("input.path_forcing", fn_out)
            else:
                fn_name = self.get_config("input.path_forcing", abs_path=False)
                if fn_name is not None:
                    if "*" in basename(fn_name):
                        # get rid of * in case model had multiple forcing files and
                        # write to single nc file.
                        logger.warning("Writing multiple forcing files to one file")
                        fn_name = join(
                            dirname(fn_name), basename(fn_name).replace("*", "")
                        )
                    if self.get_config("dir_input") is not None:
                        input_dir = self.get_config("dir_input", abs_path=True)
                        fn_out = join(input_dir, fn_name)
                    else:
                        fn_out = join(self.root, fn_name)
                else:
                    fn_out = None

                # get default filename if file exists
                if fn_out is None or isfile(fn_out):
                    logger.warning(
                        "Netcdf forcing file from input.path_forcing in the TOML  "
                        "already exists, using default name."
                    )
                    sourceP = ""
                    sourceT = ""
                    methodPET = ""
                    if "precip" in self.forcing:
                        val = self.forcing["precip"].attrs.get("precip_clim_fn", None)
                        Pdown = "d" if val is not None else ""
                        val = self.forcing["precip"].attrs.get("precip_fn", None)
                        if val is not None:
                            sourceP = f"_{val}{Pdown}"
                    if "temp" in self.forcing:
                        val = self.forcing["temp"].attrs.get("temp_correction", "False")
                        Tdown = "d" if val == "True" else ""
                        val = self.forcing["temp"].attrs.get("temp_fn", None)
                        if val is not None:
                            sourceT = f"_{val}{Tdown}"
                    if "pet" in self.forcing:
                        val = self.forcing["pet"].attrs.get("pet_method", None)
                        if val is not None:
                            methodPET = f"_{val}"
                    fn_default = (
                        f"inmaps{sourceP}{sourceT}{methodPET}_{freq}_{yr0}_{yr1}.nc"
                    )
                    if self.get_config("dir_input") is not None:
                        input_dir = self.get_config("dir_input", abs_path=True)
                        fn_default_path = join(input_dir, fn_default)
                    else:
                        fn_default_path = join(self.root, fn_default)
                    if isfile(fn_default_path):
                        logger.warning(
                            "Netcdf default forcing file already exists, \
skipping write_forcing. "
                            "To overwrite netcdf forcing file: \
change name input.path_forcing "
                            "in setup_config section of the build inifile."
                        )
                        return
                    else:
                        self.set_config("input.path_forcing", fn_default)
                        fn_out = fn_default_path

            # Check if all dates between (starttime, endtime) are in all da forcing
            # Check if starttime and endtime timestamps are correct
            start = pd.to_datetime(self.get_config("time.starttime"))
            end = pd.to_datetime(self.get_config("time.endtime"))
            correct_times = False
            for da in self.forcing.values():
                if "time" in da.coords:
                    # only correct dates in toml for standard calendars:
                    if not hasattr(da.indexes["time"], "to_datetimeindex"):
                        times = da.time.values
                        if (start < pd.to_datetime(times[0])) or (start not in times):
                            start = pd.to_datetime(times[0])
                            correct_times = True
                        if (end > pd.to_datetime(times[-1])) or (end not in times):
                            end = pd.to_datetime(times[-1])
                            correct_times = True
            # merge, process and write forcing
            ds = xr.merge([da.reset_coords(drop=True) for da in self.forcing.values()])
            ds.raster.set_crs(self.crs)
            # Send warning, and update config with new start and end time
            if correct_times:
                logger.warning(
                    f"Not all dates found in precip_fn changing starttime to \
{start} and endtime to {end} in the toml."
                )
                # Set the strings first
                self.set_config("time.starttime", start.strftime("%Y-%m-%dT%H:%M:%S"))
                self.set_config("time.endtime", end.strftime("%Y-%m-%dT%H:%M:%S"))

            if decimals is not None:
                ds = ds.round(decimals)
            # clean-up forcing and write CRS according to CF-conventions
            ds = ds.raster.gdal_compliant(rename_dims=True, force_sn=False)
            ds = ds.drop_vars(["mask", "idx_out"], errors="ignore")

            # write with output chunksizes with single timestep and complete
            # spatial grid to speed up the reading from wflow.jl
            # dims are always ordered (time, y, x)
            ds.raster._check_dimensions()
            chunksizes = (chunksize, ds.raster.ycoords.size, ds.raster.xcoords.size)
            encoding = {
                v: {"zlib": True, "dtype": "float32", "chunksizes": chunksizes}
                for v in ds.data_vars.keys()
            }
            # make sure no _FillValue is written to the time / x_dim / y_dim dimension
            # For several forcing files add common units attributes to time
            for v in ["time", ds.raster.x_dim, ds.raster.y_dim]:
                ds[v].attrs.pop("_FillValue", None)
                encoding[v] = {"_FillValue": None}

            # Check if all sub-folders in fn_out exists and if not create them
            if not isdir(dirname(fn_out)):
                os.makedirs(dirname(fn_out))

            forcing_list = []

            if freq_out is None:
                # with compute=False we get a delayed object which is executed when
                # calling .compute where we can pass more arguments to
                # the dask.compute method
                forcing_list.append([fn_out, ds])
            else:
                logger.info(f"Writing several forcing with freq {freq_out}")
                # For several forcing files add common units attributes to time
                encoding["time"] = {"_FillValue": None, "units": time_units}
                # Updating path forcing in config
                fns_out = os.path.relpath(fn_out, self.root)
                fns_out = f"{str(fns_out)[0:-3]}_*.nc"
                self.set_config("input.path_forcing", fns_out)
                for label, ds_gr in ds.resample(time=freq_out):
                    # ds_gr = group[1]
                    start = ds_gr["time"].dt.strftime("%Y%m%d")[0].item()
                    fn_out_gr = f"{str(fn_out)[0:-3]}_{start}.nc"
                    forcing_list.append([fn_out_gr, ds_gr])

            for fn_out_gr, ds_gr in forcing_list:
                logger.info(f"Process forcing; saving to {fn_out_gr}")
                delayed_obj = ds_gr.to_netcdf(
                    fn_out_gr, encoding=encoding, mode="w", compute=False
                )
                with ProgressBar():
                    delayed_obj.compute(**kwargs)

            # TO profile uncomment lines below to replace lines above
            # from dask.diagnostics import Profiler, CacheProfiler, ResourceProfiler
            # import cachey
            # with Profiler() as prof, CacheProfiler(metric=cachey.nbytes) as cprof,
            # ResourceProfiler() as rprof:
            #     delayed_obj.compute()
            # visualize([prof, cprof, rprof],
            # file_path=r'c:\Users\eilan_dk\work\profile2.html')

    @hydromt_step
    def read_states(self):
        """Read states at <root/instate/> and parse to dict of xr.DataArray."""
        fn_default = join("instate", "instates.nc")
        fn = self.get_config(
            "state.path_input", abs_path=True, fallback=join(self.root, fn_default)
        )

        if self.get_config("dir_input") is not None:
            input_dir = self.get_config("dir_input", abs_path=True)
            fn = join(
                input_dir,
                self.get_config("state.path_input", fallback=fn_default),
            )
            logger.info(f"Input directory found {input_dir}")

        if not self._write:
            # start fresh in read-only mode
            self._states = dict()

        if fn is not None and isfile(fn):
            logger.info(f"Read states from {fn}")
            with xr.open_dataset(fn, mask_and_scale=False) as ds:
                for v in ds.data_vars:
                    self.set_states(ds[v])

    @hydromt_step
    def write_states(self, fn_out: str | Path | None = None):
        """Write states at <root/instate/> in model ready format."""
        if not self._write:
            raise IOError("Model opened in read-only mode")

        if self.states:
            logger.info("Writing states file")

            # get output filename and if needed update and re-write the config
            if fn_out is not None:
                self.set_config("state.path_input", fn_out)
                self.write_config()  # re-write config
            else:
                fn_name = self.get_config(
                    "state.path_input", abs_path=False, fallback=None
                )
                if fn_out is None:
                    fn_name = join("instate", "instates.nc")
                    self.set_config("state.path_input", fn_name)
                    self.write_config()  # re-write config
                if self.get_config("dir_input") is not None:
                    input_dir = self.get_config("dir_input", abs_path=True)
                    fn_out = join(input_dir, fn_name)
                else:
                    fn_out = join(self.root, fn_name)

            # merge, process and write forcing
            ds = xr.merge(self.states.values())

            # make sure no _FillValue is written to the time dimension
            ds["time"].attrs.pop("_FillValue", None)

            # Check if all sub-folders in fn_out exists and if not create them
            if not isdir(dirname(fn_out)):
                os.makedirs(dirname(fn_out))

            # write states
            ds.to_netcdf(fn_out, mode="w")

    @hydromt_step
    def read_results(self):
        """Read results at <root/?/> and parse to dict of xr.DataArray/xr.Dataset."""
        if not self._write:
            # start fresh in read-only mode
            self._results = dict()

        output_dir = ""
        if self.get_config("dir_output") is not None:
            output_dir = self.get_config("dir_output")

        # Read gridded netcdf (output section)
        nc_fn = self.get_config("output.netcdf_grid.path", abs_path=True)
        nc_fn = nc_fn.parent / output_dir / nc_fn.name if nc_fn is not None else nc_fn
        if nc_fn is not None and isfile(nc_fn):
            logger.info(f"Read results from {nc_fn}")
            with xr.open_dataset(nc_fn, chunks={"time": 30}, decode_coords="all") as ds:
                # TODO ? align coords names and values of results nc with grid
                self.set_results(ds, name="netcdf_grid")

        # Read scalar netcdf (netcdf section)
        ncs_fn = self.get_config("output.netcdf_scalar.path", abs_path=True)
        ncs_fn = (
            ncs_fn.parent / output_dir / ncs_fn.name if ncs_fn is not None else ncs_fn
        )
        if ncs_fn is not None and isfile(ncs_fn):
            logger.info(f"Read results from {ncs_fn}")
            with xr.open_dataset(ncs_fn, chunks={"time": 30}) as ds:
                self.set_results(ds, name="netcdf_scalar")

        # Read csv timeseries (csv section)
        csv_fn = self.get_config("output.csv.path", abs_path=True)
        csv_fn = (
            csv_fn.parent / output_dir / csv_fn.name if csv_fn is not None else csv_fn
        )
        if csv_fn is not None and isfile(csv_fn):
            csv_dict = read_csv_results(csv_fn, config=self.config, maps=self.grid)
            for key in csv_dict:
                # Add to results
                self.set_results(csv_dict[f"{key}"])

    @hydromt_step
    def write_results(self):
        """Write results at <root/?/> in model ready format."""
        if not self._write:
            raise IOError("Model opened in read-only mode")

    @hydromt_step
    def read_intbl(self, **kwargs):
        """Read and intbl files at <root/intbl> and parse to xarray."""
        if not self._write:
            self._intbl = dict()  # start fresh in read-only mode
        if not self._read:
            logger.info("Reading default intbl files.")
            fns = glob.glob(join(DATADIR, "wflow", "intbl", "*.tbl"))
        else:
            logger.info("Reading model intbl files.")
            fns = glob.glob(join(self.root, "intbl", "*.tbl"))
        if len(fns) > 0:
            for fn in fns:
                name = basename(fn).split(".")[0]
                tbl = pd.read_csv(fn, delim_whitespace=True, header=None)
                tbl.columns = [
                    f"expr{i + 1}" if i + 1 < len(tbl.columns) else "value"
                    for i in range(len(tbl.columns))
                ]  # rename columns
                self.set_intbl(tbl, name=name)

    @hydromt_step
    def write_intbl(self):
        """Write intbl at <root/intbl> in PCRaster table format."""
        if not self._write:
            raise IOError("Model opened in read-only mode")
        if self.intbl:
            logger.info("Writing intbl files.")
            for name in self.intbl:
                fn_out = join(self.root, "intbl", f"{name}.tbl")
                self.intbl[name].to_csv(fn_out, sep=" ", index=False, header=False)

    @hydromt_step
    def set_intbl(self, df, name):
        """Add intbl <pandas.DataFrame> to model."""
        if not (isinstance(df, pd.DataFrame) or isinstance(df, pd.Series)):
            raise ValueError("df type not recognized, should be pandas.DataFrame.")
        if name in self._intbl:
            if not self._write:
                raise IOError(f"Cannot overwrite intbl {name} in read-only mode")
            elif self._read:
                logger.warning(f"Overwriting intbl: {name}")
        self._intbl[name] = df

    @hydromt_step
    def read_tables(self, **kwargs):
        """Read table files at <root> and parse to dict of dataframes."""
        if not self._write:
            self._tables = dict()  # start fresh in read-only mode

        logger.info("Reading model table files.")
        fns = glob.glob(join(self.root, "*.csv"))
        if len(fns) > 0:
            for fn in fns:
                name = basename(fn).split(".")[0]
                tbl = pd.read_csv(fn, float_precision="round_trip")
                self.set_tables(tbl, name=name)

    @hydromt_step
    def write_tables(self):
        """Write tables at <root>."""
        if not self._write:
            raise IOError("Model opened in read-only mode")
        if self.tables:
            logger.info("Writing table files.")
            for name in self.tables:
                fn_out = join(self.root, f"{name}.csv")
                self.tables[name].to_csv(fn_out, sep=",", index=False, header=True)

    @hydromt_step
    def set_tables(self, df, name):
        """Add table <pandas.DataFrame> to model."""
        if not (isinstance(df, pd.DataFrame) or isinstance(df, pd.Series)):
            raise ValueError("df type not recognized, should be pandas.DataFrame.")
        if name in self._tables:
            if not self._write:
                raise IOError(f"Cannot overwrite table {name} in read-only mode")
            elif self._read:
                logger.warning(f"Overwriting table: {name}")
        self._tables[name] = df

    def get_config(
        self,
        *args,
        fallback: Any = None,
        abs_path: bool = False,
    ) -> str | None:
        """Get a config value at key.

        Parameters
        ----------
        args : tuple, str
            keys can given by multiple args: ('key1', 'key2')
            or a string with '.' indicating a new level: ('key1.key2')
        fallback: Any, optional
            fallback value if key(s) not found in config, by default None.
        abs_path: bool, optional
            If True return the absolute path relative to the model root,
            by default False.
            NOTE: this assumes the config is located in model root!

        Returns
        -------
        value : Any
            dictionary value

        Examples
        --------
        >> # self.config = {'a': 1, 'b': {'c': {'d': 2}}}

        >> get_config('a')
        >> 1

        >> get_config('b', 'c', 'd') # identical to get_config('b.c.d')
        >> 2

        >> get_config('b.c') # # identical to get_config('b','c')
        >> {'d': 2}
        """
        return self.config.get(
            *args,
            fallback=fallback,
            abs_path=abs_path,
        )

    def set_config(self, *args):
        """
        Update the config toml at key(s) with values.

        This function is made to maintain the structure of your toml file.
        When adding keys it will look for the most specific header present in
        the toml file and add it under that.

        meaning that if you have a config toml that is empty and you run
        ``wflow_model.set_config("input.forcing.scale", 1)``

        it will result in the following file:

        .. code-block:: toml

            input.forcing.scale = 1


        however if your toml file looks like this before:

        .. code-block:: toml

            [input.forcing]

        (i.e. you have a header in there that has no keys)

        then after the insertion it will look like this:

        .. code-block:: toml

            [input.forcing]
            scale = 1


        .. warning::

            Due to limitations of the underlying library it is currently not possible to
            create new headers (i.e. groups like ``input.forcing`` in the example above)
            programmatically, and they will need to be added to the default config
            toml document


        .. warning::

            Even though the underlying config object behaves like a dictionary, it is
            not, it is a ``tomlkit.TOMLDocument``. Due to implementation limitations,
            error scan easily be introduced if this structure is modified by hand.
            Therefore we strongly discourage users from manually modying it, and
            instead ask them to use this ``set_config`` function to avoid problems.

        Parameters
        ----------
        args : str, tuple, list
            if tuple or list, minimal length of two
            keys can given by multiple args: ('key1', 'key2', 'value')
            or a string with '.' indicating a new level: ('key1.key2', 'value')

        Examples
        --------
        .. code-block:: ipython

            >> self.config
            >> {'a': 1, 'b': {'c': {'d': 2}}}

            >> self.set_config('a', 99)
            >> {'a': 99, 'b': {'c': {'d': 2}}}

            >> self.set_config('b', 'c', 'd', 99) # identical to set_config('b.d.e', 99)
            >> {'a': 1, 'b': {'c': {'d': 99}}}
        """
        self.config.set(*args)

    def _update_naming(self, rename_dict: dict):
        """Update the naming of the model variables.

        Parameters
        ----------
        rename_dict: dict
            Dictionary with the wflow variable and new output name in file.
        """
        _wflow_names_inv = {v: k for k, v in self._WFLOW_NAMES.items()}
        _hydromt_names_inv = {v: k for k, v in self._MAPS.items()}
        for wflow_var, new_name in rename_dict.items():
            if wflow_var is None:
                continue
            # Find the previous name in self._WFLOW_NAMES
            old_name = _wflow_names_inv.get(wflow_var, None)
            if old_name is not None:
                # Rename the variable in self._WFLOW_NAMES
                self._WFLOW_NAMES.pop(old_name)
                self._WFLOW_NAMES[new_name] = wflow_var
                # Rename the variable in self._MAPS
                hydromt_name = _hydromt_names_inv.get(old_name, None)
                if hydromt_name is not None:
                    self._MAPS[hydromt_name] = new_name
            else:
                logger.warning(f"Wflow variable {wflow_var} not found, check spelling.")

    def _update_config_variable_name(
        self, data_vars: str | List[str], data_type: str | None = "static"
    ):
        """Update the variable names in the config file.

        Parameters
        ----------
        data_vars: list of str
            List of variable names to update in the config file.
        data_type: str, optional
            Type of data (static, forcing, cyclic, None), by default "static"
        """
        data_vars = [data_vars] if isinstance(data_vars, str) else data_vars
        _prefix = f"input.{data_type}" if data_type is not None else "input"
        for var in data_vars:
            if var in self._WFLOW_NAMES:
                # Get the name from the Wflow variable name
                wflow_var = self._WFLOW_NAMES[var]
                # Update the config variable name
                self.set_config(f"{_prefix}.{wflow_var}", var)
            # else not a wflow variable
            # (spelling mistakes should have been checked in _update_naming)

    ## WFLOW specific data and method
    @property
    # Move to core Model API ?
    def tables(self):
        """Return a dictionary of pandas.DataFrames representing wflow intbl files."""
        if not self._tables:
            self.read_tables()
        return self._tables

    @property
    def flwdir(self):
        """Return the pyflwdir.FlwdirRaster object parsed from wflow ldd."""
        if self._flwdir is None:
            self.set_flwdir()
        return self._flwdir

    def set_flwdir(self, ftype="infer"):
        """Parse pyflwdir.FlwdirRaster object parsed from the wflow ldd."""
        flwdir_name = self._MAPS["flwdir"]
        self._flwdir = flw.flwdir_from_da(
            self.grid[flwdir_name],
            ftype=ftype,
            check_ftype=True,
            mask=(self.grid[self._MAPS["basins"]] > 0),
        )

    @property
    def geoms(self) -> WflowGeomsComponent:
        """Return the WflowGeomsComponent instance."""
        return self.components["geoms"]

    @property
    def basins(self):
        """Returns a basin(s) geometry as a geopandas.GeoDataFrame."""
        if self.geoms.get("basins") is not None:
            gdf = self.geoms.get("basins")
        elif self._MAPS["basins"] in self.grid:
            gdf = (
                self.grid[self._MAPS["basins"]]
                .raster.vectorize()
                .set_index("value")
                .sort_index()
            )
            self.geoms.set(gdf, name="basins")
        else:
            logger.warning(f"Basin map {self._MAPS['basins']} not found in grid.")
            gdf = None
        return gdf

    @property
    def basins_highres(self):
        """Returns a high resolution basin(s) geometry."""
        if self.geoms.get("basins_highres") is not None:
            gdf = self.geoms.get("basins_highres")
        else:
            gdf = self.basins
        return gdf

    @property
    def rivers(self):
        """Return a river geometry as a geopandas.GeoDataFrame.

        If available, the stream order and upstream area values are added to
        the geometry properties.
        """
        if self.geoms.get("rivers") is not None:
            gdf = self.geoms.get("rivers")
        elif self._MAPS["rivmsk"] in self.grid:
            rivmsk = self.grid[self._MAPS["rivmsk"]].values != 0
            # Check if there are river cells in the model before continuing
            if np.any(rivmsk):
                # add stream order 'strord' column
                strord = self.flwdir.stream_order(mask=rivmsk)
                feats = self.flwdir.streams(mask=rivmsk, strord=strord)
                gdf = gpd.GeoDataFrame.from_features(feats)
                gdf.crs = pyproj.CRS.from_user_input(self.crs)
                self.geoms.set(gdf, name="rivers")
        else:
            logger.warning("No river cells detected in the selected basin.")
            gdf = None
        return gdf

    ## WFLOW specific modification (clip for now) methods

    @hydromt_step
    def clip_grid(self, region, buffer=0, align=None, crs=4326, inverse_clip=False):
        """Clip grid to subbasin.

        Parameters
        ----------
        region : dict
            See :meth:`models.wflow.WflowModel.setup_basemaps`
        buffer : int, optional
            Buffer around subbasin in number of pixels, by default 0
        align : float, optional
            Align bounds of region to raster with resolution <align>, by default None
        crs: int, optional
            Default crs of the grid to clip.
        inverse_clip: bool, optional
            Flag to perform "inverse clipping": removing an upstream part of the model
            instead of the subbasin itself, by default False

        Returns
        -------
        xarray.DataSet
            Clipped grid.
        """
        basins_name = self._MAPS["basins"]
        flwdir_name = self._MAPS["flwdir"]

        # translate basin and outlet kinds to geom
        # get basin geometry and clip data
        kind = next(iter(region))
        if kind in ["basin", "subbasin"]:
            # parse_region_basin does not return xy, only geom...
            # should be fixed in core
            region_kwargs = _parse_region_value(
                region.pop(kind),
                data_catalog=self.data_catalog,
            )
            region_kwargs.update(region)
            geom, _ = get_basin_geometry(
                ds=self.grid,
                kind=kind,
                basins_name=basins_name,
                flwdir_name=flwdir_name,
                **region,
            )
        elif kind == "bbox":
            logger.warning(
                "Kind 'bbox' for the region is not recommended as it can lead "
                "to mistakes in the catchment delineation. Use carefully."
            )
            geom = hydromt.processes.region.parse_region_bbox(region)
        elif kind == "geom":
            logger.warning(
                "Kind 'geom' for the region is not recommended as it can lead "
                "to mistakes in the catchment delineation. Use carefully."
            )
            geom = hydromt.processes.region.parse_region_geom(region)
        else:
            raise ValueError(
                f"wflow region kind not understood or supported: {kind}. "
                "Use 'basin', 'subbasin', 'bbox' or 'geom'."
            )

        # Remove upstream part from model
        if inverse_clip:
            geom = self.basins.overlay(geom, how="difference")
        # clip based on subbasin args, geom or bbox
        ds_grid = self.grid.raster.clip_geom(geom, align=align, buffer=buffer)
        ds_grid.coords["mask"] = ds_grid.raster.geometry_mask(geom)
        ds_grid[basins_name] = ds_grid[basins_name].where(
            ds_grid.coords["mask"], self.grid[basins_name].raster.nodata
        )
        ds_grid[basins_name].attrs.update(
            _FillValue=self.grid[basins_name].raster.nodata
        )

        # Update flwdir grid and geoms
        if self.crs is None and crs is not None:
            self.set_crs(crs)

        self._grid = xr.Dataset()
        self.set_grid(ds_grid)

        # add pits at edges after clipping
        self._flwdir = None  # make sure old flwdir object is removed
        self.grid[self._MAPS["flwdir"]].data = self.flwdir.to_array("ldd")

        # Reinitiliase geoms and re-create basins/rivers
        self._geoms = dict()
        self.basins
        self.rivers

        # Update reservoir and lakes
        remove_reservoir = False
        if self._MAPS["resareas"] in self.grid:
            reservoir = self.grid[self._MAPS["resareas"]]
            if not np.any(reservoir > 0):
                remove_reservoir = True
                remove_maps = [
                    self._MAPS["resareas"],
                    self._MAPS["reslocs"],
                    self._MAPS["ResSimpleArea"],
                    self._MAPS["ResDemand"],
                    self._MAPS["ResTargetFullFrac"],
                    self._MAPS["ResTargetMinFrac"],
                    self._MAPS["ResMaxRelease"],
                    self._MAPS["ResMaxVolume"],
                ]
                self._grid = self.grid.drop_vars(remove_maps)

        remove_lake = False
        if self._MAPS["lakeareas"] in self.grid:
            lake = self.grid[self._MAPS["lakeareas"]]
            if not np.any(lake > 0):
                remove_lake = True
                remove_maps = [
                    self._MAPS["lakeareas"],
                    self._MAPS["lakelocs"],
                    self._MAPS["LinkedLakeLocs"],
                    self._MAPS["LakeStorFunc"],
                    self._MAPS["LakeOutflowFunc"],
                    self._MAPS["LakeArea"],
                    self._MAPS["LakeAvgLevel"],
                    "LakeAvgOut",  # this is a hydromt meta map
                    self._MAPS["LakeThreshold"],
                    self._MAPS["Lake_b"],
                    self._MAPS["Lake_e"],
                ]
                self._grid = self.grid.drop_vars(remove_maps)

            # Update tables
            ids = np.unique(lake)
            self._tables = {
                k: v
                for k, v in self.tables.items()
                if not any([str(x) in k for x in ids])
            }

        # Update config
        # Remove the absolute path and if needed remove lakes and reservoirs
        if remove_reservoir:
            # change reservoirs = true to false
            self.set_config("model.reservoirs", False)
            # remove states
            if (
                self.get_config("state.variables.reservoir_water__instantaneous_volume")
                is not None
            ):
                del self.config["state"]["variables"][
                    "reservoir_water__instantaneous_volume"
                ]

        if remove_lake:
            # change lakes = true to false
            self.set_config("model.lakes", False)
            # remove states
            if (
                self.get_config(
                    "state.variables.lake_water_surface__instantaneous_elevation"
                )
                is not None
            ):
                del self.config["state"]["variables"][
                    "lake_water_surface__instantaneous_elevation"
                ]

    @hydromt_step
    def clip_forcing(self):
        """Return clippped forcing for subbasin.

        Returns
        -------
        xarray.DataSet
            Clipped forcing.

        """
        if len(self.forcing) > 0:
            logger.info("Clipping NetCDF forcing..")
            ds_forcing = xr.merge(self.forcing.values()).raster.clip_bbox(
                self.grid.raster.bounds
            )
            self.set_forcing(ds_forcing)

    @hydromt_step
    def clip_states(self):
        """Return clippped states for subbasin.

        Returns
        -------
        xarray.DataSet
            Clipped states.
        """
        if len(self.states) > 0:
            logger.info("Clipping NetCDF states..")
            ds_states = xr.merge(self.states.values()).raster.clip_bbox(
                self.grid.raster.bounds
            )
            # Check for reservoirs/lakes presence in the clipped model
            remove_maps = []
            if self._MAPS["resareas"] not in self.grid:
                if "volume_reservoir" in ds_states:
                    remove_maps.extend(["volume_reservoir"])
            if self._MAPS["lakeareas"] not in self.grid:
                if "waterlevel_lake" in ds_states:
                    remove_maps.extend(["waterlevel_lake"])
            ds_states = ds_states.drop_vars(remove_maps)
            self.set_states(ds_states)<|MERGE_RESOLUTION|>--- conflicted
+++ resolved
@@ -27,17 +27,12 @@
     _parse_region_value,
 )
 
-<<<<<<< HEAD
-from hydromt_wflow.components import (
-    WflowConfigComponent,
-    WflowGeomsComponent,
-    WflowGridComponent,
-=======
 from hydromt_wflow import workflows
 from hydromt_wflow.components import (
     StaticmapsComponent,
     WflowConfigComponent,
->>>>>>> d0f290fb
+    WflowGeomsComponent,
+    WflowGridComponent,
 )
 from hydromt_wflow.naming import _create_hydromt_wflow_mapping_sbm
 from hydromt_wflow.utils import (
@@ -87,7 +82,6 @@
         # Define components when they are implemented
         # This is when config_fn should be able to be passed to ConfigComponent later
         config_component = WflowConfigComponent(self, filename=str(config_path))
-<<<<<<< HEAD
         grid_component = WflowGridComponent(self, filename=str(config_path))
 
         geoms_component = WflowGeomsComponent(
@@ -96,16 +90,12 @@
             region_filename="geoms/geoms_region.geojson",  # TODO read from config?
         )
 
+        staticmaps_component = StaticmapsComponent(self)
         components = {
             "config": config_component,
             "grid": grid_component,
             "geoms": geoms_component,
-=======
-        staticmaps_component = StaticmapsComponent(self)
-        components = {
-            "config": config_component,
             "staticmaps": staticmaps_component,
->>>>>>> d0f290fb
         }
 
         super().__init__(
