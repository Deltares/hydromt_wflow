"""Implement Wflow model class."""
# Implement model class following model API

import codecs
import glob
import logging
import os
from os.path import basename, dirname, isdir, isfile, join
from pathlib import Path
from typing import List, Optional, Union

import geopandas as gpd

# from dask.distributed import LocalCluster, Client, performance_report
import hydromt
import numpy as np
import pandas as pd
import pyflwdir
import pyproj
import toml
import xarray as xr
from dask.diagnostics import ProgressBar
from hydromt import flw
from hydromt.io import open_mfraster
from hydromt.models.model_api import Model
from pyflwdir import core_conversion, core_d8, core_ldd
from shapely.geometry import box

from . import DATADIR, utils, workflows

__all__ = ["WflowModel"]

logger = logging.getLogger(__name__)

# specify pcraster map types
# NOTE non scalar (float) data types only
PCR_VS_MAP = {
    "wflow_ldd": "ldd",
    "wflow_river": "bool",
    "wflow_streamorder": "ordinal",
    "wflow_gauges": "nominal",  # to avoid large memory usage in pcraster.aguila
    "wflow_subcatch": "nominal",  # idem.
    "wflow_landuse": "nominal",
    "wflow_soil": "nominal",
    "wflow_reservoirareas": "nominal",
    "wflow_reservoirlocs": "nominal",
    "wflow_lakeareas": "nominal",
    "wflow_lakelocs": "nominal",
    "wflow_glacierareas": "nominal",
}


class WflowModel(Model):
    """Wflow model class."""

    _NAME = "wflow"
    _CONF = "wflow_sbm.toml"
    _DATADIR = DATADIR
    _GEOMS = {}
    _MAPS = {
        "flwdir": "wflow_ldd",
        "elevtn": "wflow_dem",
        "subelv": "dem_subgrid",
        "uparea": "wflow_uparea",
        "strord": "wflow_streamorder",
        "basins": "wflow_subcatch",
        "rivlen": "wflow_riverlength",
        "rivmsk": "wflow_river",
        "rivwth": "wflow_riverwidth",
        "lndslp": "Slope",
        "rivslp": "RiverSlope",
        "rivdph": "RiverDepth",
        "rivman": "N_River",
        "gauges": "wflow_gauges",
        "landuse": "wflow_landuse",
        "resareas": "wflow_reservoirareas",
        "reslocs": "wflow_reservoirlocs",
        "lakeareas": "wflow_lakeareas",
        "lakelocs": "wflow_lakelocs",
        "glacareas": "wflow_glacierareas",
        "glacfracs": "wflow_glacierfrac",
        "glacstore": "wflow_glacierstore",
    }
    _FOLDERS = [
        "staticgeoms",
        "instate",
        "run_default",
    ]
    _CATALOGS = join(_DATADIR, "parameters_data.yml")

    def __init__(
        self,
        root=None,
        mode="w",
        config_fn=None,
        data_libs=None,
        deltares_data=False,
        logger=logger,
    ):
        super().__init__(
            root=root,
            mode=mode,
            config_fn=config_fn,
            data_libs=data_libs,
            deltares_data=deltares_data,
            logger=logger,
        )

        # wflow specific
        self._intbl = dict()
        self._tables = dict()
        self._flwdir = None
        self.data_catalog.from_yml(self._CATALOGS)

    # COMPONENTS
    def setup_basemaps(
        self,
        region,
        res=1 / 120.0,
        hydrography_fn="merit_hydro",
        basin_index_fn="merit_hydro_index",
        upscale_method="ihu",
    ):
        """
        Build the DEM and flow direction for a Wflow model.

        Setup basemaps sets the ``region`` of interest and ``res``
        (resolution in degrees) of the model.
        All DEM and flow direction related maps are then build.

        If the model resolution is larger than the source data resolution,
        the flow direction is upscaled using the ``upscale_method``, by default the
        Iterative Hydrography Upscaling (IHU).
        The default ``hydrography_fn`` is "merit_hydro"
        (`MERIT hydro <http://hydro.iis.u-tokyo.ac.jp/~yamadai/MERIT_Hydro/index.html>`_
        at 3 arcsec resolution).
        Alternative sources include "merit_hydro_1k" at 30 arcsec resolution.
        Users can also supply their own elevation and flow direction data
        in any CRS and not only EPSG:4326.

        Note that in order to define the region, using points or bounding box,
        the coordinates of the points / bounding box
        should be in the same CRS than the hydrography data.
        The wflow model will then also be in the same CRS than the
        hydrography data in order to avoid assumptions and reprojection errors.
        If the user wishes to use a different CRS,
        we recommend first to reproject the hydrography data seperately,
        because calling hydromt build.
        You can find examples on how to reproject or prepare hydrography data in the
        `prepare flow directions example notebok
        <https://deltares.github.io/hydromt_wflow/latest/_examples/prepare_ldd.html>`.

        Adds model layers:

        * **wflow_ldd** map: flow direction in LDD format [-]
        * **wflow_subcatch** map: basin ID map [-]
        * **wflow_uparea** map: upstream area [km2]
        * **wflow_streamorder** map: Strahler stream order [-]
        * **wflow_dem** map: average elevation [m+REF]
        * **dem_subgrid** map: subgrid outlet elevation [m+REF]
        * **Slope** map: average land surface slope [m/m]
        * **basins** geom: basins boundary vector
        * **region** geom: region boundary vector

        Parameters
        ----------
        hydrography_fn : str
            Name of data source for basemap parameters.

            * Required variables: ['flwdir', 'uparea', 'basins', 'strord', 'elevtn']

            * Optional variables: ['lndslp', 'mask']
        basin_index_fn : str
            Name of data source for basin_index data linked to hydrography_fn.
        region : dict
            Dictionary describing region of interest.
            See :py:function:~basin_mask.parse_region for all options
        res : float
            Output model resolution
        upscale_method : {'ihu', 'eam', 'dmm'}
            Upscaling method for flow direction data, by default 'ihu'.

        See Also
        --------
        hydromt.workflows.parse_region
        hydromt.workflows.get_basin_geometry
        workflows.hydrography
        workflows.topography
        """
        self.logger.info("Preparing base hydrography basemaps.")
        # retrieve global data (lazy!)
        ds_org = self.data_catalog.get_rasterdataset(hydrography_fn)

        # get basin geometry and clip data
        kind, region = hydromt.workflows.parse_region(region, logger=self.logger)
        xy = None
        if kind in ["basin", "subbasin", "outlet"]:
            if basin_index_fn is not None:
                bas_index = self.data_catalog[basin_index_fn]
            else:
                bas_index = None
            geom, xy = hydromt.workflows.get_basin_geometry(
                ds=ds_org,
                kind=kind,
                basin_index=bas_index,
                logger=self.logger,
                **region,
            )
        elif "bbox" in region:
            bbox = region.get("bbox")
            geom = gpd.GeoDataFrame(geometry=[box(*bbox)], crs=4326)
        elif "geom" in region:
            geom = region.get("geom")
        else:
            raise ValueError(f"wflow region argument not understood: {region}")
        if geom is not None and geom.crs is None:
            raise ValueError("wflow region geometry has no CRS")

        ds_org = ds_org.raster.clip_geom(geom, align=res, buffer=10)
        ds_org.coords["mask"] = ds_org.raster.geometry_mask(geom)
        self.logger.debug("Adding basins vector to staticgeoms.")
        self.set_staticgeoms(geom, name="basins")

        # Check on resolution (degree vs meter) depending on ds_org res/crs
        scale_ratio = int(np.round(res / ds_org.raster.res[0]))
        if scale_ratio < 1:
            raise ValueError(
                f"The model resolution {res} should be \
larger than the {hydrography_fn} resolution {ds_org.raster.res[0]}"
            )
        if ds_org.raster.crs.is_geographic:
            if res > 1:  # 111 km
                raise ValueError(
                    f"The model resolution {res} should be smaller than 1 degree \
(111km) for geographic coordinate systems. "
                    "Make sure you provided res in degree rather than in meters."
                )
        # setup hydrography maps and set staticmap attribute with renamed maps
        ds_base, _ = workflows.hydrography(
            ds=ds_org,
            res=res,
            xy=xy,
            upscale_method=upscale_method,
            logger=self.logger,
        )
        # Convert flow direction from d8 to ldd format
        flwdir_data = ds_base["flwdir"].values.astype(np.uint8)  # force dtype
        # if d8 convert to ldd
        if core_d8.isvalid(flwdir_data):
            data = core_conversion.d8_to_ldd(flwdir_data)
            da_flwdir = xr.DataArray(
                name="flwdir",
                data=data,
                coords=ds_base.raster.coords,
                dims=ds_base.raster.dims,
                attrs=dict(
                    long_name="ldd flow direction",
                    _FillValue=core_ldd._mv,
                ),
            )
            ds_base["flwdir"] = da_flwdir
        # Rename and add to staticmaps
        rmdict = {k: v for k, v in self._MAPS.items() if k in ds_base.data_vars}
        self.set_staticmaps(ds_base.rename(rmdict))

        # setup topography maps
        ds_topo = workflows.topography(
            ds=ds_org, ds_like=self.staticmaps, method="average", logger=self.logger
        )
        ds_topo["lndslp"] = np.maximum(ds_topo["lndslp"], 0.0)
        rmdict = {k: v for k, v in self._MAPS.items() if k in ds_topo.data_vars}
        self.set_staticmaps(ds_topo.rename(rmdict))
        # set basin geometry
        self.logger.debug("Adding region vector to staticgeoms.")
        self.set_staticgeoms(self.region, name="region")

        # update toml for degree/meters if needed
        if ds_base.raster.crs.is_projected:
            self.set_config("model.sizeinmetres", True)

    def setup_rivers(
        self,
        hydrography_fn,
        river_geom_fn=None,
        river_upa: float = 30,
        rivdph_method: str = "powlaw",
        slope_len: float = 2e3,
        min_rivlen_ratio=0.0,
        min_rivdph: float = 1,
        min_rivwth: float = 30,
        smooth_len: float = 5e3,
        rivman_mapping_fn: str = "roughness_river_mapping_default",
        elevtn_map: str = "wflow_dem",
        river_routing: str = "kinematic-wave",
        connectivity: int = 8,
        **kwargs,
    ):
        """
        Set all river parameter maps.

        The river mask is defined by all cells with a mimimum upstream area threshold
        ``river_upa`` [km2].

        The river length is defined as the distance from the subgrid outlet pixel to
        the next upstream subgrid outlet pixel. The ``min_rivlen_ratio`` is the minimum
        global river length to avg. cell resolution ratio and is used as a threshold in
        window based smoothing of river length.

        The river slope is derived from the subgrid elevation difference between pixels
        at a half distance ``slope_len`` [m] up-
        and downstream from the subgrid outlet pixel.

        The river manning roughness coefficient is derived based on reclassification
        of the streamorder map using a lookup table ``rivman_mapping_fn``.

        The river width is derived from the nearest river segment in ``river_geom_fn``.
        Data gaps are filled by the nearest valid upstream value and averaged along
        the flow directions over a length ``smooth_len`` [m]

        The river depth is calculated using the ``rivdph_method``, by default powlaw:
        h = hc*Qbf**hp, which is based on qbankfull discharge from the nearest river
        segment in ``river_geom_fn`` and takes optional arguments for the hc
        (default = 0.27) and hp (default = 0.30) parameters. For other methods see
        :py:meth:`hydromt.workflows.river_depth`.

        If ``river_routing`` is set to "local-inertial", the bankfull elevantion map
        can be conditioned based on the average cell elevation ("wflow_dem")
        or subgrid outlet pixel elevation ("dem_subgrid").
        The subgrid elevation might provide a better representation
        of the river elevation profile, however in combination with
        local-inertial land routing (see :py:meth:`setup_floodplains`)
        the subgrid elevation will likely overestimate the floodplain storage capacity.
        Note that the same input elevation map should be used for river bankfull
        elevation and land elevation when using local-inertial land routing.

        Adds model layers:

        * **wflow_river** map: river mask [-]
        * **wflow_riverlength** map: river length [m]
        * **wflow_riverwidth** map: river width [m]
        * **RiverDepth** map: bankfull river depth [m]
        * **RiverSlope** map: river slope [m/m]
        * **N_River** map: Manning coefficient for river cells [s.m^1/3]
        * **rivers** geom: river vector based on wflow_river mask
        * **hydrodem** map: hydrologically conditioned elevation [m+REF]

        Parameters
        ----------
        hydrography_fn : str, Path
            Name of data source for hydrography data.
            Must be same as setup_basemaps for consistent results.

            * Required variables: ['flwdir', 'uparea', 'elevtn']
            * Optional variables: ['rivwth', 'qbankfull']
        river_geom_fn : str, Path, optional
            Name of data source for river data.

            * Required variables: ['rivwth', 'qbankfull']
        river_upa : float
            minimum upstream area threshold for the river map [km2]
        slope_len : float
            length over which the river slope is calculated [km]
        min_rivlen_ratio: float
            Ratio of cell resolution used minimum length threshold in a moving
            window based smoothing of river length, by default 0.0
            The river length smoothing is skipped if min_riverlen_ratio = 0.
            For details about the river length smoothing,
            see :py:meth:`pyflwdir.FlwdirRaster.smooth_rivlen`
        rivdph_method : {'gvf', 'manning', 'powlaw'}
            see py:meth:`hydromt.workflows.river_depth` for details, by default "powlaw"
        river_routing : {'kinematic-wave', 'local-inertial'}
            Routing methodology to be used, by default "kinematic-wave".
        smooth_len : float, optional
            Length [m] over which to smooth the output river width and depth,
            by default 5e3
        min_rivdph : float, optional
            Minimum river depth [m], by default 1.0
        min_rivwth : float, optional
            Minimum river width [m], by default 30.0
        elevtn_map : str, optional
            by default "wflow_dem",

        See Also
        --------
        workflows.river_bathymetry
        hydromt.workflows.river_depth
        pyflwdir.FlwdirRaster.river_depth
        setup_floodplains
        """
        self.logger.info("Preparing river maps.")

        rivdph_methods = ["gvf", "manning", "powlaw"]
        if rivdph_method not in rivdph_methods:
            raise ValueError(f'"{rivdph_method}" unknown. Select from {rivdph_methods}')

        routing_options = ["kinematic-wave", "local-inertial"]
        if river_routing not in routing_options:
            raise ValueError(
                f'river_routing="{river_routing}" unknown. \
Select from {routing_options}.'
            )

        # read data
        ds_hydro = self.data_catalog.get_rasterdataset(
            hydrography_fn, geom=self.region, buffer=10
        )
        ds_hydro.coords["mask"] = ds_hydro.raster.geometry_mask(self.region)

        # get rivmsk, rivlen, rivslp
        # read model maps and revert wflow to hydromt map names
        inv_rename = {v: k for k, v in self._MAPS.items() if v in self.staticmaps}
        ds_riv = workflows.river(
            ds=ds_hydro,
            ds_model=self.staticmaps.rename(inv_rename),
            river_upa=river_upa,
            slope_len=slope_len,
            channel_dir="up",
            min_rivlen_ratio=min_rivlen_ratio,
            logger=self.logger,
        )[0]

        ds_riv["rivmsk"] = ds_riv["rivmsk"].assign_attrs(
            river_upa=river_upa, slope_len=slope_len, min_rivlen_ratio=min_rivlen_ratio
        )
        dvars = ["rivmsk", "rivlen", "rivslp"]
        rmdict = {k: self._MAPS.get(k, k) for k in dvars}
        self.set_staticmaps(ds_riv[dvars].rename(rmdict))

        # TODO make separate workflows.river_manning  method
        # Make N_River map from csv file with mapping
        # between streamorder and N_River value
        strord = self.staticmaps[self._MAPS["strord"]].copy()
        df = self.data_catalog.get_dataframe(rivman_mapping_fn)
        # max streamorder value above which values get the same N_River value
        max_str = df.index[-2]
        # if streamorder value larger than max_str, assign last value
        strord = strord.where(strord <= max_str, max_str)
        # handle missing value (last row of csv is mapping of missing values)
        strord = strord.where(strord != strord.raster.nodata, -999)
        strord.raster.set_nodata(-999)
        ds_nriver = workflows.landuse(
            da=strord,
            ds_like=self.staticmaps,
            df=df,
            logger=self.logger,
        )
        self.set_staticmaps(ds_nriver)

        # get rivdph, rivwth
        # while we still have setup_riverwidth one can skip river_bathymetry here
        # TODO make river_geom_fn required after removing setup_riverwidth
        if river_geom_fn is not None:
            gdf_riv = self.data_catalog.get_geodataframe(
                river_geom_fn, geom=self.region
            )
            # reread model data to get river maps
            inv_rename = {v: k for k, v in self._MAPS.items() if v in self.staticmaps}
            ds_riv1 = workflows.river_bathymetry(
                ds_model=self.staticmaps.rename(inv_rename),
                gdf_riv=gdf_riv,
                method=rivdph_method,
                smooth_len=smooth_len,
                min_rivdph=min_rivdph,
                min_rivwth=min_rivwth,
                logger=self.logger,
                **kwargs,
            )
            rmdict = {k: v for k, v in self._MAPS.items() if k in ds_riv1.data_vars}
            self.set_staticmaps(ds_riv1.rename(rmdict))
            # update config
            self.set_config("input.lateral.river.bankfull_depth", self._MAPS["rivdph"])

        self.logger.debug("Adding rivers vector to staticgeoms.")
        self.staticgeoms.pop("rivers", None)  # remove old rivers if in staticgeoms
        self.rivers  # add new rivers to staticgeoms

        # Add hydrologically conditioned elevation map for the river, if required
        if river_routing == "local-inertial":
            postfix = {"wflow_dem": "_avg", "dem_subgrid": "_subgrid"}.get(
                elevtn_map, ""
            )
            name = f"hydrodem{postfix}"

            ds_out = flw.dem_adjust(
                da_flwdir=self.staticmaps[self._MAPS["flwdir"]],
                da_elevtn=self.staticmaps[elevtn_map],
                da_rivmsk=self.staticmaps[self._MAPS["rivmsk"]],
                flwdir=self.flwdir,
                connectivity=connectivity,
                river_d8=True,
                logger=self.logger,
            ).rename(name)
            self.set_staticmaps(ds_out)

            # update toml model.river_routing
            self.logger.debug(
                f'Update wflow config model.river_routing="{river_routing}"'
            )
            self.set_config("model.river_routing", river_routing)

            self.set_config("input.lateral.river.bankfull_depth", self._MAPS["rivdph"])
            self.set_config("input.lateral.river.bankfull_elevation", name)
        else:
            self.set_config("model.river_routing", river_routing)

    def setup_floodplains(
        self,
        hydrography_fn,
        floodplain_type: str,
        ### Options for 1D floodplains
        river_upa: Optional[float] = None,
        flood_depths: List = [0.5, 1.0, 1.5, 2.0, 2.5, 3.0, 4.0, 5.0],
        ### Options for 2D floodplains
        elevtn_map: str = "wflow_dem",
        connectivity: int = 4,
    ):
        """
        Add floodplain information to the model schematistation.

        The user can define what type of floodplains are required (1D or 2D),
        through the ``floodplain_type`` argument.

        If ``floodplain_type`` is set to "1d", a floodplain profile is derived for every
        river cell. It adds a map with floodplain volume per flood depth,
        which is used in the wflow 1D floodplain schematisation.

        Note, it is important to use the same river uparea value as used in the
        :py:meth:`setup_rivers` method.

        If ``floodplain_type`` is set to "2d", this component adds
        a hydrologically conditioned elevation (hydrodem) map for
        land routing (local-inertial). For this options, landcells need to be
        conditioned to D4 flow directions otherwise pits may remain in the land cells.

        The conditioned elevation can be based on the average cell elevation
        ("wflow_dem") or subgrid outlet pixel elevation ("dem_subgrid").
        Note that the subgrid elevation will likely overestimate
        the floodplain storage capacity.

        Additionally, note that the same input elevation map should be used for river
        bankfull elevation and land elevation when using local-inertial land routing.

        Requires :py:meth:`setup_rivers` to be executed beforehand
        (with ``river_routing`` set to "local-inertial").

        Adds model layers:

        * **floodplain_volume** map: map with floodplain volumes, \
has flood depth as third
          dimension [m3] (for 1D floodplains)
        * **hydrodem** map: hydrologically conditioned elevation [m+REF]
        (for 2D floodplains)

        Parameters
        ----------
        floodplain_type: {"1d", "2d"}
            Option defining the type of floodplains, see below what arguments
            are related to the different floodplain types
        hydrography_fn : str, Path
            Name of data source for hydrography data. Must be same as setup_basemaps for
            consistent results.

            * Required variables: ['flwdir', 'uparea', 'elevtn']
        river_upa : float, optional
            (1D floodplains) minimum upstream area threshold for drain in the HAND.
            Optional value, as it is inferred from the staticmaps metadata,
            to be consistent with setup_rivers.
        flood_depths : tuple of float, optional
            (1D floodplains) flood depths at which a volume is derived.
            By default [0.5, 1.0, 1.5, 2.0, 2.5, 3.0, 4.0, 5.0]

        elevtn_map: {"wflow_dem", "dem_subgrid"}
            (2D floodplains) Name of staticmap to hydrologically condition.
            By default "wflow_dem"

        See Also
        --------
        workflows.river_floodplain_volume
        hydromt.flw.dem_adjust
        pyflwdir.FlwdirRaster.dem_adjust
        setup_rivers
        """
        if self.get_config("model.river_routing") != "local-inertial":
            raise ValueError(
                "Floodplains (1d or 2d) are currently only supported with \
local intertial river routing"
            )

        r_list = ["1d", "2d"]
        if floodplain_type not in r_list:
            raise ValueError(
                f'river_routing="{floodplain_type}" unknown. Select from {r_list}.'
            )

        # Adjust settings based on floodplain_type selection
        if floodplain_type == "1d":
            floodplain_1d = True
            land_routing = "kinematic-wave"

            if not hasattr(pyflwdir.FlwdirRaster, "ucat_volume"):
                self.logger.warning("This method requires pyflwdir >= 0.5.6")
                return

            self.logger.info("Preparing 1D river floodplain_volume map.")

            # read data
            ds_hydro = self.data_catalog.get_rasterdataset(
                hydrography_fn, geom=self.region, buffer=10
            )
            ds_hydro.coords["mask"] = ds_hydro.raster.geometry_mask(self.region)

            # try to get river uparea from staticmaps, throw error if not specified
            # or when found but different from specified value
            new_river_upa = self.staticmaps[self._MAPS["rivmsk"]].attrs.get(
                "river_upa", river_upa
            )
            if new_river_upa is None:
                raise ValueError(
                    "No value for `river_upa` specified, and the value cannot \
be inferred from the staticmaps attributes"
                )
            elif new_river_upa != river_upa and river_upa is not None:
                raise ValueError(
                    f"Value specified for river_upa ({river_upa}) is different from \
the value found in the staticmaps ({new_river_upa})"
                )
            self.logger.debug(f"Using river_upa value value of: {new_river_upa}")

            # get river floodplain volume
            inv_rename = {v: k for k, v in self._MAPS.items() if v in self.staticmaps}
            da_fldpln = workflows.river_floodplain_volume(
                ds=ds_hydro,
                ds_model=self.staticmaps.rename(inv_rename),
                river_upa=new_river_upa,
                flood_depths=flood_depths,
                logger=self.logger,
            )

            # check if the layer already exists, since overwriting with different
            # flood_depth values is not working properly if this is the case
            if "floodplain_volume" in self.staticmaps:
                self.logger.warning(
                    "Layer `floodplain_volume` already in staticmaps, removing layer \
and `flood_depth` dimension to ensure correctly \
setting new flood_depth dimensions"
                )
                self._staticmaps = self._staticmaps.drop_dims("flood_depth")

            self.set_staticmaps(da_fldpln, "floodplain_volume")

        elif floodplain_type == "2d":
            floodplain_1d = False
            land_routing = "local-inertial"

            if elevtn_map not in self.staticmaps:
                raise ValueError(f'"{elevtn_map}" not found in staticmaps')

            postfix = {"wflow_dem": "_avg", "dem_subgrid": "_subgrid"}.get(
                elevtn_map, ""
            )
            name = f"hydrodem{postfix}"

            self.logger.info(f"Preparing {name} map for land routing.")
            name = f"hydrodem{postfix}_D{connectivity}"
            self.logger.info(f"Preparing {name} map for land routing.")
            ds_out = flw.dem_adjust(
                da_flwdir=self.staticmaps[self._MAPS["flwdir"]],
                da_elevtn=self.staticmaps[elevtn_map],
                da_rivmsk=self.staticmaps[self._MAPS["rivmsk"]],
                flwdir=self.flwdir,
                connectivity=connectivity,
                river_d8=True,
                logger=self.logger,
            ).rename(name)

            self.set_staticmaps(ds_out)

        # Update config
        self.logger.debug(f'Update wflow config model.floodplain_1d="{floodplain_1d}"')
        self.set_config("model.floodplain_1d", floodplain_1d)
        self.logger.debug(f'Update wflow config model.land_routing="{land_routing}"')
        self.set_config("model.land_routing", land_routing)

        if floodplain_type == "1d":
            # include new input data
            self.set_config(
                "input.lateral.river.floodplain.volume", "floodplain_volume"
            )
            # Add states
            self.set_config("state.lateral.river.floodplain.q", "q_floodplain")
            self.set_config("state.lateral.river.floodplain.h", "h_floodplain")
            self.set_config("state.lateral.land.q", "q_land")
            # Remove local-inertial land states
            if self.get_config("state.lateral.land.qx") is not None:
                self.config["state"]["lateral"]["land"].pop("qx", None)
            if self.get_config("state.lateral.land.qy") is not None:
                self.config["state"]["lateral"]["land"].pop("qy", None)
            if self.get_config("output.lateral.land.qx") is not None:
                self.config["output"]["lateral"]["land"].pop("qx", None)
            if self.get_config("output.lateral.land.qy") is not None:
                self.config["output"]["lateral"]["land"].pop("qy", None)

        else:
            # include new input data
            self.set_config("input.lateral.river.bankfull_elevation", name)
            self.set_config("input.lateral.land.elevation", name)
            # Add local-inertial land routing states
            self.set_config("state.lateral.land.qx", "qx_land")
            self.set_config("state.lateral.land.qy", "qy_land")
            # Remove kinematic-wave and 1d floodplain states
            if self.get_config("state.lateral.land.q") is not None:
                self.config["state"]["lateral"]["land"].pop("q", None)
            if self.get_config("state.lateral.river.floodplain.q") is not None:
                self.config["state"]["lateral"]["river"]["floodplain"].pop("q", None)
            if self.get_config("state.lateral.river.floodplain.h") is not None:
                self.config["state"]["lateral"]["river"]["floodplain"].pop("h", None)
            if self.get_config("output.lateral.land.q") is not None:
                self.config["output"]["lateral"]["land"].pop("q", None)

    def setup_riverwidth(
        self,
        predictor="discharge",
        fill=False,
        fit=False,
        min_wth=1.0,
        precip_fn="chelsa",
        climate_fn="koppen_geiger",
        **kwargs,
    ):
        """
        Set the river width parameter based on power-lay relationship with a predictor.

        By default the riverwidth is estimated based on discharge as ``predictor``
        and used to set the riverwidth globally based on pre-defined power-law
        parameters per climate class. With ``fit`` set to True,
        the power-law relationsship paramters are set on-the-fly.
        With ``fill`` set to True, the estimated river widths are only used
        to fill gaps in the observed data. Alternative ``predictor`` values
        are precip (accumulated precipitation) and uparea (upstream area).
        For these predictors values ``fit`` default to True.
        By default the predictor is based on discharge which is estimated through
        multiple linear regression with precipitation and upstream area
        per climate zone.

        * **wflow_riverwidth** map: river width [m]

        Parameters
        ----------
        predictor : {"discharge", "precip", "uparea"}
            Predictor used in the power-law equation: width = a * predictor ^ b.
            Discharge is based on multiple linear regression per climate zone.
            Precip is based on the 10x the daily average
            accumulated precipitation [m3/s].
            Uparea is based on the upstream area grid [km2].
            Other variables, e.g. bankfull discharge, can also be provided if present
            in the staticmaps
        fill : bool, optional
            If True (default), use estimate to fill gaps, outliers and lake/res areas
            in observed width data (if present);
            if False, set all riverwidths based on predictor
            (automatic choice if no observations found)
        fit : bool, optional kwarg
            If True, the power-law parameters are fitted on the fly
            By default True for all but "discharge" predictor.
            A-priori derived parameters will be overwritten if True.
        a, b : float, optional kwarg
            Manual power-law parameters
        min_wth : float
            minimum river width
        precip_fn : {'chelsa'}
            Source of long term precipitation grid if the predictor
            is set to 'discharge' or 'precip'.
        climate_fn: {'koppen_geiger'}
            Source of long-term climate grid if the predictor is set to 'discharge'.
        """
        self.logger.warning(
            'The "setup_riverwidth" method has been deprecated \
and will soon be removed. '
            'You can now use the "setup_river" method for all river parameters.'
        )
        if self._MAPS["rivmsk"] not in self.staticmaps:
            raise ValueError(
                'The "setup_riverwidth" method requires \
to run setup_river method first.'
            )

        # derive river width
        data = {}
        if predictor in ["discharge", "precip"]:
            da_precip = self.data_catalog.get_rasterdataset(
                precip_fn, geom=self.region, buffer=2
            )
            da_precip.name = precip_fn
            data["da_precip"] = da_precip
        if predictor == "discharge":
            da_climate = self.data_catalog.get_rasterdataset(
                climate_fn, geom=self.region, buffer=2
            )
            da_climate.name = climate_fn
            data["da_climate"] = da_climate

        inv_rename = {v: k for k, v in self._MAPS.items() if v in self.staticmaps}
        da_rivwth = workflows.river_width(
            ds_like=self.staticmaps.rename(inv_rename),
            flwdir=self.flwdir,
            data=data,
            fill=fill,
            fill_outliers=kwargs.pop("fill_outliers", fill),
            min_wth=min_wth,
            mask_names=["lakeareas", "resareas", "glacareas"],
            predictor=predictor,
            a=kwargs.get("a", None),
            b=kwargs.get("b", None),
            logger=self.logger,
            fit=fit,
            **kwargs,
        )

        self.set_staticmaps(da_rivwth, name=self._MAPS["rivwth"])

    def setup_lulcmaps(
        self,
        lulc_fn="globcover",
        lulc_mapping_fn=None,
        lulc_vars=[
            "landuse",
            "Kext",
            "N",
            "PathFrac",
            "RootingDepth",
            "Sl",
            "Swood",
            "WaterFrac",
        ],
    ):
        """
        Derive several wflow maps are derived based on landuse-landcover (LULC) data.

        Currently, ``lulc_fn`` can be set to the "vito", "globcover", "esa_worldcover"
        or "corine", of which lookup tables are constructed to convert lulc classses to
        model parameters based on literature. The data is remapped at its original
        resolution and then resampled to the model resolution using the average
        value, unless noted differently.

        Adds model layers:

        * **landuse** map: Landuse class [-]
        * **Kext** map: Extinction coefficient in the canopy gap fraction equation [-]
        * **Sl** map: Specific leaf storage [mm]
        * **Swood** map: Fraction of wood in the vegetation/plant [-]
        * **RootingDepth** map: Length of vegetation roots [mm]
        * **PathFrac** map: The fraction of compacted or urban area per grid cell [-]
        * **WaterFrac** map: The fraction of open water per grid cell [-]
        * **N** map: Manning Roughness [-]

        Parameters
        ----------
        lulc_fn : {"globcover", "vito", "corine"}
            Name of data source in data_sources.yml file.
        lulc_mapping_fn : str
            Path to a mapping csv file from landuse in source name to
            parameter values in lulc_vars.
        lulc_vars : list
            List of landuse parameters to keep.
            By default \
["landuse","Kext","N","PathFrac","RootingDepth","Sl","Swood","WaterFrac"]
        """
        self.logger.info("Preparing LULC parameter maps.")
        if lulc_mapping_fn is None:
            fn_map = f"{lulc_fn}_mapping_default"
        else:
            fn_map = lulc_mapping_fn
        if not isfile(fn_map) and fn_map not in self.data_catalog.get_source_names():
            raise ValueError(f"LULC mapping file not found: {fn_map}")
        # read landuse map to DataArray
        da = self.data_catalog.get_rasterdataset(
            lulc_fn, geom=self.region, buffer=2, variables=["landuse"]
        )
        df_map = self.data_catalog.get_dataframe(
            fn_map,
            driver_kwargs={"index_col": 0},  # only used if fn_map is a file path
        )
        # process landuse
        ds_lulc_maps = workflows.landuse(
            da=da,
            ds_like=self.staticmaps,
            df=df_map,
            params=lulc_vars,
            logger=self.logger,
        )
        rmdict = {k: v for k, v in self._MAPS.items() if k in ds_lulc_maps.data_vars}
        self.set_staticmaps(ds_lulc_maps.rename(rmdict))

    def setup_laimaps(self, lai_fn="modis_lai"):
        """
        Set leaf area index (LAI) climatology maps per month.

        The values are resampled to the model resolution using the average value.
        The only ``lai_fn`` currently supported is "modis_lai" based on MODIS data.

        Adds model layers:

        * **LAI** map: Leaf Area Index climatology [-]
            Resampled from source data using average. Assuming that missing values
            correspond to bare soil, these are set to zero before resampling.

        Parameters
        ----------
        lai_fn : {'modis_lai'}
            Name of data source for LAI parameters, see data/data_sources.yml.

            * Required variables: ['LAI']
        """
        # retrieve data for region
        self.logger.info("Preparing LAI maps.")
        da = self.data_catalog.get_rasterdataset(lai_fn, geom=self.region, buffer=2)
        da_lai = workflows.lai(
            da=da,
            ds_like=self.staticmaps,
            logger=self.logger,
        )
        # Rename the first dimension to time
        rmdict = {da_lai.dims[0]: "time"}
        self.set_staticmaps(da_lai.rename(rmdict), name="LAI")

    def setup_config_output_timeseries(
        self,
        mapname: str,
        toml_output: Optional[str] = "csv",
        header: Optional[List[str]] = ["Q"],
        param: Optional[List[str]] = ["lateral.river.q_av"],
        reducer: Optional[List[str]] = None,
    ):
        """Set the default gauge map based on basin outlets.

        Adds model layers:

        * **csv.column** config: csv timeseries to save based on mapname locations
        * **netcdf.variable** config: netcdf timeseries to save based
        on mapname locations

        Parameters
        ----------
        mapname : str
            Name of the gauge map (in staticmaps.nc) to use for scalar output.
        toml_output : str, optional
            One of ['csv', 'netcdf', None] to update [csv] or [netcdf] section of wflow
            toml file or do nothing. By default, 'csv'.
        header : list, optional
            Save specific model parameters in csv section. This option defines
            the header of the csv file.
            By default saves Q (for lateral.river.q_av).
        param: list, optional
            Save specific model parameters in csv section. This option defines
            the wflow variable corresponding to the
            names in gauge_toml_header. By default saves lateral.river.q_av (for Q).
        reducer: list, optional
            If map is an area rather than a point location, provides the reducer
            for the parameters to save. By default None.
        """
        # # Add new outputcsv section in the config
        if toml_output == "csv" or toml_output == "netcdf":
            self.logger.info(f"Adding {param} to {toml_output} section of toml.")
            # Add map to the input section of config
            basename = (
                mapname
                if not mapname.startswith("wflow")
                else mapname.replace("wflow_", "")
            )
            self.set_config(f"input.{basename}", mapname)
            # Settings and add csv or netcdf sections if not already in config
            # csv
            if toml_output == "csv":
                header_name = "header"
                var_name = "column"
                if self.get_config("csv") is None:
                    self.set_config("csv.path", "output.csv")
            # netcdf
            if toml_output == "netcdf":
                header_name = "name"
                var_name = "variable"
                if self.get_config("netcdf") is None:
                    self.set_config("netcdf.path", "output_scalar.nc")
            # initialise column / varibale section
            if self.get_config(f"{toml_output}.{var_name}") is None:
                self.set_config(f"{toml_output}.{var_name}", [])

            # Add new output column/variable to config
            for o in range(len(param)):
                gauge_toml_dict = {
                    header_name: header[o],
                    "map": basename,
                    "parameter": param[o],
                }
                if reducer is not None:
                    gauge_toml_dict["reducer"] = reducer[o]
                # If the gauge column/variable already exists skip writting twice
                if gauge_toml_dict not in self.config[toml_output][var_name]:
                    self.config[toml_output][var_name].append(gauge_toml_dict)
        else:
            self.logger.info(
                f"toml_output set to {toml_output}, \
skipping adding gauge specific outputs to the toml."
            )

    def setup_outlets(
        self,
        river_only=True,
        toml_output="csv",
        gauge_toml_header=["Q"],
        gauge_toml_param=["lateral.river.q_av"],
    ):
        """Set the default gauge map based on basin outlets.

        Adds model layers:

        * **wflow_gauges** map: gauge IDs map from catchment outlets [-]
        * **gauges** geom: polygon of catchment outlets

        Parameters
        ----------
        river_only : bool, optional
            Only derive outlet locations if they are located on a river instead of
            locations for all catchments, by default True.
        toml_output : str, optional
            One of ['csv', 'netcdf', None] to update [csv] or [netcdf] section of
            wflow toml file or do nothing. By default, 'csv'.
        gauge_toml_header : list, optional
            Save specific model parameters in csv section. This option defines
            the header of the csv file.
            By default saves Q (for lateral.river.q_av).
        gauge_toml_param: list, optional
            Save specific model parameters in csv section. This option defines
            the wflow variable corresponding to the names in gauge_toml_header.
            By default saves lateral.river.q_av (for Q).
        """
        # read existing staticgeoms; important to get the right basin when updating
        # fix in set_staticgeoms / set_geoms method
        self.staticgeoms

        self.logger.info("Gauges locations set based on river outlets.")
        idxs_out = self.flwdir.idxs_pit
        # Only keep river outlets for gauges
        if river_only:
            idxs_out = idxs_out[
                (self.staticmaps[self._MAPS["rivmsk"]] > 0).values.flat[idxs_out]
            ]
        da_out, idxs_out, ids_out = flw.gauge_map(
            self.staticmaps,
            idxs=idxs_out,
            flwdir=self.flwdir,
            logger=self.logger,
        )
        self.set_staticmaps(da_out, name=self._MAPS["gauges"])
        points = gpd.points_from_xy(*self.staticmaps.raster.idx_to_xy(idxs_out))
        gdf = gpd.GeoDataFrame(
            index=ids_out.astype(np.int32), geometry=points, crs=self.crs
        )
        gdf["fid"] = ids_out.astype(np.int32)
        self.set_staticgeoms(gdf, name="gauges")
        self.logger.info("Gauges map based on catchment river outlets added.")

        self.setup_config_output_timeseries(
            mapname="wflow_gauges",
            toml_output=toml_output,
            header=gauge_toml_header,
            param=gauge_toml_param,
        )

    def setup_gauges(
        self,
        gauges_fn: Union[str, Path, gpd.GeoDataFrame],
        index_col: Optional[str] = None,
        snap_to_river: Optional[bool] = True,
        mask: Optional[np.ndarray] = None,
        snap_uparea: Optional[bool] = False,
        max_dist: Optional[float] = 10e3,
        wdw: Optional[int] = 3,
        rel_error: Optional[float] = 0.05,
        derive_subcatch: Optional[bool] = False,
        basename: Optional[str] = None,
        toml_output: Optional[str] = "csv",
        gauge_toml_header: Optional[List[str]] = ["Q", "P"],
        gauge_toml_param: Optional[List[str]] = [
            "lateral.river.q_av",
            "vertical.precipitation",
        ],
        **kwargs,
    ):
        """Set a gauge map based on ``gauges_fn`` data.

        Supported gauge datasets include "grdc"
        or "<path_to_source>" for user supplied csv or geometry files
        with gauge locations. If a csv file is provided, a "x" or "lon" and
        "y" or "lat" column is required and the first column will be used as
        IDs in the map.

        There are three available methods to prepare the gauge map:

        * no snapping: ``mask=None``, ``snap_to_river=False``, ``snap_uparea=False``.
          The gauge locations are used as is.
        * snapping to mask: the gauge locations are snapped to a boolean mask map:
          either provide ``mask`` or set ``snap_to_river=True``
          to snap to the river (default).
          ``max_dist`` can be used to set the maximum distance to snap to the mask.
        * snapping based on upstream area matching: : ``snap_uparea=True``.
          The gauge locations are snapped to the closest matching upstream area value.
          Requires gauges_fn to have an ``uparea`` [km2] column. The closest value will
          be looked for in a cell window of size ``wdw`` and the difference between
          the gauge and the closest value should be smaller than ``rel_error``.

        If ``derive_subcatch`` is set to True, an additional subcatch map is derived
        from the gauge locations.

        Finally the output locations can be added to wflow TOML file sections [csv]
        or [netcdf] using the ``toml_output`` option. The ``gauge_toml_header`` and
        ``gauge_toml_param`` options can be used to define the header and corresponding
        wflow variable names in the TOML file.

        Adds model layers:

        * **wflow_gauges_source** map: gauge IDs map from source [-] (if gauges_fn)
        * **wflow_subcatch_source** map: subcatchment based on gauge locations [-] \
(if derive_subcatch)
        * **gauges_source** geom: polygon of gauges from source
        * **subcatch_source** geom: polygon of subcatchment based on \
gauge locations [-] (if derive_subcatch)

        Parameters
        ----------
        gauges_fn : str, Path, gpd.GeoDataFrame, optional
            Known source name or path to gauges file geometry file, by default None.

            * Required variables if snap_uparea is True: ["uparea"]
        index_col : str, optional
            Column in gauges_fn to use for ID values, by default None
            (use the default index column)
        mask : np.boolean, optional
            If provided snaps to the mask, else snaps to the river (default).
        snap_to_river : bool, optional
            Snap point locations to the closest downstream river cell, by default True
        snap_uparea: bool, optional
            Snap gauges based on upstream area. Gauges_fn should have "uparea"
            in its attributes.
        max_dist : float, optional
            Maximum distance [m] between original and snapped point location.
            A warning is logged if exceeded. By default 10 000m.
        wdw: int, optional
            Window size in number of cells around the gauge locations
            to snap uparea to, only used if ``snap_uparea`` is True. By default 3.
        rel_error: float, optional
            Maximum relative error (default 0.05)
            between the gauge location upstream area and the upstream area of
            the best fit grid cell, only used if snap_area is True.
        derive_subcatch : bool, optional
            Derive subcatch map for gauges, by default False
        basename : str, optional
            Map name in staticmaps (wflow_gauges_basename)
            if None use the gauges_fn basename.
        toml_output : str, optional
            One of ['csv', 'netcdf', None] to update [csv] or [netcdf] section of
            wflow toml file or do nothing. By default, 'csv'.
        gauge_toml_header : list, optional
            Save specific model parameters in csv section.
            This option defines the header of the csv file.
            By default saves Q (for lateral.river.q_av) and
            P (for vertical.precipitation).
        gauge_toml_param: list, optional
            Save specific model parameters in csv section. This option defines
            the wflow variable corresponding to the names in gauge_toml_header.
            By default saves lateral.river.q_av (for Q) and
            vertical.precipitation (for P).
        """
        # Read data
        kwargs = {}
        if isinstance(gauges_fn, gpd.GeoDataFrame):
            gdf_gauges = gauges_fn
            if not np.all(np.isin(gdf_gauges.geometry.type, "Point")):
                raise ValueError(f"{gauges_fn} contains other geometries than Point")
        elif isfile(gauges_fn):
            # try to get epsg number directly, important when writting back data_catalog
            if hasattr(self.crs, "to_epsg"):
                code = self.crs.to_epsg()
            else:
                code = self.crs
            kwargs.update(crs=code)
            gdf_gauges = self.data_catalog.get_geodataframe(
                gauges_fn, geom=self.basins, assert_gtype="Point", **kwargs
            )
        elif self.data_catalog[gauges_fn].data_type == "GeoDataFrame":
            gdf_gauges = self.data_catalog.get_geodataframe(
                gauges_fn, geom=self.basins, assert_gtype="Point", **kwargs
            )
        elif self.data_catalog[gauges_fn].data_type == "GeoDataset":
            da = self.data_catalog.get_geodataset(gauges_fn, geom=self.basins, **kwargs)
            gdf_gauges = da.vector.to_gdf()
            # Check for point geometry
            if not np.all(np.isin(gdf_gauges.geometry.type, "Point")):
                raise ValueError(f"{gauges_fn} contains other geometries than Point")
        else:
            raise ValueError(
                f"{gauges_fn} data source not found or \
incorrect data_type (GeoDataFrame or GeoDataset)."
            )

        # Create basename
        if basename is None:
            basename = os.path.basename(gauges_fn).split(".")[0].replace("_", "-")

        # Create gauge map, subcatch map and update toml
        if gdf_gauges.index.size == 0:
            self.logger.warning(f"No {gauges_fn} gauge locations found within domain")

            return

        # Create the gauges map
        self.logger.info(
            f"{gdf_gauges.index.size} {basename} gauge locations found within domain"
        )

        # read existing staticgeoms; important to get the right basin when updating
        self.staticgeoms
        # Reproject to model crs
        gdf_gauges = gdf_gauges.to_crs(self.crs).copy()

        # Get coords, index and ID
        xs, ys = np.vectorize(lambda p: (p.xy[0][0], p.xy[1][0]))(
            gdf_gauges["geometry"]
        )
        idxs = self.staticmaps.raster.xy_to_idx(xs, ys)
        if index_col is not None and index_col in gdf_gauges.columns:
            gdf_gauges = gdf_gauges.set_index(index_col)
        if np.any(gdf_gauges.index == 0):
            self.logger.warning("Gauge ID 0 is not allowed, setting to 1")
            gdf_gauges.index = gdf_gauges.index.values + 1
        ids = gdf_gauges.index.values

        # if snap_to_river use river map as the mask
        if snap_to_river and mask is None:
            mask = self._MAPS["rivmsk"]
        if mask is not None:
            mask = self.staticmaps[mask].values
        if snap_uparea and "uparea" in gdf_gauges.columns:
            # Derive gauge map based on upstream area snapping
            da, idxs, ids = workflows.gauge_map_uparea(
                self.staticmaps,
                gdf_gauges,
                uparea_name="wflow_uparea",
                wdw=wdw,
                rel_error=rel_error,
                logger=self.logger,
            )
        else:
            # Derive gauge map
            da, idxs, ids = flw.gauge_map(
                self.staticmaps,
                idxs=idxs,
                ids=ids,
                stream=mask,
                flwdir=self.flwdir,
                max_dist=max_dist,
                logger=self.logger,
            )
            # Filter gauges that could not be snapped to rivers
            if snap_to_river:
                ids_old = ids.copy()
                da = da.where(
                    self.staticmaps[self._MAPS["rivmsk"]] != 0, da.raster.nodata
                )
                ids_new = np.unique(da.values[da.values > 0])
                idxs = idxs[np.isin(ids_old, ids_new)]
                ids = da.values.flat[idxs]

        # Add to staticmaps
        mapname = f'{str(self._MAPS["gauges"])}_{basename}'
        self.set_staticmaps(da, name=mapname)

        # geoms
        points = gpd.points_from_xy(*self.staticmaps.raster.idx_to_xy(idxs))
        # if csv contains additional columns, these are also written in the staticgeoms
        gdf_snapped = gpd.GeoDataFrame(
            index=ids.astype(np.int32), geometry=points, crs=self.crs
        )
        # Set the index name of gdf snapped based on original gdf
        if gdf_gauges.index.name is not None:
            gdf_snapped.index.name = gdf_gauges.index.name
        else:
            gdf_snapped.index.name = "fid"
            gdf_gauges.index.name = "fid"
        # Add gdf attributes to gdf_snapped (filter on snapped index before merging)
        df_attrs = pd.DataFrame(gdf_gauges.drop(columns="geometry"))
        df_attrs = df_attrs[np.isin(df_attrs.index, gdf_snapped.index)]
        gdf_snapped = gdf_snapped.merge(df_attrs, how="inner", on=gdf_gauges.index.name)
        # Add gdf_snapped to staticgeoms
        self.set_staticgeoms(gdf_snapped, name=mapname.replace("wflow_", ""))

        # Add output timeseries for gauges in the toml
        self.setup_config_output_timeseries(
            mapname=mapname,
            toml_output=toml_output,
            header=gauge_toml_header,
            param=gauge_toml_param,
        )

        # add subcatch
        if derive_subcatch:
            da_basins = flw.basin_map(self.staticmaps, self.flwdir, idxs=idxs, ids=ids)[
                0
            ]
            mapname = self._MAPS["basins"] + "_" + basename
            self.set_staticmaps(da_basins, name=mapname)
            gdf_basins = self.staticmaps[mapname].raster.vectorize()
            self.set_staticgeoms(gdf_basins, name=mapname.replace("wflow_", ""))

    def setup_areamap(
        self,
        area_fn: str,
        col2raster: str,
        nodata: Union[int, float] = -1,
    ):
        """Set area map from vector data to save wflow outputs for specific area.

        Adds model layer:

        * **col2raster** map:  output area data map

        Parameters
        ----------
        area_fn : str
            Name of vector data corresponding to wflow output area.
        col2raster : str
            Name of the column from the vector file to rasterize.
        nodata : int/float, optional
            Nodata value to use when rasterizing. Should match the dtype of col2raster.
            By default -1.
        """
        self.logger.info(f"Preparing '{col2raster}' map from '{area_fn}'.")
        gdf_org = self.data_catalog.get_geodataframe(
            area_fn, geom=self.basins, dst_crs=self.crs
        )
        if gdf_org.empty:
            self.logger.warning(
                f"No shapes of {area_fn} found within region, skipping areamap."
            )
            return
        else:
            da_area = self.staticmaps.raster.rasterize(
                gdf=gdf_org,
                col_name=col2raster,
                nodata=nodata,
                all_touched=True,
            )
        self.set_staticmaps(da_area.rename(col2raster))

    def setup_lakes(
        self,
        lakes_fn: Union[str, Path],
        rating_curve_fns: List[Union[str, Path]] = None,
        min_area: float = 10.0,
        add_maxstorage: bool = False,
        **kwargs,
    ):
        """Generate maps of lake areas and outlets.

        Also meant to generate parameters with average lake area,
        depth and discharge values. The data is generated from features with
        ``min_area`` [km2] (default 1 km2) from a database with lake geometry, IDs and
        metadata. Data required are lake ID 'waterbody_id',
        average area 'Area_avg' [m2], average volume 'Vol_avg' [m3],
        average depth 'Depth_avg' [m] and average discharge 'Dis_avg' [m3/s].

        If rating curve data is available for storage and discharge they can be prepared
        via ``rating_curve_fns`` (see below for syntax and requirements).
        Else the parameters 'Lake_b' and 'Lake_e' will be used for discharge and
        for storage a rectangular profile lake is assumed.
        See Wflow documentation for more information.

        If ``add_maxstorage`` is True, the maximum storage of the lake is added to the
        output (controlled lake) based on 'Vol_max' [m3] column of lakes_fn.

        Adds model layers:

        * **wflow_lakeareas** map: lake IDs [-]
        * **wflow_lakelocs** map: lake IDs at outlet locations [-]
        * **LakeArea** map: lake area [m2]
        * **LakeAvgLevel** map: lake average water level [m]
        * **LakeAvgOut** map: lake average discharge [m3/s]
        * **Lake_b** map: lake rating curve coefficient [-]
        * **LakeOutflowFunc** map: option to compute rating curve [-]
        * **LakeStorFunc** map: option to compute storage curve [-]
        * **LakeMaxStorage** map: optional, maximum storage of lake [m3]
        * **lakes** geom: polygon with lakes and wflow lake parameters

        Parameters
        ----------
        lakes_fn :
            Name of data source for lake parameters, see data/data_sources.yml.

            * Required variables for direct use: \
['waterbody_id', 'Area_avg', 'Depth_avg', 'Dis_avg', 'Lake_b', 'Lake_e', \
'LakeOutflowFunc', 'LakeStorFunc', 'LakeThreshold', 'LinkedLakeLocs']

            * Required variables for parameter estimation: \
['waterbody_id', 'Area_avg', 'Vol_avg', 'Depth_avg', 'Dis_avg']
        rating_curve_fns: str, Path, List[str], List[Path], optional
            Data catalog entry/entries or path(s) containing rating curve values
            for lakes. If None then will be derived from properties of lakes_fn.
            Assumes one file per lake (with all variables) and that the lake ID is
            either in the filename or data catalog entry name (eg using placeholder).
            The ID should be placed at the end separated by an underscore (eg
            'rating_curve_12.csv' or 'rating_curve_12')

            * Required variables: ['elevtn', 'volume'] for storage curve and \
['elevtn', 'discharge'] for discharge rating curve
        min_area : float, optional
            Minimum lake area threshold [km2], by default 10.0 km2.
        add_maxstorage : bool, optional
<<<<<<< HEAD
            If True, maximum storage of the lake is added to the output (controlled lake) based on 'Vol_max' [m3] column of lakes_fn, by default False (natural lake).
        kwargs: optional
            Keyword arguments passed to the method hydromt.DataCatalog.get_rasterdataset()
=======
            If True, maximum storage of the lake is added to the output
            (controlled lake) based on 'Vol_max' [m3] column of lakes_fn.
            By default False (natural lake).
>>>>>>> af63b5a6
        """
        # Derive lake are and outlet maps
        gdf_org, ds_lakes = self._setup_waterbodies(
            lakes_fn, "lake", min_area, **kwargs
        )
        if ds_lakes is None:
            return
        rmdict = {k: v for k, v in self._MAPS.items() if k in ds_lakes.data_vars}
        ds_lakes = ds_lakes.rename(rmdict)

        # If rating_curve_fn prepare rating curve dict
        rating_dict = dict()
        if rating_curve_fns is not None:
            rating_curve_fns = np.atleast_1d(rating_curve_fns)
            # Find ids in rating_curve_fns
            fns_ids = []
            for fn in rating_curve_fns:
                try:
                    fns_ids.append(int(fn.split("_")[-1].split(".")[0]))
                except Exception:
                    self.logger.warning(
                        f"Could not parse integer lake index from \
rating curve fn {fn}. Skipping."
                    )
            # assume lake index will be in the path
            # Assume one rating curve per lake index
            for id in gdf_org["waterbody_id"].values:
                id = int(id)
                # Find if id is is one of the paths in rating_curve_fns
                if id in fns_ids:
                    # Update path based on current waterbody_id
                    i = fns_ids.index(id)
                    rating_fn = rating_curve_fns[i]
                    # Read data
                    if (
                        isfile(rating_fn)
                        or rating_fn in self.data_catalog.get_source_names()
                    ):
                        self.logger.info(
                            f"Preparing lake rating curve data from {rating_fn}"
                        )
                        df_rate = self.data_catalog.get_dataframe(rating_fn)
                        # Add to dict
                        rating_dict[id] = df_rate
                else:
                    self.logger.warning(
                        f"Rating curve file not found for lake with id {id}. \
Using default storage/outflow function parameters."
                    )
        else:
            self.logger.info(
                "No rating curve data provided. \
Using default storage/outflow function parameters."
            )

        # add waterbody parameters
        ds_lakes, gdf_lakes, rating_curves = workflows.waterbodies.lakeattrs(
            ds_lakes, gdf_org, rating_dict, add_maxstorage=add_maxstorage
        )

        # add to staticmaps
        self.set_staticmaps(ds_lakes)
        # write lakes with attr tables to static geoms.
        self.set_staticgeoms(gdf_lakes, name="lakes")
        # add the tables
        for k, v in rating_curves.items():
            self.set_tables(v, name=k)

        # if there are lakes, change True in toml
        # Lake seetings in the toml to update
        lakes_toml = {
            "model.lakes": True,
            "state.lateral.river.lake.waterlevel": "waterlevel_lake",
            "input.lateral.river.lake.area": "LakeArea",
            "input.lateral.river.lake.areas": "wflow_lakeareas",
            "input.lateral.river.lake.b": "Lake_b",
            "input.lateral.river.lake.e": "Lake_e",
            "input.lateral.river.lake.locs": "wflow_lakelocs",
            "input.lateral.river.lake.outflowfunc": "LakeOutflowFunc",
            "input.lateral.river.lake.storfunc": "LakeStorFunc",
            "input.lateral.river.lake.threshold": "LakeThreshold",
            "input.lateral.river.lake.linkedlakelocs": "LinkedLakeLocs",
            "input.lateral.river.lake.waterlevel": "LakeAvgLevel",
        }
        if "LakeMaxStorage" in ds_lakes:
            lakes_toml["input.lateral.river.lake.maxstorage"] = "LakeMaxStorage"
        for option in lakes_toml:
            self.set_config(option, lakes_toml[option])

    def setup_reservoirs(
        self,
        reservoirs_fn: str,
        timeseries_fn: str = None,
        min_area: float = 1.0,
        **kwargs,
    ):
        """Generate maps of reservoir areas and outlets.

        Also meant to generate parameters with average reservoir area, demand,
        min and max target storage capacities and discharge capacity values.

        The data is generated from features with ``min_area`` [km2] (default is 1 km2)
        from a database with reservoir geometry, IDs and metadata.

        Data requirements for direct use (i.e. wflow parameters are data already present
        in reservoirs_fn) are reservoir ID 'waterbody_id', area 'ResSimpleArea' [m2],
        maximum volume 'ResMaxVolume' [m3], the targeted minimum and maximum fraction of
        water volume in the reservoir 'ResTargetMinFrac' and 'ResTargetMaxFrac' [-],
        the average water demand ResDemand [m3/s] and the maximum release of
        the reservoir before spilling 'ResMaxRelease' [m3/s].

        In case the wflow parameters are not directly available they can be computed by
        HydroMT based on time series of reservoir surface water area.
        These time series can be retreived from either the hydroengine or the gwwapi,
        based on the Hylak_id the reservoir, found in the GrandD database.

        The required variables for computation of the parameters with time series data
        are reservoir ID 'waterbody_id', reservoir ID in the HydroLAKES database
        'Hylak_id', average volume 'Vol_avg' [m3], average depth 'Depth_avg' [m],
        average discharge 'Dis_avg' [m3/s] and dam height 'Dam_height' [m].
        To compute parameters without using time series data, the required varibales in
        reservoirs_fn are reservoir ID 'waterbody_id', average area 'Area_avg' [m2],
        average volume 'Vol_avg' [m3], average depth 'Depth_avg' [m], average discharge
        'Dis_avg' [m3/s] and dam height 'Dam_height' [m]
        and minimum / normal / maximum storage capacity of the dam 'Capacity_min',
        'Capacity_norm', 'Capacity_max' [m3].

        Adds model layers:

        * **wflow_reservoirareas** map: reservoir IDs [-]
        * **wflow_reservoirlocs** map: reservoir IDs at outlet locations [-]
        * **ResSimpleArea** map: reservoir area [m2]
        * **ResMaxVolume** map: reservoir max volume [m3]
        * **ResTargetMinFrac** map: reservoir target min frac [m3/m3]
        * **ResTargetFullFrac** map: reservoir target full frac [m3/m3]
        * **ResDemand** map: reservoir demand flow [m3/s]
        * **ResMaxRelease** map: reservoir max release flow [m3/s]
        * **reservoirs** geom: polygon with reservoirs and wflow reservoir parameters

        Parameters
        ----------
        reservoirs_fn : str
            Name of data source for reservoir parameters, see data/data_sources.yml.

            * Required variables for direct use: \
['waterbody_id', 'ResSimpleArea', 'ResMaxVolume', 'ResTargetMinFrac', \
'ResTargetFullFrac', 'ResDemand', 'ResMaxRelease']

            * Required variables for computation with timeseries_fn: \
['waterbody_id', 'Hylak_id', 'Vol_avg', 'Depth_avg', 'Dis_avg', 'Dam_height']

            * Required variables for computation without timeseries_fn: \
['waterbody_id', 'Area_avg', 'Vol_avg', 'Depth_avg', 'Dis_avg', \
'Capacity_max', 'Capacity_norm', 'Capacity_min', 'Dam_height']
        timeseries_fn : str {'gww', 'hydroengine', 'none'}, optional
            Download and use time series of reservoir surface water area to calculate
            and overwrite the reservoir volume/areas of the data source. Timeseries are
            either downloaded from Global Water Watch 'gww' (using gwwapi package) or
            JRC 'jrc' (using hydroengine package). By default None.
        min_area : float, optional
            Minimum reservoir area threshold [km2], by default 1.0 km2.
        kwargs: optional
            Keyword arguments passed to the method hydromt.DataCatalog.get_rasterdataset()

        """
        # rename to wflow naming convention
        tbls = {
            "resarea": "ResSimpleArea",
            "resdemand": "ResDemand",
            "resfullfrac": "ResTargetFullFrac",
            "resminfrac": "ResTargetMinFrac",
            "resmaxrelease": "ResMaxRelease",
            "resmaxvolume": "ResMaxVolume",
            "resid": "expr1",
        }

        res_toml = {
            "model.reservoirs": True,
            "state.lateral.river.reservoir.volume": "volume_reservoir",
            "input.lateral.river.reservoir.area": "ResSimpleArea",
            "input.lateral.river.reservoir.areas": "wflow_reservoirareas",
            "input.lateral.river.reservoir.demand": "ResDemand",
            "input.lateral.river.reservoir.locs": "wflow_reservoirlocs",
            "input.lateral.river.reservoir.maxrelease": "ResMaxRelease",
            "input.lateral.river.reservoir.maxvolume": "ResMaxVolume",
            "input.lateral.river.reservoir.targetfullfrac": "ResTargetFullFrac",
            "input.lateral.river.reservoir.targetminfrac": "ResTargetMinFrac",
        }

<<<<<<< HEAD
        gdf_org, ds_res = self._setup_waterbodies(
            reservoirs_fn, "reservoir", min_area, **kwargs
        )
        # TODO: check if there are missing values in the above columns of the parameters tbls =
        # if everything is present, skip calculate reservoirattrs() and directly make the maps
=======
        gdf_org, ds_res = self._setup_waterbodies(reservoirs_fn, "reservoir", min_area)
        # TODO: check if there are missing values in the above columns of
        # the parameters tbls =
        # if everything is present, skip calculate reservoirattrs() and
        # directly make the maps
>>>>>>> af63b5a6
        if ds_res is not None:
            rmdict = {k: v for k, v in self._MAPS.items() if k in ds_res.data_vars}
            self.set_staticmaps(ds_res.rename(rmdict))

            # add attributes
            # if present use directly
            resattributes = [
                "waterbody_id",
                "ResSimpleArea",
                "ResMaxVolume",
                "ResTargetMinFrac",
                "ResTargetFullFrac",
                "ResDemand",
                "ResMaxRelease",
            ]
            if np.all(np.isin(resattributes, gdf_org.columns)):
                intbl_reservoirs = gdf_org[resattributes]
                reservoir_accuracy = None
                reservoir_timeseries = None
            # else compute
            else:
                (
                    intbl_reservoirs,
                    reservoir_accuracy,
                    reservoir_timeseries,
                ) = workflows.reservoirattrs(
                    gdf=gdf_org, timeseries_fn=timeseries_fn, logger=self.logger
                )
                intbl_reservoirs = intbl_reservoirs.rename(columns=tbls)

            # create a geodf with id of reservoir and gemoetry at outflow location
            gdf_org_points = gpd.GeoDataFrame(
                gdf_org["waterbody_id"],
                geometry=gpd.points_from_xy(gdf_org.xout, gdf_org.yout),
            )
            intbl_reservoirs = intbl_reservoirs.rename(
                columns={"expr1": "waterbody_id"}
            )
            gdf_org_points = gdf_org_points.merge(
                intbl_reservoirs, on="waterbody_id"
            )  # merge
            # add parameter attributes to polygone gdf:
            gdf_org = gdf_org.merge(intbl_reservoirs, on="waterbody_id")

            # write reservoirs with param values to staticgeoms
            self.set_staticgeoms(gdf_org, name="reservoirs")

            for name in gdf_org_points.columns[2:]:
                gdf_org_points[name] = gdf_org_points[name].astype("float32")
                da_res = ds_res.raster.rasterize(
                    gdf_org_points, col_name=name, dtype="float32", nodata=-999
                )
                self.set_staticmaps(da_res)

            # Save accuracy information on reservoir parameters
            if reservoir_accuracy is not None:
                reservoir_accuracy.to_csv(join(self.root, "reservoir_accuracy.csv"))

            if reservoir_timeseries is not None:
                reservoir_timeseries.to_csv(
                    join(self.root, f"reservoir_timeseries_{timeseries_fn}.csv")
                )

            for option in res_toml:
                self.set_config(option, res_toml[option])

<<<<<<< HEAD
    def _setup_waterbodies(self, waterbodies_fn, wb_type, min_area=0.0, **kwargs):
        """Helper method with the common workflow of setup_lakes and setup_reservoir.
        See specific methods for more info about the arguments."""
=======
    def _setup_waterbodies(self, waterbodies_fn, wb_type, min_area=0.0):
        """Help with common workflow of setup_lakes and setup_reservoir.

        See specific methods for more info about the arguments.
        """
>>>>>>> af63b5a6
        # retrieve data for basin
        self.logger.info(f"Preparing {wb_type} maps.")
        if "predicate" not in kwargs:
            kwargs.update(predicate="contains")
        gdf_org = self.data_catalog.get_geodataframe(
            waterbodies_fn, geom=self.basins, **kwargs
        )
        # skip small size waterbodies
        if "Area_avg" in gdf_org.columns and gdf_org.geometry.size > 0:
            min_area_m2 = min_area * 1e6
            gdf_org = gdf_org[gdf_org.Area_avg >= min_area_m2]
        else:
            self.logger.warning(
                f"{wb_type}'s database has no area attribute. "
                f"All {wb_type}s will be considered."
            )
        # get waterbodies maps and parameters
        nb_wb = gdf_org.geometry.size
        ds_waterbody = None
        if nb_wb > 0:
            self.logger.info(
                f"{nb_wb} {wb_type}(s) of sufficient size found within region."
            )
            # add waterbody maps
            uparea_name = self._MAPS["uparea"]
            if uparea_name not in self.staticmaps.data_vars:
                self.logger.warning(
                    f"Upstream area map for {wb_type} outlet setup not found. "
                    "Database coordinates used instead"
                )
                uparea_name = None
            ds_waterbody, gdf_wateroutlet = workflows.waterbodymaps(
                gdf=gdf_org,
                ds_like=self.staticmaps,
                wb_type=wb_type,
                uparea_name=uparea_name,
                logger=self.logger,
            )
            # update/replace xout and yout in gdf_org from gdf_wateroutlet:
            gdf_org["xout"] = gdf_wateroutlet["xout"]
            gdf_org["yout"] = gdf_wateroutlet["yout"]

        else:
            self.logger.warning(
                f"No {wb_type}s of sufficient size found within region! "
                f"Skipping {wb_type} procedures!"
            )

        # rasterize points polygons in raster.rasterize --
        # you need staticmaps to know the grid
        return gdf_org, ds_waterbody

    def setup_soilmaps(self, soil_fn="soilgrids", ptf_ksatver="brakensiek"):
        """
        Derive several (layered) soil parameters.

        Based on a database with physical soil properties using available point-scale
        (pedo)transfer functions (PTFs) from literature with upscaling rules to
        ensure flux matching across scales.

        Currently, supported ``soil_fn`` is "soilgrids" and "soilgrids_2020".
        ``ptf_ksatver`` (PTF for the vertical hydraulic conductivity) options are
        "brakensiek" and "cosby". "soilgrids" provides data at 7 specific depths,
        while "soilgrids_2020" provides data averaged over 6 depth intervals.
        This leads to small changes in the workflow:
        (1) M parameter uses midpoint depths in soilgrids_2020 versus \
specific depths in soilgrids,
        (2) weighted average of soil properties over soil thickness is done with \
the trapezoidal rule in soilgrids versus simple block weighted average in \
soilgrids_2020,
        (3) the c parameter is computed as weighted average over wflow_sbm soil layers \
in soilgrids_2020 versus at specific depths for soilgrids.

        The following maps are added to staticmaps:

        * **thetaS** map: average saturated soil water content [m3/m3]
        * **thetaR** map: average residual water content [m3/m3]
        * **KsatVer** map: vertical saturated hydraulic conductivity at \
soil surface [mm/day]
        * **SoilThickness** map: soil thickness [mm]
        * **SoilMinThickness** map: minimum soil thickness [mm] (equal to SoilThickness)
        * **M** map: model parameter [mm] that controls exponential decline of \
KsatVer with soil depth
            (fitted with curve_fit (scipy.optimize)), bounds of M are checked
        * **`M_`** map: model parameter [mm] that controls exponential decline of \
KsatVer with soil depth
            (fitted with numpy linalg regression), bounds of `M_` are checked
        * **M_original** map: M without checking bounds
        * **`M_original_`** map: `M_` without checking bounds
        * **f** map: scaling parameter controlling the decline of KsatVer [mm-1] \
(fitted with curve_fit (scipy.optimize)), bounds are checked
        * **`f_`** map: scaling parameter controlling the decline of KsatVer [mm-1] \
(fitted with numpy linalg regression), bounds are checked
        * **c_0** map: Brooks Corey coefficient [-] based on pore size distribution \
index at depth of 1st soil layer (100 mm) wflow_sbm
        * **c_1** map: idem c_0 at depth 2nd soil layer (400 mm) wflow_sbm
        * **c_2** map: idem c_0 at depth 3rd soil layer (1200 mm) wflow_sbm
        * **c_3** map: idem c_0 at depth 4th soil layer (> 1200 mm) wflow_sbm
        * **KsatVer_[z]cm** map: KsatVer [mm/day] at soil depths [z] of SoilGrids data \
[0.0, 5.0, 15.0, 30.0, 60.0, 100.0, 200.0]
        * **wflow_soil** map: soil texture based on USDA soil texture triangle \
(mapping: [1:Clay, 2:Silty Clay, 3:Silty Clay-Loam, 4:Sandy Clay, 5:Sandy Clay-Loam, \
6:Clay-Loam, 7:Silt, 8:Silt-Loam, 9:Loam, 10:Sand, 11: Loamy Sand, 12:Sandy Loam])


        Parameters
        ----------
        soil_fn : {'soilgrids', 'soilgrids_2020'}
            Name of data source for soil parameter maps, see data/data_sources.yml.
            Should contain info for the 7 soil depths of soilgrids
            (or 6 depths intervals for soilgrids_2020).
            * Required variables: \
['bd_sl*', 'clyppt_sl*', 'sltppt_sl*', 'oc_sl*', 'ph_sl*', \
'sndppt_sl*', 'soilthickness', 'tax_usda']
        ptf_ksatver : {'brakensiek', 'cosby'}
            Pedotransfer function (PTF) to use for calculation KsatVer
            (vertical saturated hydraulic conductivity [mm/day]).
            By default 'brakensiek'.
        """
        self.logger.info("Preparing soil parameter maps.")
        # TODO add variables list with required variable names
        dsin = self.data_catalog.get_rasterdataset(soil_fn, geom=self.region, buffer=2)
        dsout = workflows.soilgrids(
            dsin,
            self.staticmaps,
            ptf_ksatver,
            soil_fn,
            logger=self.logger,
        ).reset_coords(drop=True)
        self.set_staticmaps(dsout)

    def setup_glaciers(self, glaciers_fn="rgi", min_area=1):
        """
        Generate maps of glacier areas, area fraction and volume fraction.

        Also generates tables with temperature threshold, melting factor and snow-to-ice
        convertion fraction.

        The data is generated from features with ``min_area`` [km2] (default is 1 km2)
        from a database with glacier geometry, IDs and metadata.

        The required variables from glaciers_fn dataset are glacier ID 'simple_id'.
        Optionnally glacier area 'AREA' [km2] can be present to filter the glaciers
        by size. If not present it will be computed on the fly.

        Adds model layers:

        * **wflow_glacierareas** map: glacier IDs [-]
        * **wflow_glacierfrac** map: area fraction of glacier per cell [-]
        * **wflow_glacierstore** map: storage (volume) of glacier per cell [mm]
        * **G_TT** map: temperature threshold for glacier melt/buildup [°C]
        * **G_Cfmax** map: glacier melting factor [mm/°C*day]
        * **G_SIfrac** map: fraction of snowpack on top of glacier converted to ice, \
added to glacierstore [-]

        Parameters
        ----------
        glaciers_fn : {'rgi'}
            Name of data source for glaciers, see data/data_sources.yml.

            * Required variables: ['simple_id']
        min_area : float, optional
            Minimum glacier area threshold [km2], by default 0 (all included)
        """
        glac_toml = {
            "model.glacier": True,
            "state.vertical.glacierstore": "glacierstore",
            "input.vertical.glacierstore": "wflow_glacierstore",
            "input.vertical.glacierfrac": "wflow_glacierfrac",
            "input.vertical.g_cfmax": "G_Cfmax",
            "input.vertical.g_tt": "G_TT",
            "input.vertical.g_sifrac": "G_SIfrac",
        }
        # retrieve data for basin
        self.logger.info("Preparing glacier maps.")
        gdf_org = self.data_catalog.get_geodataframe(
            glaciers_fn, geom=self.basins, predicate="intersects"
        )
        # skip small size glacier
        if "AREA" in gdf_org.columns and gdf_org.geometry.size > 0:
            gdf_org = gdf_org[gdf_org["AREA"] >= min_area]
        # get glacier maps and parameters
        nb_glac = gdf_org.geometry.size
        ds_glac = None
        if nb_glac > 0:
            self.logger.info(
                f"{nb_glac} glaciers of sufficient size found within region."
            )
            # add glacier maps
            ds_glac = workflows.glaciermaps(
                gdf=gdf_org,
                ds_like=self.staticmaps,
                id_column="simple_id",
                elevtn_name=self._MAPS["elevtn"],
                logger=self.logger,
            )

            rmdict = {k: v for k, v in self._MAPS.items() if k in ds_glac.data_vars}
            self.set_staticmaps(ds_glac.rename(rmdict))

            self.set_staticgeoms(gdf_org, name="glaciers")

            for option in glac_toml:
                self.set_config(option, glac_toml[option])
        else:
            self.logger.warning(
                "No glaciers of sufficient size found within region!"
                "Skipping glacier procedures!"
            )

    def setup_constant_pars(self, dtype="float32", nodata=-999, **kwargs):
        """Generate constant parameter maps for all active model cells.

        Adds model layer:

        * **param_name** map: constant parameter map.

        Parameters
        ----------
        dtype: str
            data type
        nodata: int or float
            nodata value
        kwargs
            "param_name: value" pairs for constant staticmaps.

        """
        for key, value in kwargs.items():
            nodata = np.dtype(dtype).type(nodata)
            da_param = xr.where(
                self.staticmaps[self._MAPS["basins"]], value, nodata
            ).astype(dtype)
            da_param.raster.set_nodata(nodata)

            da_param = da_param.rename(key)
            self.set_staticmaps(da_param)

    def setup_staticmaps_from_raster(
        self,
        raster_fn: str,
        reproject_method: str,
        variables: Optional[List] = None,
        wflow_variables: Optional[List] = None,
        fill_method: Optional[str] = None,
    ) -> List[str]:
        """
        Add data variable(s) from ``raster_fn`` to staticmaps object.

        If raster is a dataset, all variables will be added unless ``variables``
        list is specified. The config toml can also be updated to include
        the new maps using ``wflow_variables``.

        Adds model layers:

        * **raster.name** or **variables** staticmaps: data from raster_fn

        Parameters
        ----------
        raster_fn: str
            Source name of raster data in data_catalog.
        reproject_method: str
            Reprojection method from rasterio.enums.Resampling.
            Available methods: ['nearest', 'bilinear', 'cubic', 'cubic_spline', \
'lanczos', 'average', 'mode', 'gauss', 'max', 'min', 'med', 'q1', 'q3', \
'sum', 'rms']
        variables: list, optional
            List of variables to add to staticmaps from raster_fn. By default all.
        wflow_variables: list, optional
            List of corresponding wflow variables to update the config toml
            (e.g: ["input.vertical.altitude"]).
            Should match the variables list. variables list should be provided unless
            raster_fn contains a single variable (len 1).
        fill_method : str, optional
            If specified, fills nodata values using fill_nodata method.
            Available methods are {'linear', 'nearest', 'cubic', 'rio_idw'}.

        Returns
        -------
        list
            Names of added model staticmap layers.
        """
        self.logger.info(f"Preparing staticmaps data from raster source {raster_fn}")
        # Read raster data and select variables
        ds = self.data_catalog.get_rasterdataset(
            raster_fn,
            geom=self.region,
            buffer=2,
            variables=variables,
            single_var_as_array=False,
        )
        # Fill nodata
        if fill_method is not None:
            ds = ds.raster.interpolate_na(method=fill_method)
        # Reprojection
        ds_out = ds.raster.reproject_like(self.staticmaps, method=reproject_method)
        # Add to staticmaps
        self.set_staticmaps(ds_out)

        # Update config
        if wflow_variables is not None:
            self.logger.info(
                f"Updating the config for wflow_variables: {wflow_variables}"
            )
            if variables is None:
                if len(ds_out.data_vars) == 1:
                    variables = list(ds_out.data_vars.keys())
                else:
                    raise ValueError(
                        "Cannot update the toml if raster_fn has more than \
one variable and variables list is not provided."
                    )

            # Check on len
            if len(wflow_variables) != len(variables):
                raise ValueError(
                    f"Length of variables {variables} do not match wflow_variables \
{wflow_variables}. Cannot update the toml."
                )
            else:
                for i in range(len(variables)):
                    self.set_config(wflow_variables[i], variables[i])

    def setup_precip_forcing(
        self,
        precip_fn: str = "era5",
        precip_clim_fn: Optional[str] = None,
        chunksize: Optional[int] = None,
        **kwargs,
    ) -> None:
        """Generate gridded precipitation forcing at model resolution.

        Adds model layer:

        * **precip**: precipitation [mm]

        Parameters
        ----------
        precip_fn : str, default era5
            Precipitation data source.

            * Required variable: ['precip']
        precip_clim_fn : str, default None
<<<<<<< HEAD
            High resolution climatology precipitation data source to correct precipitation.
=======
            High resolution climatology precipitation data source to correct
            precipitation, see data/forcing_sources.yml.
>>>>>>> af63b5a6

            * Required variable: ['precip']
        chunksize: int, optional
            Chunksize on time dimension for processing data (not for saving to disk!).
            If None the data chunksize is used, this can however be optimized for
            large/small catchments. By default None.
        """
        starttime = self.get_config("starttime")
        endtime = self.get_config("endtime")
        freq = pd.to_timedelta(self.get_config("timestepsecs"), unit="s")
        mask = self.staticmaps[self._MAPS["basins"]].values > 0

        precip = self.data_catalog.get_rasterdataset(
            precip_fn,
            geom=self.region,
            buffer=2,
            time_tuple=(starttime, endtime),
            variables=["precip"],
        )

        if chunksize is not None:
            precip = precip.chunk({"time": chunksize})

        clim = None
        if precip_clim_fn is not None:
            clim = self.data_catalog.get_rasterdataset(
                precip_clim_fn,
                geom=precip.raster.box,
                buffer=2,
                variables=["precip"],
            )

        precip_out = hydromt.workflows.forcing.precip(
            precip=precip,
            da_like=self.staticmaps[self._MAPS["elevtn"]],
            clim=clim,
            freq=freq,
            resample_kwargs=dict(label="right", closed="right"),
            logger=self.logger,
            **kwargs,
        )

        # Update meta attributes (used for default output filename later)
        precip_out.attrs.update({"precip_fn": precip_fn})
        if precip_clim_fn is not None:
            precip_out.attrs.update({"precip_clim_fn": precip_clim_fn})
        self.set_forcing(precip_out.where(mask), name="precip")

    def setup_temp_pet_forcing(
        self,
        temp_pet_fn: str = "era5",
        pet_method: str = "debruin",
        press_correction: bool = True,
        temp_correction: bool = True,
        wind_correction: bool = True,
        wind_altitude: int = 10,
        reproj_method: str = "nearest_index",
        dem_forcing_fn: str = "era5_orography",
        skip_pet: str = False,
        chunksize: Optional[int] = None,
        **kwargs,
    ) -> None:
        """Generate gridded reference evapotranspiration forcing at model resolution.

        Adds model layer:

        * **pet**: reference evapotranspiration [mm]
        * **temp**: temperature [°C]

        Parameters
        ----------
        temp_pet_fn : str, optional
            Name or path of data source with variables to calculate temperature
            and reference evapotranspiration, see data/forcing_sources.yml.
            By default 'era5_daily_zarr'.

            * Required variable for temperature: ['temp']

            * Required variables for De Bruin reference evapotranspiration: \
['temp', 'press_msl', 'kin', 'kout']

            * Required variables for Makkink reference evapotranspiration: \
['temp', 'press_msl', 'kin']

            * Required variables for daily Penman-Monteith \
reference evapotranspiration: \
either ['temp', 'temp_min', 'temp_max', 'wind', 'rh', 'kin'] \
for 'penman-monteith_rh_simple' or ['temp', 'temp_min', 'temp_max', 'temp_dew', \
'wind', 'kin', 'press_msl', "wind10_u", "wind10_v"] for 'penman-monteith_tdew' \
(these are the variables available in ERA5)
        pet_method : {'debruin', 'makkink', 'penman-monteith_rh_simple', \
'penman-monteith_tdew'}, optional
            Reference evapotranspiration method, by default 'debruin'.
            If penman-monteith is used, requires the installation of the pyet package.
        press_correction, temp_correction : bool, optional
            If True pressure, temperature are corrected using elevation lapse rate,
            by default False.
        dem_forcing_fn : str, default None
            Elevation data source with coverage of entire meteorological forcing domain.
            If temp_correction is True and dem_forcing_fn is provided this is used in
            combination with elevation at model resolution to correct the temperature.
        skip_pet : bool, optional
            If True calculate temp only.
        chunksize: int, optional
            Chunksize on time dimension for processing data (not for saving to disk!).
            If None the data chunksize is used, this can however be optimized for
            large/small catchments. By default None.
        """
        if temp_pet_fn is None:
            return
        starttime = self.get_config("starttime")
        endtime = self.get_config("endtime")
        timestep = self.get_config("timestepsecs")
        freq = pd.to_timedelta(timestep, unit="s")
        mask = self.staticmaps[self._MAPS["basins"]].values > 0

        variables = ["temp"]
        if not skip_pet:
            if pet_method == "debruin":
                variables += ["press_msl", "kin", "kout"]
            elif pet_method == "makkink":
                variables += ["press_msl", "kin"]
            elif pet_method == "penman-monteith_rh_simple":
                variables += ["temp_min", "temp_max", "wind", "rh", "kin"]
            elif pet_method == "penman-monteith_tdew":
                variables += [
                    "temp_min",
                    "temp_max",
                    "wind10_u",
                    "wind10_v",
                    "temp_dew",
                    "kin",
                    "press_msl",
                ]
            else:
                methods = [
                    "debruin",
                    "makking",
                    "penman-monteith_rh_simple",
                    "penman-monteith_tdew",
                ]
                ValueError(f"Unknown pet method {pet_method}, select from {methods}")

        ds = self.data_catalog.get_rasterdataset(
            temp_pet_fn,
            geom=self.region,
            buffer=1,
            time_tuple=(starttime, endtime),
            variables=variables,
            single_var_as_array=False,  # always return dataset
        )
        if chunksize is not None:
            ds = ds.chunk({"time": chunksize})

        dem_forcing = None
        if dem_forcing_fn is not None:
            dem_forcing = self.data_catalog.get_rasterdataset(
                dem_forcing_fn,
                geom=ds.raster.box,  # clip dem with forcing bbox for full coverage
                buffer=2,
                variables=["elevtn"],
            ).squeeze()

        temp_in = hydromt.workflows.forcing.temp(
            ds["temp"],
            dem_model=self.staticmaps[self._MAPS["elevtn"]],
            dem_forcing=dem_forcing,
            lapse_correction=temp_correction,
            logger=self.logger,
            freq=None,  # resample time after pet workflow
            **kwargs,
        )

        if (
            "penman-monteith" in pet_method
        ):  # also downscaled temp_min and temp_max for Penman needed
            temp_max_in = hydromt.workflows.forcing.temp(
                ds["temp_max"],
                dem_model=self.staticmaps[self._MAPS["elevtn"]],
                dem_forcing=dem_forcing,
                lapse_correction=temp_correction,
                logger=self.logger,
                freq=None,  # resample time after pet workflow
                **kwargs,
            )
            temp_max_in.name = "temp_max"

            temp_min_in = hydromt.workflows.forcing.temp(
                ds["temp_min"],
                dem_model=self.staticmaps[self._MAPS["elevtn"]],
                dem_forcing=dem_forcing,
                lapse_correction=temp_correction,
                logger=self.logger,
                freq=None,  # resample time after pet workflow
                **kwargs,
            )
            temp_min_in.name = "temp_min"

            temp_in = xr.merge([temp_in, temp_max_in, temp_min_in])

        if not skip_pet:
            pet_out = hydromt.workflows.forcing.pet(
                ds[variables[1:]],
                temp=temp_in,
                dem_model=self.staticmaps[self._MAPS["elevtn"]],
                method=pet_method,
                press_correction=press_correction,
                wind_correction=wind_correction,
                wind_altitude=wind_altitude,
                reproj_method=reproj_method,
                freq=freq,
                resample_kwargs=dict(label="right", closed="right"),
                logger=self.logger,
                **kwargs,
            )
            # Update meta attributes with setup opt
            opt_attr = {
                "pet_fn": temp_pet_fn,
                "pet_method": pet_method,
            }
            pet_out.attrs.update(opt_attr)
            self.set_forcing(pet_out.where(mask), name="pet")

        # make sure only temp is written to netcdf
        if "penman-monteith" in pet_method:
            temp_in = temp_in["temp"]
        # resample temp after pet workflow
        temp_out = hydromt.workflows.forcing.resample_time(
            temp_in,
            freq,
            upsampling="bfill",  # we assume right labeled original data
            downsampling="mean",
            label="right",
            closed="right",
            conserve_mass=False,
            logger=self.logger,
        )
        # Update meta attributes with setup opt (used for default naming later)
        opt_attr = {
            "temp_fn": temp_pet_fn,
            "temp_correction": str(temp_correction),
        }
        temp_out.attrs.update(opt_attr)
        self.set_forcing(temp_out.where(mask), name="temp")

    def setup_rootzoneclim(
        self,
        run_fn: Union[str, Path, xr.Dataset],
        forcing_obs_fn: Union[str, Path, xr.Dataset],
        forcing_cc_hist_fn: Optional[Union[str, Path, xr.Dataset]] = None,
        forcing_cc_fut_fn: Optional[Union[str, Path, xr.Dataset]] = None,
        chunksize: Optional[int] = 100,
        return_period: Optional[list] = [2, 3, 5, 10, 15, 20, 25, 50, 60, 100],
        Imax: Optional[float] = 2.0,
        start_hydro_year: Optional[str] = "Sep",
        start_field_capacity: Optional[str] = "Apr",
        LAI: Optional[bool] = False,
        rootzone_storage: Optional[bool] = False,
        correct_cc_deficit: Optional[bool] = False,
        time_tuple: Optional[tuple] = None,
        time_tuple_fut: Optional[tuple] = None,
        missing_days_threshold: Optional[int] = 330,
        update_toml_rootingdepth: Optional[str] = "RootingDepth_obs_20",
    ) -> None:
        """
        Set the RootingDepth.

        Done by estimating the catchment-scale root-zone storage capacity from observed
        hydroclimatic data (and optionally also for climate change historical and
        future periods).

        This presents an alternative approach to determine the RootingDepth
        based on hydroclimatic data instead of through a look-up table relating
        land use to rooting depth (as usually done for the wflow_sbm model).
        The method is based on the estimation of maximum annual storage deficits
        based on precipitation and estimated actual evaporation time series,
        which in turn are estimated from observed streamflow data and
        long-term precipitation and potential evap. data, as explained in
        Bouaziz et al. (2022).

        The main assumption is that vegetation adapts its rootzone storage capacity
        to overcome dry spells with a certain return period (typically 20 years for
        forest ecosystems). In response to a changing climtate,
        it is likely that vegetation also adapts its rootzone storage capacity,
        thereby changing model parameters for future conditions.
        This method also allows to estimate the change in rootzone storage capacity
        in response to a changing climate.

        As the method requires precipitation and potential evaporation timeseries,
        it may be useful to run this method as an update step in the setting-up of
        the hydrological model, once the forcing files have already been derived.
        In addition the setup_soilmaps method is also required to calculate
        the RootingDepth (rootzone_storage / (thetaS-thetaR)).
        The setup_laimaps method is also required if LAI is set to True
        (interception capacity estimated from LAI maps, instead of providing
        a default maximum interception capacity).

        References
        ----------
        Bouaziz, L. J. E., Aalbers, E. E., Weerts, A. H., Hegnauer, M., Buiteveld,
        H., Lammersen, R., Stam, J., Sprokkereef, E., Savenije, H. H. G. and
        Hrachowitz, M. (2022). Ecosystem adaptation to climate change: the
        sensitivity of hydrological predictions to time-dynamic model parameters,
        Hydrology and Earth System Sciences, 26(5), 1295-1318. DOI:
        10.5194/hess-26-1295-2022.

        Adds model layer:

        * **RootingDepth_{forcing}_{RP}** map: rooting depth [mm of the soil column] \
estimated from hydroclimatic data {forcing: obs, cc_hist or cc_fut} for different \
return periods RP. The translation to RootingDepth is done by dividing \
the rootzone_storage by (thetaS - thetaR).
        * **rootzone_storage_{forcing}_{RP}** geom: polygons of rootzone \
storage capacity [mm of water] for each catchment estimated before filling \
the missings with data from downstream catchments.
        * **rootzone_storage_{forcing}_{RP}** map: rootzone storage capacity \
[mm of water] estimated from hydroclimatic data {forcing: obs, cc_hist or cc_fut} for \
different return periods RP. Only if rootzone_storage is set to True!


        Parameters
        ----------
        run_fn : str, Path, xr.Dataset
            Geodataset with streamflow timeseries (m3/s) per x,y location.
            The geodataset expects the coordinate names "index" (for each station id)
            and the variable name "discharge".
        forcing_obs_fn : str, Path, xr.Dataset
            Gridded timeseries with the observed forcing [mm/timestep].
            Expects to have variables "precip" and "pet".
        forcing_cc_hist_fn : str, Path, xr.Dataset, optional
            Gridded timeseries with the simulated historical forcing [mm/timestep],
            based on a climate model. Expects to have variables "precip" and "pet".
            The default is None.
        forcing_cc_fut_fn : str, optional
            Gridded timeseries with the simulated climate forcing [mm/timestep],
            based on a climate model. Expects to have variables "precip" and "pet".
            The default is None.
        chunksize : int, optional
            Chunksize on time dimension for processing data (not for saving to
            disk!). The default is 100.
        return_period : list, optional
            List with one or more values indiciating the return period(s) (in
            years) for wich the rootzone storage depth should be calculated. The
            default is [2,3,5,10,15,20,25,50,60,100] years.
        Imax : float, optional
            The maximum interception storage capacity [mm]. The default is 2.0 mm.
        start_hydro_year : str, optional
            The start month (abreviated to the first three letters of the month,
            starting with a capital letter) of the hydrological year. The
            default is 'Sep'.
        start_field_capacity : str, optional
            The end of the wet season / commencement of dry season. This is the
            moment when the soil is at field capacity, i.e. there is no storage
            deficit yet. The default is 'Apr'.
        LAI : bool, optional
            Determine whether the LAI will be used to determine Imax. The
            default is False.
            If set to True, requires to have run setup_laimaps.
        rootzone_storage : bool, optional
            Determines whether the rootzone storage maps
            should be stored in the staticmaps or not. The default is False.
        correct_cc_deficit : bool, optional
            Determines whether a bias-correction of the future deficit should be
            applied using the cc_hist deficit. Only works if the time periods of
            cc_hist and cc_fut are the same. If the climate change scenario and
            hist period are bias-corrected, this should probably set to False.
            The default is False.
        time_tuple: tuple, optional
            Select which time period to read from all the forcing files.
            There should be some overlap between the time period available in the
            forcing files for the historical period and in the observed streamflow data.
        missing_days_threshold: int, optional
            Minimum number of days within a year for that year to be counted in
            the long-term Budyko analysis.
        update_toml_rootingdepth: str, optional
            Update the wflow_sbm model config of the RootingDepth variable with
            the estimated RootingDepth.
            The default is RootingDepth_obs_20,
            which requires to have RP 20 in the list provided for \
the return_period argument.
        """
        self.logger.info("Preparing climate based root zone storage parameter maps.")
        # Open the data sets
        ds_obs = self.data_catalog.get_rasterdataset(
            forcing_obs_fn,
            geom=self.region,
            buffer=2,
            variables=["pet", "precip"],
            time_tuple=time_tuple,
        )
        ds_cc_hist = None
        if forcing_cc_hist_fn is not None:
            ds_cc_hist = self.data_catalog.get_rasterdataset(
                forcing_cc_hist_fn,
                geom=self.region,
                buffer=2,
                variables=["pet", "precip"],
                time_tuple=time_tuple,
            )
        ds_cc_fut = None
        if forcing_cc_fut_fn is not None:
            ds_cc_fut = self.data_catalog.get_rasterdataset(
                forcing_cc_fut_fn,
                geom=self.region,
                buffer=2,
                variables=["pet", "precip"],
                time_tuple=time_tuple_fut,
            )
        # observed streamflow data
        dsrun = self.data_catalog.get_geodataset(
            run_fn, single_var_as_array=False, time_tuple=time_tuple
        )

        # make sure dsrun overlaps with ds_obs, otherwise give error
        if dsrun.time[0] < ds_obs.time[0]:
            dsrun = dsrun.sel(time=slice(ds_obs.time[0], None))
        if dsrun.time[-1] > ds_obs.time[-1]:
            dsrun = dsrun.sel(time=slice(None, ds_obs.time[-1]))
        if len(dsrun.time) == 0:
            self.logger.error(
                "No overlapping period between the meteo and observed streamflow data"
            )

        # check if setup_soilmaps and setup_laimaps were run if LAI =True and
        # if rooting_depth = True"
        if (LAI == True) and ("LAI" not in self.staticmaps):
            self.logger.error(
                "LAI variable not found in staticmaps. \
Set LAI to False or run setup_laimaps first"
            )

        if ("thetaR" not in self.staticmaps) or ("thetaS" not in self.staticmaps):
            self.logger.error(
                "thetaS or thetaR variables not found in staticmaps. \
Run setup_soilmaps first"
            )

        # Run the rootzone clim workflow
        dsout, gdf = workflows.rootzoneclim(
            dsrun=dsrun,
            ds_obs=ds_obs,
            ds_like=self.staticmaps,
            flwdir=self.flwdir,
            ds_cc_hist=ds_cc_hist,
            ds_cc_fut=ds_cc_fut,
            return_period=return_period,
            Imax=Imax,
            start_hydro_year=start_hydro_year,
            start_field_capacity=start_field_capacity,
            LAI=LAI,
            rootzone_storage=rootzone_storage,
            correct_cc_deficit=correct_cc_deficit,
            chunksize=chunksize,
            missing_days_threshold=missing_days_threshold,
            logger=self.logger,
        )

        # set nodata value outside basin
        dsout = dsout.where(self.staticmaps[self._MAPS["basins"]] > 0, -999)
        for var in dsout.data_vars:
            dsout[var].raster.set_nodata(-999)
        self.set_staticmaps(dsout)
        self.set_staticgeoms(gdf, name="rootzone_storage")

        # update config
        self.set_config("input.vertical.rootingdepth", update_toml_rootingdepth)

    # I/O
    def read(self):
        """Read the complete model schematization and configuration from file."""
        self.read_config()
        self.read_staticmaps()
        self.read_intbl()
        self.read_tables()
        self.read_staticgeoms()
        self.read_forcing()
        self.logger.info("Model read")

    def write(self):
        """Write the complete model schematization and configuration to file."""
        self.logger.info(f"Write model data to {self.root}")
        # if in r, r+ mode, only write updated components
        if not self._write:
            self.logger.warning("Cannot write in read-only mode")
            return
        self.write_data_catalog()
        if self.config:  # try to read default if not yet set
            self.write_config()
        if self._staticmaps:
            self.write_staticmaps()
        if self._tables:
            self.write_tables()
        if (
            self.staticgeoms
        ):  ## force to read staticgeoms (bug deprecation in update mode)
            self.write_staticgeoms()
        if self._forcing:
            self.write_forcing()

    def read_staticmaps(self, **kwargs):
        """Read staticmaps."""
        fn_default = join(self.root, "staticmaps.nc")
        fn = self.get_config("input.path_static", abs_path=True, fallback=fn_default)

        if self.get_config("dir_input") is not None:
            input_dir = self.get_config("dir_input", abs_path=True)
            fn = join(
                input_dir, self.get_config("input.path_static", fallback=fn_default)
            )
            self.logger.info(f"Input directory found {input_dir}")

        if not self._write:
            # start fresh in read-only mode
            self._staticmaps = xr.Dataset()
        if fn is not None and isfile(fn):
            self.logger.info(f"Read staticmaps from {fn}")
            # FIXME: we need a smarter (lazy) solution for big models which also
            # works when overwriting / appending data in the same source!
            ds = xr.open_dataset(
                fn, mask_and_scale=False, decode_coords="all", **kwargs
            ).load()
            ds.close()
            # make sure internally maps are always North -> South oriented
            if ds.raster.res[1] > 0:
                ds = ds.raster.flipud()
            self.set_staticmaps(ds)
        elif len(glob.glob(join(self.root, "staticmaps", "*.map"))) > 0:
            self.read_staticmaps_pcr()

    def write_staticmaps(self):
        """Write staticmaps."""
        if not self._write:
            raise IOError("Model opened in read-only mode")
        # clean-up staticmaps and write CRS according to CF-conventions
        # TODO replace later with hydromt.raster.gdal_compliant method
        # after core release
        crs = self.staticmaps.raster.crs
        ds_out = self.staticmaps.reset_coords()
        # TODO?!
        # if ds_out.raster.res[1] < 0: # write data with South -> North orientation
        #     ds_out = ds_out.raster.flipud()
        x_dim, y_dim, x_attrs, y_attrs = hydromt.gis_utils.axes_attrs(crs)
        ds_out = ds_out.rename({ds_out.raster.x_dim: x_dim, ds_out.raster.y_dim: y_dim})
        ds_out[x_dim].attrs.update(x_attrs)
        ds_out[y_dim].attrs.update(y_attrs)
        ds_out = ds_out.drop_vars(["mask", "spatial_ref", "ls"], errors="ignore")
        ds_out.rio.write_crs(crs, inplace=True)
        ds_out.rio.write_transform(self.staticmaps.raster.transform, inplace=True)
        ds_out.raster.set_spatial_dims()

        # Remove FillValue Nan for x_dim, y_dim
        encoding = dict()
        for v in [ds_out.raster.x_dim, ds_out.raster.y_dim]:
            ds_out[v].attrs.pop("_FillValue", None)
            encoding[v] = {"_FillValue": None}

        # filename
        fn_default = join(self.root, "staticmaps.nc")
        fn = self.get_config("input.path_static", abs_path=True, fallback=fn_default)
        # Append inputdir if required
        if self.get_config("dir_input") is not None:
            input_dir = self.get_config("dir_input", abs_path=True)
            fn = join(
                input_dir, self.get_config("input.path_static", fallback=fn_default)
            )
        # Check if all sub-folders in fn exists and if not create them
        if not isdir(dirname(fn)):
            os.makedirs(dirname(fn))
        self.logger.info(f"Write staticmaps to {fn}")
        mask = ds_out[self._MAPS["basins"]] > 0
        for v in ds_out.data_vars:
            # nodata is required for all but boolean fields
            if ds_out[v].dtype != "bool":
                ds_out[v] = ds_out[v].where(mask, ds_out[v].raster.nodata)
        ds_out.to_netcdf(fn, encoding=encoding)
        # self.write_staticmaps_pcr()

    def read_staticmaps_pcr(self, crs=4326, **kwargs):
        """Read and staticmaps at <root/staticmaps> and parse to xarray."""
        if self._read and "chunks" not in kwargs:
            kwargs.update(chunks={"y": -1, "x": -1})
        fn = join(self.root, "staticmaps", "*.map")
        fns = glob.glob(fn)
        if len(fns) == 0:
            self.logger.warning(f"No staticmaps found at {fn}")
            return
        self._staticmaps = open_mfraster(fns, **kwargs)
        path = join(self.root, "staticmaps", "clim", "LAI*")
        if len(glob.glob(path)) > 0:
            da_lai = open_mfraster(
                path, concat=True, concat_dim="time", logger=self.logger, **kwargs
            )
            self.set_staticmaps(da_lai, "LAI")

        # reorganize c_0 etc maps
        da_c = []
        list_c = [v for v in self._staticmaps if str(v).startswith("c_")]
        if len(list_c) > 0:
            for i, v in enumerate(list_c):
                da_c.append(self._staticmaps[f"c_{i:d}"])
            da = xr.concat(
                da_c, pd.Index(np.arange(len(list_c), dtype=int), name="layer")
            ).transpose("layer", ...)
            self.set_staticmaps(da, "c")

        if self.crs is None:
            if crs is None:
                crs = 4326  # default to 4326
            self.set_crs(crs)

    def write_staticmaps_pcr(self):
        """Write staticmaps at <root/staticmaps> in PCRaster maps format."""
        if not self._write:
            raise IOError("Model opened in read-only mode")
        ds_out = self.staticmaps
        if "LAI" in ds_out.data_vars:
            ds_out = ds_out.rename_vars({"LAI": "clim/LAI"})
        if "c" in ds_out.data_vars:
            for layer in ds_out["layer"]:
                ds_out[f"c_{layer.item():d}"] = ds_out["c"].sel(layer=layer)
                ds_out[f"c_{layer.item():d}"].raster.set_nodata(
                    ds_out["c"].raster.nodata
                )
            ds_out = ds_out.drop_vars(["c", "layer"])
        self.logger.info("Writing (updated) staticmap files.")
        # add datatypes for maps with same basenames, e.g. wflow_gauges_grdc
        pcr_vs_map = PCR_VS_MAP.copy()
        for var_name in ds_out.raster.vars:
            base_name = "_".join(var_name.split("_")[:-1])  # clip _<postfix>
            if base_name in PCR_VS_MAP:
                pcr_vs_map.update({var_name: PCR_VS_MAP[base_name]})
        ds_out.raster.to_mapstack(
            root=join(self.root, "staticmaps"),
            mask=True,
            driver="PCRaster",
            pcr_vs_map=pcr_vs_map,
            logger=self.logger,
        )

    def read_staticgeoms(self):
        """Read and staticgeoms at <root/staticgeoms> and parse to geopandas."""
        if not self._write:
            self._staticgeoms = dict()  # fresh start in read-only mode
        dir_default = join(self.root, "staticmaps.nc")
        dir_mod = dirname(
            self.get_config("input.path_static", abs_path=True, fallback=dir_default)
        )
        fns = glob.glob(join(dir_mod, "staticgeoms", "*.geojson"))
        if len(fns) > 1:
            self.logger.info("Reading model staticgeom files.")
        for fn in fns:
            name = basename(fn).split(".")[0]
            if name != "region":
                self.set_staticgeoms(gpd.read_file(fn), name=name)

    def write_staticgeoms(self):
        """Write staticmaps at <root/staticgeoms> in model ready format."""
        # to write use self.staticgeoms[var].to_file()
        if not self._write:
            raise IOError("Model opened in read-only mode")
        if self.staticgeoms:
            self.logger.info("Writing model staticgeom to file.")
            for name, gdf in self.staticgeoms.items():
                fn_out = join(self.root, "staticgeoms", f"{name}.geojson")
                gdf.to_file(fn_out, driver="GeoJSON")

    def read_forcing(self):
        """Read forcing."""
        fn_default = join(self.root, "inmaps.nc")
        fn = self.get_config("input.path_forcing", abs_path=True, fallback=fn_default)

        if self.get_config("dir_input") is not None:
            input_dir = self.get_config("dir_input", abs_path=True)
            fn = join(
                input_dir, self.get_config("input.path_forcing", fallback=fn_default)
            )
            self.logger.info(f"Input directory found {input_dir}")

        if not self._write:
            # start fresh in read-only mode
            self._forcing = dict()
        if fn is not None and isfile(fn):
            self.logger.info(f"Read forcing from {fn}")
            ds = xr.open_dataset(fn, chunks={"time": 30}, decode_coords="all")
            for v in ds.data_vars:
                self.set_forcing(ds[v])
        elif "*" in str(fn):
            self.logger.info(f"Read multiple forcing files using {fn}")
            fns = list(fn.parent.glob(fn.name))
            if len(fns) == 0:
                raise IOError(f"No forcing files found using {fn}")
            ds = xr.open_mfdataset(fns, chunks={"time": 30}, decode_coords="all")
            for v in ds.data_vars:
                self.set_forcing(ds[v])

    def write_forcing(
        self,
        fn_out=None,
        freq_out=None,
        chunksize=1,
        decimals=2,
        time_units="days since 1900-01-01T00:00:00",
        **kwargs,
    ):
        """Write forcing at ``fn_out`` in model ready format.

        If no ``fn_out`` path is provided and path_forcing from the  wflow toml exists,
        the following default filenames are used:

            * Default name format (with downscaling): \
inmaps_sourcePd_sourceTd_methodPET_freq_startyear_endyear.nc
            * Default name format (no downscaling): \
inmaps_sourceP_sourceT_methodPET_freq_startyear_endyear.nc

        Parameters
        ----------
        fn_out: str, Path, optional
            Path to save output netcdf file; if None the name is read from the wflow
            toml file.
        freq_out: str (Offset), optional
            Write several files for the forcing according to fn_freq. For example 'Y'
            for one file per year or 'M' for one file per month.
            By default writes the one file.
            For more options, \
see https://pandas.pydata.org/pandas-docs/stable/user_guide/timeseries.html#offset-aliases
        chunksize: int, optional
            Chunksize on time dimension when saving to disk. By default 1.
        decimals: int, optional
            Round the ouput data to the given number of decimals.
        time_units: str, optional
            Common time units when writting several netcdf forcing files.
            By default "days since 1900-01-01T00:00:00".

        """
        if not self._write:
            raise IOError("Model opened in read-only mode")
        if self.forcing:
            self.logger.info("Write forcing file")

            # Get default forcing name from forcing attrs
            yr0 = pd.to_datetime(self.get_config("starttime")).year
            yr1 = pd.to_datetime(self.get_config("endtime")).year
            freq = self.get_config("timestepsecs")
            # get output filename
            if fn_out is not None:
                self.set_config("input.path_forcing", fn_out)
                self.write_config()  # re-write config
            else:
                fn_out = self.get_config("input.path_forcing", abs_path=True)
                if "*" in basename(fn_out):
                    # get rid of * in case model had multiple forcing files and
                    # write to single nc file.
                    self.logger.warning("Writing multiple forcing files to one file")
                    fn_out = join(dirname(fn_out), basename(fn_out).replace("*", ""))
                if self.get_config("dir_input") is not None:
                    input_dir = self.get_config("dir_input", abs_path=True)
                    fn_out = join(input_dir, fn_out)

                # get deafult filename if file exists
                if fn_out is None or isfile(fn_out):
                    self.logger.warning(
                        "Netcdf forcing file from input.path_forcing in the TOML  "
                        "already exists, using default name."
                    )
                    sourceP = ""
                    sourceT = ""
                    methodPET = ""
                    if "precip" in self.forcing:
                        val = self.forcing["precip"].attrs.get("precip_clim_fn", None)
                        Pdown = "d" if val is not None else ""
                        val = self.forcing["precip"].attrs.get("precip_fn", None)
                        if val is not None:
                            sourceP = f"_{val}{Pdown}"
                    if "temp" in self.forcing:
                        val = self.forcing["temp"].attrs.get("temp_correction", "False")
                        Tdown = "d" if val == "True" else ""
                        val = self.forcing["temp"].attrs.get("temp_fn", None)
                        if val is not None:
                            sourceT = f"_{val}{Tdown}"
                    if "pet" in self.forcing:
                        val = self.forcing["pet"].attrs.get("pet_method", None)
                        if val is not None:
                            methodPET = f"_{val}"
                    fn_default = (
                        f"inmaps{sourceP}{sourceT}{methodPET}_{freq}_{yr0}_{yr1}.nc"
                    )
                    fn_default_path = join(self.root, fn_default)
                    if isfile(fn_default_path):
                        self.logger.warning(
                            "Netcdf default forcing file already exists, \
skipping write_forcing. "
                            "To overwrite netcdf forcing file: \
change name input.path_forcing "
                            "in setup_config section of the build inifile."
                        )
                        return
                    else:
                        self.set_config("input.path_forcing", fn_default)
                        self.write_config()  # re-write config
                        fn_out = fn_default_path

            # Check if all dates between (starttime, endtime) are in all da forcing
            # Check if starttime and endtime timestamps are correct
            start = pd.to_datetime(self.get_config("starttime"))
            end = pd.to_datetime(self.get_config("endtime"))
            correct_times = False
            for da in self.forcing.values():
                if "time" in da.coords:
                    # only correct dates in toml for standard calendars:
                    if not hasattr(da.indexes["time"], "to_datetimeindex"):
                        times = da.time.values
                        if (start < pd.to_datetime(times[0])) | (start not in times):
                            start = pd.to_datetime(times[0])
                            correct_times = True
                        if (end > pd.to_datetime(times[-1])) | (end not in times):
                            end = pd.to_datetime(times[-1])
                            correct_times = True
            # merge, process and write forcing
            ds = xr.merge([da.reset_coords(drop=True) for da in self.forcing.values()])
            ds.raster.set_crs(self.crs)
            # Send warning, and update config with new start and end time
            if correct_times:
                self.logger.warning(
                    f"Not all dates found in precip_fn changing starttime to \
{start} and endtime to {end} in the toml."
                )
                self.set_config("starttime", start.to_pydatetime())
                self.set_config("endtime", end.to_pydatetime())
                self.write_config()

            if decimals is not None:
                ds = ds.round(decimals)
            # clean-up forcing and write CRS according to CF-conventions
            ds = ds.raster.gdal_compliant(rename_dims=True, force_sn=False)
            ds = ds.drop_vars(["mask", "idx_out"], errors="ignore")

            # write with output chunksizes with single timestep and complete
            # spatial grid to speed up the reading from wflow.jl
            # dims are always ordered (time, y, x)
            ds.raster._check_dimensions()
            chunksizes = (chunksize, ds.raster.ycoords.size, ds.raster.xcoords.size)
            encoding = {
                v: {"zlib": True, "dtype": "float32", "chunksizes": chunksizes}
                for v in ds.data_vars.keys()
            }
            # make sure no _FillValue is written to the time / x_dim / y_dim dimension
            # For several forcing files add common units attributes to time
            for v in ["time", ds.raster.x_dim, ds.raster.y_dim]:
                ds[v].attrs.pop("_FillValue", None)
                encoding[v] = {"_FillValue": None}

            # Check if all sub-folders in fn_out exists and if not create them
            if not isdir(dirname(fn_out)):
                os.makedirs(dirname(fn_out))

            forcing_list = []

            if freq_out is None:
                # with compute=False we get a delayed object which is executed when
                # calling .compute where we can pass more arguments to
                # the dask.compute method
                forcing_list.append([fn_out, ds])
            else:
                self.logger.info(f"Writting several forcing with freq {freq_out}")
                # For several forcing files add common units attributes to time
                encoding["time"] = {"_FillValue": None, "units": time_units}
                # Updating path forcing in config
                fns_out = os.path.relpath(fn_out, self.root)
                fns_out = f"{str(fns_out)[0:-3]}_*.nc"
                self.set_config("input.path_forcing", fns_out)
                self.write_config()  # re-write config
                for label, ds_gr in ds.resample(time=freq_out):
                    # ds_gr = group[1]
                    start = ds_gr["time"].dt.strftime("%Y%m%d")[0].item()
                    fn_out_gr = f"{str(fn_out)[0:-3]}_{start}.nc"
                    forcing_list.append([fn_out_gr, ds_gr])

            for fn_out_gr, ds_gr in forcing_list:
                self.logger.info(f"Process forcing; saving to {fn_out_gr}")
                delayed_obj = ds_gr.to_netcdf(
                    fn_out_gr, encoding=encoding, mode="w", compute=False
                )
                with ProgressBar():
                    delayed_obj.compute(**kwargs)

            # TO profile uncomment lines below to replace lines above
            # from dask.diagnostics import Profiler, CacheProfiler, ResourceProfiler
            # import cachey
            # with Profiler() as prof, CacheProfiler(metric=cachey.nbytes) as cprof,
            # ResourceProfiler() as rprof:
            #     delayed_obj.compute()
            # visualize([prof, cprof, rprof],
            # file_path=r'c:\Users\eilan_dk\work\profile2.html')

    def read_states(self):
        """Read states at <root/?/> and parse to dict of xr.DataArray."""
        if not self._write:
            # start fresh in read-only mode
            self._states = dict()
        # raise NotImplementedError()

    def write_states(self):
        """Write states at <root/?/> in model ready format."""
        if not self._write:
            raise IOError("Model opened in read-only mode")
        # raise NotImplementedError()

    def read_results(self):
        """Read results at <root/?/> and parse to dict of xr.DataArray/xr.Dataset."""
        if not self._write:
            # start fresh in read-only mode
            self._results = dict()

        output_dir = ""
        if self.get_config("dir_output") is not None:
            output_dir = self.get_config("dir_output")

        # Read gridded netcdf (output section)
        nc_fn = self.get_config("output.path", abs_path=True)
        nc_fn = nc_fn.parent / output_dir / nc_fn.name if nc_fn is not None else nc_fn
        if nc_fn is not None and isfile(nc_fn):
            self.logger.info(f"Read results from {nc_fn}")
            ds = xr.open_dataset(nc_fn, chunks={"time": 30}, decode_coords="all")
            # TODO ? align coords names and values of results nc with staticmaps
            self.set_results(ds, name="output")

        # Read scalar netcdf (netcdf section)
        ncs_fn = self.get_config("netcdf.path", abs_path=True)
        ncs_fn = (
            ncs_fn.parent / output_dir / ncs_fn.name if ncs_fn is not None else ncs_fn
        )
        if ncs_fn is not None and isfile(ncs_fn):
            self.logger.info(f"Read results from {ncs_fn}")
            ds = xr.open_dataset(ncs_fn, chunks={"time": 30})
            self.set_results(ds, name="netcdf")

        # Read csv timeseries (csv section)
        csv_fn = self.get_config("csv.path", abs_path=True)
        csv_fn = (
            csv_fn.parent / output_dir / csv_fn.name if csv_fn is not None else csv_fn
        )
        if csv_fn is not None and isfile(csv_fn):
            csv_dict = utils.read_csv_results(
                csv_fn, config=self.config, maps=self.staticmaps
            )
            for key in csv_dict:
                # Add to results
                self.set_results(csv_dict[f"{key}"])

    def write_results(self):
        """Write results at <root/?/> in model ready format."""
        if not self._write:
            raise IOError("Model opened in read-only mode")
        # raise NotImplementedError()

    def read_intbl(self, **kwargs):
        """Read and intbl files at <root/intbl> and parse to xarray."""
        if not self._write:
            self._intbl = dict()  # start fresh in read-only mode
        if not self._read:
            self.logger.info("Reading default intbl files.")
            fns = glob.glob(join(DATADIR, "wflow", "intbl", "*.tbl"))
        else:
            self.logger.info("Reading model intbl files.")
            fns = glob.glob(join(self.root, "intbl", "*.tbl"))
        if len(fns) > 0:
            for fn in fns:
                name = basename(fn).split(".")[0]
                tbl = pd.read_csv(fn, delim_whitespace=True, header=None)
                tbl.columns = [
                    f"expr{i+1}" if i + 1 < len(tbl.columns) else "value"
                    for i in range(len(tbl.columns))
                ]  # rename columns
                self.set_intbl(tbl, name=name)

    def write_intbl(self):
        """Write intbl at <root/intbl> in PCRaster table format."""
        if not self._write:
            raise IOError("Model opened in read-only mode")
        if self.intbl:
            self.logger.info("Writing intbl files.")
            for name in self.intbl:
                fn_out = join(self.root, "intbl", f"{name}.tbl")
                self.intbl[name].to_csv(fn_out, sep=" ", index=False, header=False)

    def set_intbl(self, df, name):
        """Add intbl <pandas.DataFrame> to model."""
        if not (isinstance(df, pd.DataFrame) or isinstance(df, pd.Series)):
            raise ValueError("df type not recognized, should be pandas.DataFrame.")
        if name in self._intbl:
            if not self._write:
                raise IOError(f"Cannot overwrite intbl {name} in read-only mode")
            elif self._read:
                self.logger.warning(f"Overwriting intbl: {name}")
        self._intbl[name] = df

    def read_tables(self, **kwargs):
        """Read table files at <root> and parse to dict of dataframes."""
        if not self._write:
            self._tables = dict()  # start fresh in read-only mode

        self.logger.info("Reading model table files.")
        fns = glob.glob(join(self.root, "*.csv"))
        if len(fns) > 0:
            for fn in fns:
                name = basename(fn).split(".")[0]
                tbl = pd.read_csv(fn)
                self.set_tables(tbl, name=name)

    def write_tables(self):
        """Write tables at <root>."""
        if not self._write:
            raise IOError("Model opened in read-only mode")
        if self.tables:
            self.logger.info("Writing table files.")
            for name in self.tables:
                fn_out = join(self.root, f"{name}.csv")
                self.tables[name].to_csv(fn_out, sep=",", index=False, header=True)

    def set_tables(self, df, name):
        """Add table <pandas.DataFrame> to model."""
        if not (isinstance(df, pd.DataFrame) or isinstance(df, pd.Series)):
            raise ValueError("df type not recognized, should be pandas.DataFrame.")
        if name in self._tables:
            if not self._write:
                raise IOError(f"Cannot overwrite table {name} in read-only mode")
            elif self._read:
                self.logger.warning(f"Overwriting table: {name}")
        self._tables[name] = df

    def _configread(self, fn):
        with codecs.open(fn, "r", encoding="utf-8") as f:
            fdict = toml.load(f)
        return fdict

    def _configwrite(self, fn):
        with codecs.open(fn, "w", encoding="utf-8") as f:
            toml.dump(self.config, f)

    ## WFLOW specific data and methods

    @property
    def intbl(self):
        """Return a dictionary of pandas.DataFrames representing wflow intbl files."""
        if not self._intbl:
            self.read_intbl()
        return self._intbl

    @property
    # Move to core Model API ?
    def tables(self):
        """Return a dictionary of pandas.DataFrames representing wflow intbl files."""
        if not self._tables:
            self.read_tables()
        return self._tables

    @property
    def flwdir(self):
        """Return the pyflwdir.FlwdirRaster object parsed from wflow ldd."""
        if self._flwdir is None:
            self.set_flwdir()
        return self._flwdir

    def set_flwdir(self, ftype="infer"):
        """Parse pyflwdir.FlwdirRaster object parsed from the wflow ldd."""
        flwdir_name = flwdir_name = self._MAPS["flwdir"]
        self._flwdir = flw.flwdir_from_da(
            self.staticmaps[flwdir_name],
            ftype=ftype,
            check_ftype=True,
            mask=(self.staticmaps[self._MAPS["basins"]] > 0),
        )

    @property
    def basins(self):
        """Returns a basin(s) geometry as a geopandas.GeoDataFrame."""
        if "basins" in self.staticgeoms:
            gdf = self.staticgeoms["basins"]
        elif self._MAPS["basins"] in self.staticmaps:
            gdf = (
                self.staticmaps[self._MAPS["basins"]]
                .raster.vectorize()
                .set_index("value")
                .sort_index()
            )
            gdf.index.name = self._MAPS["basins"]
            self.set_staticgeoms(gdf, name="basins")
        else:
            self.logger.warning(
                f"Basin map {self._MAPS['basins']} not found in staticmaps."
            )
            gdf = None
        return gdf

    @property
    def rivers(self):
        """Return a river geometry as a geopandas.GeoDataFrame.

        If available, the stream order and upstream area values are added to
        the geometry properties.
        """
        if "rivers" in self.staticgeoms:
            gdf = self.staticgeoms["rivers"]
        elif self._MAPS["rivmsk"] in self.staticmaps:
            rivmsk = self.staticmaps[self._MAPS["rivmsk"]].values != 0
            # Check if there are river cells in the model before continuing
            if np.any(rivmsk):
                # add stream order 'strord' column
                strord = self.flwdir.stream_order(mask=rivmsk)
                feats = self.flwdir.streams(mask=rivmsk, strord=strord)
                gdf = gpd.GeoDataFrame.from_features(feats)
                gdf.crs = pyproj.CRS.from_user_input(self.crs)
                self.set_staticgeoms(gdf, name="rivers")
        else:
            self.logger.warning("No river cells detected in the selected basin.")
            gdf = None
        return gdf

    def clip_staticmaps(
        self,
        region,
        buffer=0,
        align=None,
        crs=4326,
    ):
        """Clip staticmaps to subbasin.

        Parameters
        ----------
        region : dict
            See :meth:`models.wflow.WflowModel.setup_basemaps`
        buffer : int, optional
            Buffer around subbasin in number of pixels, by default 0
        align : float, optional
            Align bounds of region to raster with resolution <align>, by default None
        crs: int, optional
            Default crs of the staticmaps to clip.

        Returns
        -------
        xarray.DataSet
            Clipped staticmaps.
        """
        basins_name = self._MAPS["basins"]
        flwdir_name = self._MAPS["flwdir"]

        kind, region = hydromt.workflows.parse_region(region, logger=self.logger)
        # translate basin and outlet kinds to geom
        geom = region.get("geom", None)
        bbox = region.get("bbox", None)
        if kind in ["basin", "outlet", "subbasin"]:
            # supply bbox to avoid getting basin bounds first when clipping subbasins
            if kind == "subbasin" and bbox is None:
                region.update(bbox=self.bounds)
            geom, _ = hydromt.workflows.get_basin_geometry(
                ds=self.staticmaps,
                logger=self.logger,
                kind=kind,
                basins_name=basins_name,
                flwdir_name=flwdir_name,
                **region,
            )
        # clip based on subbasin args, geom or bbox
        if geom is not None:
            ds_staticmaps = self.staticmaps.raster.clip_geom(
                geom, align=align, buffer=buffer
            )
            ds_staticmaps.coords["mask"] = ds_staticmaps.raster.geometry_mask(geom)
            ds_staticmaps[basins_name] = ds_staticmaps[basins_name].where(
                ds_staticmaps.coords["mask"], self.staticmaps[basins_name].raster.nodata
            )
            ds_staticmaps[basins_name].attrs.update(
                _FillValue=self.staticmaps[basins_name].raster.nodata
            )
        elif bbox is not None:
            ds_staticmaps = self.staticmaps.raster.clip_bbox(
                bbox, align=align, buffer=buffer
            )

        # Update flwdir staticmaps and staticgeoms
        if self.crs is None and crs is not None:
            self.set_crs(crs)

        self._staticmaps = xr.Dataset()
        self.set_staticmaps(ds_staticmaps)

        # add pits at edges after clipping
        self._flwdir = None  # make sure old flwdir object is removed
        self.staticmaps[self._MAPS["flwdir"]].data = self.flwdir.to_array("ldd")

        # Reinitiliase staticgeoms and re-create basins/rivers
        self._staticgeoms = dict()
        # self.basins
        # self.rivers
        # now staticgeoms links to geoms which does not exist in every hydromt version
        # remove when updating wflow to new objects
        # Basin shape
        basins = (
            self.staticmaps[basins_name]
            .raster.vectorize()
            .set_index("value")
            .sort_index()
        )
        basins.index.name = basins_name
        self.set_staticgeoms(basins, name="basins")

        rivmsk = self.staticmaps[self._MAPS["rivmsk"]].values != 0
        # Check if there are river cells in the model before continuing
        if np.any(rivmsk):
            # add stream order 'strord' column
            strord = self.flwdir.stream_order(mask=rivmsk)
            feats = self.flwdir.streams(mask=rivmsk, strord=strord)
            gdf = gpd.GeoDataFrame.from_features(feats)
            gdf.crs = pyproj.CRS.from_user_input(self.crs)
            self.set_staticgeoms(gdf, name="rivers")

        # Update reservoir and lakes
        remove_reservoir = False
        if self._MAPS["resareas"] in self.staticmaps:
            reservoir = self.staticmaps[self._MAPS["resareas"]]
            if not np.any(reservoir > 0):
                remove_reservoir = True
                remove_maps = [
                    self._MAPS["resareas"],
                    self._MAPS["reslocs"],
                    "ResSimpleArea",
                    "ResDemand",
                    "ResTargetFullFrac",
                    "ResTargetMinFrac",
                    "ResMaxRelease",
                    "ResMaxVolume",
                ]
                self._staticmaps = self.staticmaps.drop_vars(remove_maps)

        remove_lake = False
        if self._MAPS["lakeareas"] in self.staticmaps:
            lake = self.staticmaps[self._MAPS["lakeareas"]]
            if not np.any(lake > 0):
                remove_lake = True
                remove_maps = [
                    self._MAPS["lakeareas"],
                    self._MAPS["lakelocs"],
                    "LinkedLakeLocs",
                    "LakeStorFunc",
                    "LakeOutflowFunc",
                    "LakeArea",
                    "LakeAvgLevel",
                    "LakeAvgOut",
                    "LakeThreshold",
                    "Lake_b",
                    "Lake_e",
                ]
                self._staticmaps = self.staticmaps.drop_vars(remove_maps)

            # Update tables
            ids = np.unique(lake)
            self._tables = {
                k: v
                for k, v in self.tables.items()
                if not any([str(x) in k for x in ids])
            }

        # Update config
        # Remove the absolute path and if needed remove lakes and reservoirs
        if remove_reservoir:
            # change reservoirs = true to false
            self.set_config("model.reservoirs", False)
            # remove states
            if self.get_config("state.lateral.river.reservoir") is not None:
                del self.config["state"]["lateral"]["river"]["reservoir"]

        if remove_lake:
            # change lakes = true to false
            self.set_config("model.lakes", False)
            # remove states
            if self.get_config("state.lateral.river.lake") is not None:
                del self.config["state"]["lateral"]["river"]["lake"]

    def clip_forcing(self, crs=4326, **kwargs):
        """Return clippped forcing for subbasin.

        Returns
        -------
        xarray.DataSet
            Clipped forcing.

        """
        if len(self.forcing) > 0:
            self.logger.info("Clipping NetCDF forcing..")
            ds_forcing = xr.merge(self.forcing.values()).raster.clip_bbox(
                self.staticmaps.raster.bounds
            )
            self.set_forcing(ds_forcing)<|MERGE_RESOLUTION|>--- conflicted
+++ resolved
@@ -1415,15 +1415,11 @@
         min_area : float, optional
             Minimum lake area threshold [km2], by default 10.0 km2.
         add_maxstorage : bool, optional
-<<<<<<< HEAD
-            If True, maximum storage of the lake is added to the output (controlled lake) based on 'Vol_max' [m3] column of lakes_fn, by default False (natural lake).
+            If True, maximum storage of the lake is added to the output 
+            (controlled lake) based on 'Vol_max' [m3] column of lakes_fn. 
+            By default False (natural lake).
         kwargs: optional
             Keyword arguments passed to the method hydromt.DataCatalog.get_rasterdataset()
-=======
-            If True, maximum storage of the lake is added to the output
-            (controlled lake) based on 'Vol_max' [m3] column of lakes_fn.
-            By default False (natural lake).
->>>>>>> af63b5a6
         """
         # Derive lake are and outlet maps
         gdf_org, ds_lakes = self._setup_waterbodies(
@@ -1613,19 +1609,13 @@
             "input.lateral.river.reservoir.targetminfrac": "ResTargetMinFrac",
         }
 
-<<<<<<< HEAD
         gdf_org, ds_res = self._setup_waterbodies(
             reservoirs_fn, "reservoir", min_area, **kwargs
         )
-        # TODO: check if there are missing values in the above columns of the parameters tbls =
-        # if everything is present, skip calculate reservoirattrs() and directly make the maps
-=======
-        gdf_org, ds_res = self._setup_waterbodies(reservoirs_fn, "reservoir", min_area)
-        # TODO: check if there are missing values in the above columns of
+        # TODO: check if there are missing values in the above columns of 
         # the parameters tbls =
-        # if everything is present, skip calculate reservoirattrs() and
+        # if everything is present, skip calculate reservoirattrs() and 
         # directly make the maps
->>>>>>> af63b5a6
         if ds_res is not None:
             rmdict = {k: v for k, v in self._MAPS.items() if k in ds_res.data_vars}
             self.set_staticmaps(ds_res.rename(rmdict))
@@ -1692,17 +1682,11 @@
             for option in res_toml:
                 self.set_config(option, res_toml[option])
 
-<<<<<<< HEAD
     def _setup_waterbodies(self, waterbodies_fn, wb_type, min_area=0.0, **kwargs):
-        """Helper method with the common workflow of setup_lakes and setup_reservoir.
-        See specific methods for more info about the arguments."""
-=======
-    def _setup_waterbodies(self, waterbodies_fn, wb_type, min_area=0.0):
         """Help with common workflow of setup_lakes and setup_reservoir.
 
         See specific methods for more info about the arguments.
         """
->>>>>>> af63b5a6
         # retrieve data for basin
         self.logger.info(f"Preparing {wb_type} maps.")
         if "predicate" not in kwargs:
@@ -2045,12 +2029,8 @@
 
             * Required variable: ['precip']
         precip_clim_fn : str, default None
-<<<<<<< HEAD
-            High resolution climatology precipitation data source to correct precipitation.
-=======
-            High resolution climatology precipitation data source to correct
-            precipitation, see data/forcing_sources.yml.
->>>>>>> af63b5a6
+            High resolution climatology precipitation data source to correct 
+            precipitation.
 
             * Required variable: ['precip']
         chunksize: int, optional
