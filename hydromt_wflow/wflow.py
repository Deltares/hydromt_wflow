"""Implement Wflow model class."""

# Implement model class following model API

import codecs
import glob
import logging
import os
from os.path import basename, dirname, isdir, isfile, join
from pathlib import Path
from typing import Any, Dict, List

import geopandas as gpd
import hydromt
import numpy as np
import pandas as pd
import pyflwdir
import pyproj
import shapely
import tomlkit
import xarray as xr
from dask.diagnostics import ProgressBar
from hydromt import flw
from hydromt.models.model_grid import GridModel
from hydromt.nodata import NoDataStrategy
from shapely.geometry import box

from hydromt_wflow.utils import (
    DATADIR,
    convert_to_wflow_v1_sbm,
    get_config,
    mask_raster_from_layer,
    read_csv_results,
)

from . import workflows
from .naming import _create_hydromt_wflow_mapping_sbm

__all__ = ["WflowModel"]

logger = logging.getLogger(__name__)


class WflowModel(GridModel):
    """Wflow model class."""

    _NAME = "wflow"
    _CONF = "wflow_sbm.toml"
    _CLI_ARGS = {"region": "setup_basemaps", "res": "setup_basemaps"}
    _DATADIR = DATADIR
    _GEOMS = {}
    _FOLDERS = []
    _CATALOGS = join(_DATADIR, "parameters_data.yml")

    def __init__(
        self,
        root: str | None = None,
        mode: str | None = "w",
        config_fn: str | None = None,
        data_libs: List[str] | str | None = None,
        logger=logger,
        **artifact_keys,
    ):
        if data_libs is None:
            data_libs = []
        for lib, version in artifact_keys.items():
            logger.warning(
                "Adding a predefined data catalog as key-word argument is deprecated, "
                f"add the catalog as '{lib}={version}'"
                " to the data_libs list instead."
            )
            if not version:  # False or None
                continue
            elif isinstance(version, str):
                lib += f"={version}"
            data_libs = [lib] + data_libs

        super().__init__(
            root=root,
            mode=mode,
            config_fn=config_fn,
            data_libs=data_libs,
            logger=logger,
        )

        # wflow specific
        self._tables = dict()
        self._flwdir = None
        self.data_catalog.from_yml(self._CATALOGS)

        # Supported Wflow.jl version
        logger.info("Supported Wflow.jl version v1+")
        # hydromt mapping and wflow variable names
        self._MAPS, self._WFLOW_NAMES = _create_hydromt_wflow_mapping_sbm(self.config)

    # COMPONENTS
    def setup_basemaps(
        self,
        region: Dict,
        hydrography_fn: str | xr.Dataset,
        basin_index_fn: str | xr.Dataset | None = None,
        res: float | int = 1 / 120.0,
        upscale_method: str = "ihu",
        output_names: Dict = {
            "local_drain_direction": "wflow_ldd",
            "subcatchment_location__count": "wflow_subcatch",
            "land_surface__slope": "land_slope",
        },
    ):
        """
        Build the DEM and flow direction for a Wflow model.

        Setup basemaps sets the `region` of interest and `res`
        (resolution in degrees) of the model.
        All DEM and flow direction related maps are then build.

        We strongly recommend using the region types ``basin`` or ``subbasin`` to build
        a wflow model. If you know what you are doing, you can also use the ``bbox``
        region type (e.g for an island) with the bbox coordinates in EPSG 4326 or the
        ``geom`` region type (e.g. basin polygons have been pre-processed and match
        EXACTLY with ``hydrography_fn``).

        E.g. of `region` argument for a subbasin based on a point and snapped using
        upstream area threshold in `hydrography_fn`, where the maximum boundary box of
        the output subbasin is known:
        region = {'subbasin': [x,y], 'uparea': 10, 'bounds': [xmin, ymin, xmax, ymax]}

        (Sub)Basin delineation is done using hydromt.workflows.get_basin_geometry
        method. Because the delineation is computed from the flow direction data in
        memory, to avoid memory error when using large datasets in `hydrography_fn`, the
        user can either supply 'bounds' in `region` or a basin index dataset in
        `basin_index_fn` to limit the flow direction data to the region of interest.
        The basin index dataset is a GeoDataframe containing either basins polygons or
        bounding boxes of basin boundaries. To select the correct basins, basin ID
        'basins' in `hydrography_fn` and `basin_index_fn` should match.

        If the model resolution is larger than the source data resolution,
        the flow direction is upscaled using the `upscale_method`, by default the
        Iterative Hydrography Upscaling (IHU).

        The default `hydrography_fn` is "merit_hydro"
        (`MERIT hydro <http://hydro.iis.u-tokyo.ac.jp/~yamadai/MERIT_Hydro/index.html>`_
        at 3 arcsec resolution).
        Alternative sources include "merit_hydro_1k" at 30 arcsec resolution.
        Users can also supply their own elevation and flow direction data
        in any CRS and not only EPSG:4326. The ArcGIS D8 convention is supported
        (see also `PyFlwDir documentation
        <https://deltares.github.io/pyflwdir/latest/_examples/flwdir.html>`).

        Note that in order to define the region, using points or bounding box,
        the coordinates of the points / bounding box
        should be in the same CRS than the hydrography data.
        The wflow model will then also be in the same CRS than the
        hydrography data in order to avoid assumptions and reprojection errors.
        If the user wishes to use a different CRS,
        we recommend first to reproject the hydrography data separately,
        before calling hydromt build.
        You can find examples on how to reproject or prepare hydrography data in the
        `prepare flow directions example notebook
        <https://deltares.github.io/hydromt_wflow/latest/_examples/prepare_ldd.html>`_.

        Adds model layers:

        * **wflow_ldd** map: flow direction in LDD format [-]
        * **wflow_subcatch** map: basin ID map [-]
<<<<<<< HEAD
        * **wflow_uparea** map: upstream area [km2]
        * **wflow_streamorder** map: Strahler stream order [-]
        * **wflow_dem** map: average elevation [m+REF]
        * **dem_subgrid** map: subgrid outlet elevation [m+REF]
        * **land_slope** map: average land surface slope [m/m]
=======
        * **meta_upstream_area** map: upstream area [km2]
        * **meta_streamorder** map: Strahler stream order [-]
        * **land_elevation** map: average elevation [m+REF]
        * **meta_subgrid_elevation** map: subgrid outlet elevation [m+REF]
        * **Slope** map: average land surface slope [m/m]
>>>>>>> e52f989b
        * **basins** geom: basins boundary vector
        * **region** geom: region boundary vector

        Parameters
        ----------
        region : dict
            Dictionary describing region of interest.
            See :py:meth:`hydromt.workflows.basin_mask.parse_region()` for all options
        hydrography_fn : str, xarray.Dataset
            Name of RasterDataset source for basemap parameters.

            * Required variables: 'flwdir' [LLD or D8 or NEXTXY], 'elevtn' [m+REF]

            * Required variables if used with `basin_index_fn`: 'basins' [-]

            * Required variables if used for snapping in `region`: 'uparea' [km2],
                'strord' [-]

            * Optional variables: 'lndslp' [m/m], 'mask' [bool]
        basin_index_fn : str, geopandas.GeoDataFrame, optional
            Name of GeoDataFrame source for basin_index data linked to hydrography_fn.

            * Required variables: 'basid' [-]
        res : float, optional
            Output model resolution
        upscale_method : {'ihu', 'eam', 'dmm'}, optional
            Upscaling method for flow direction data, by default 'ihu'.
        output_names : dict, optional
            Dictionary with output names that will be used in the model netcdf input
            files. Users should provide the Wflow.jl variable name followed by the name
            in the netcdf file.

        See Also
        --------
        hydromt.workflows.parse_region
        hydromt.workflows.get_basin_geometry
        workflows.hydrography
        workflows.topography
        """
        self.logger.info("Preparing base hydrography basemaps.")
        # update self._MAPS and self._WFLOW_NAMES with user defined output names
        self._update_naming(output_names)
        # retrieve global data (lazy!)
        ds_org = self.data_catalog.get_rasterdataset(hydrography_fn)

        # Check on resolution (degree vs meter) depending on ds_org res/crs
        scale_ratio = int(np.round(res / ds_org.raster.res[0]))
        if scale_ratio < 1:
            raise ValueError(
                f"The model resolution {res} should be \
larger than the {hydrography_fn} resolution {ds_org.raster.res[0]}"
            )
        if ds_org.raster.crs.is_geographic:
            if res > 1:  # 111 km
                raise ValueError(
                    f"The model resolution {res} should be smaller than 1 degree \
(111km) for geographic coordinate systems. "
                    "Make sure you provided res in degree rather than in meters."
                )

        # get basin geometry and clip data
        kind, region = hydromt.workflows.parse_region(region, logger=self.logger)
        xy = None
        if kind in ["basin", "subbasin", "outlet"]:
            if basin_index_fn is not None:
                bas_index = self.data_catalog[basin_index_fn]
            else:
                bas_index = None
            geom, xy = hydromt.workflows.get_basin_geometry(
                ds=ds_org,
                kind=kind,
                basin_index=bas_index,
                logger=self.logger,
                **region,
            )
        elif "bbox" in region:
            bbox = region.get("bbox")
            geom = gpd.GeoDataFrame(geometry=[box(*bbox)], crs=4326)
        elif "geom" in region:
            geom = region.get("geom")
        else:
            raise ValueError(f"wflow region argument not understood: {region}")
        if geom is not None and geom.crs is None:
            raise ValueError("wflow region geometry has no CRS")

        # Set the basins geometry
        ds_org = ds_org.raster.clip_geom(geom, align=res, buffer=10)
        ds_org.coords["mask"] = ds_org.raster.geometry_mask(geom)
        self.logger.debug("Adding basins vector to geoms.")

        # Set name based on scale_factor
        if scale_ratio != 1:
            self.set_geoms(geom, name="basins_highres")

        # setup hydrography maps and set staticmap attribute with renamed maps
        ds_base, _ = workflows.hydrography(
            ds=ds_org,
            res=res,
            xy=xy,
            upscale_method=upscale_method,
            logger=self.logger,
        )
        # Rename and add to grid
        # rename idx_out coords
        if "idx_out" in ds_base:
            ds_base = ds_base.rename({"idx_out": "meta_subgrid_outlet_idx"})
        rmdict = {k: self._MAPS.get(k, k) for k in ds_base.data_vars}
        self.set_grid(ds_base.rename(rmdict))
        # update config
        # skip adding elevtn to config as it will only be used if floodplain 2d are on
        rmdict = {k: v for k, v in rmdict.items() if k != "elevtn"}
        self._update_config_variable_name(ds_base.rename(rmdict).data_vars, None)
        # Call basins once to set it
        self.basins

        # setup topography maps
        ds_topo = workflows.topography(
            ds=ds_org, ds_like=self.grid, method="average", logger=self.logger
        )
        rmdict = {k: self._MAPS.get(k, k) for k in ds_topo.data_vars}
        self.set_grid(ds_topo.rename(rmdict))
        # update config
        # skip adding elevtn to config as it will only be used if floodplain 2d are on
        rmdict = {k: v for k, v in rmdict.items() if k != "elevtn"}
        self._update_config_variable_name(ds_topo.rename(rmdict).data_vars)
        # set basin geometry
        self.logger.debug("Adding region vector to geoms.")
        self.set_geoms(self.region, name="region")

        # update toml for degree/meters if needed
        if ds_base.raster.crs.is_projected:
            self.set_config("model.sizeinmetres", True)

    def setup_rivers(
        self,
        hydrography_fn: str | xr.Dataset,
        river_geom_fn: str | gpd.GeoDataFrame | None = None,
        river_upa: float = 30,
        rivdph_method: str = "powlaw",
        slope_len: float = 2e3,
        min_rivlen_ratio: float = 0.0,
        min_rivdph: float = 1,
        min_rivwth: float = 30,
        smooth_len: float = 5e3,
        rivman_mapping_fn: str
        | Path
        | pd.DataFrame = "roughness_river_mapping_default",
        elevtn_map: str = "land_elevation",
        river_routing: str = "kinematic-wave",
        connectivity: int = 8,
        output_names: Dict = {
            "river_location__mask": "wflow_river",
            "river__length": "river_length",
            "river__width": "river_width",
            "river_bank_water__depth": "river_depth",
            "river__slope": "river_slope",
            "river_water_flow__manning_n_parameter": "river_manning_n",
            "river_bank_water__elevation": "river_bank_elevation",
        },
    ):
        """
        Set all river parameter maps.

        The river mask is defined by all cells with a minimum upstream area threshold
        ``river_upa`` [km2].

        The river length is defined as the distance from the subgrid outlet pixel to
        the next upstream subgrid outlet pixel. The ``min_rivlen_ratio`` is the minimum
        global river length to avg. cell resolution ratio and is used as a threshold in
        window based smoothing of river length.

        The river slope is derived from the subgrid elevation difference between pixels
        at a half distance ``slope_len`` [m] up-
        and downstream from the subgrid outlet pixel.

        The river manning roughness coefficient is derived based on reclassification
        of the streamorder map using a lookup table ``rivman_mapping_fn``.

        The river width is derived from the nearest river segment in ``river_geom_fn``.
        Data gaps are filled by the nearest valid upstream value and averaged along
        the flow directions over a length ``smooth_len`` [m]

        The river depth can be directly derived from ``river_geom_fn`` property or
        calculated using the ``rivdph_method``, by default powlaw:
        h = hc*Qbf**hp, which is based on qbankfull discharge from the nearest river
        segment in ``river_geom_fn`` and takes optional arguments for the hc
        (default = 0.27) and hp (default = 0.30) parameters. For other methods see
        :py:meth:`hydromt.workflows.river_depth`.

        If ``river_routing`` is set to "local-inertial", the bankfull elevation map
        can be conditioned based on the average cell elevation ("land_elevation")
        or subgrid outlet pixel elevation ("meta_subgrid_elevation").
        The subgrid elevation might provide a better representation
        of the river elevation profile, however in combination with
        local-inertial land routing (see :py:meth:`setup_floodplains`)
        the subgrid elevation will likely overestimate the floodplain storage capacity.
        Note that the same input elevation map should be used for river bankfull
        elevation and land elevation when using local-inertial land routing.

        Adds model layers:

        * **wflow_river** map: river mask [-]
        * **river_length** map: river length [m]
        * **river_width** map: river width [m]
        * **river_depth** map: bankfull river depth [m]
        * **river_slope** map: river slope [m/m]
        * **river_manning_n** map: Manning coefficient for river cells [s.m^1/3]
        * **rivers** geom: river vector based on wflow_river mask
        * **river_bank_elevation** map: hydrologically conditioned elevation [m+REF]

        Parameters
        ----------
        hydrography_fn : str, Path, xarray.Dataset
            Name of RasterDataset source for hydrography data.
            Must be same as setup_basemaps for consistent results.

            * Required variables: 'flwdir' [LLD or D8 or NEXTXY], 'uparea' [km2],
              'elevtn'[m+REF]
            * Optional variables: 'rivwth' [m], 'qbankfull' [m3/s]
        river_geom_fn : str, Path, geopandas.GeoDataFrame, optional
            Name of GeoDataFrame source for river data.

            * Required variables: 'rivwth' [m], 'rivdph' [m] or 'qbankfull' [m3/s]
        river_upa : float, optional
            Minimum upstream area threshold for the river map [km2]. By default 30.0
        slope_len : float, optional
            Length over which the river slope is calculated [km]. By default 2.0
        min_rivlen_ratio: float, optional
            Ratio of cell resolution used minimum length threshold in a moving
            window based smoothing of river length, by default 0.0
            The river length smoothing is skipped if `min_riverlen_ratio` = 0.
            For details about the river length smoothing,
            see :py:meth:`pyflwdir.FlwdirRaster.smooth_rivlen`
        rivdph_method : {'gvf', 'manning', 'powlaw'}
            see :py:meth:`hydromt.workflows.river_depth` for details, by default \
                "powlaw"
        river_routing : {'kinematic-wave', 'local-inertial'}
            Routing methodology to be used, by default "kinematic-wave".
        smooth_len : float, optional
            Length [m] over which to smooth the output river width and depth,
            by default 5e3
        min_rivdph : float, optional
            Minimum river depth [m], by default 1.0
        min_rivwth : float, optional
            Minimum river width [m], by default 30.0
        elevtn_map : str, optional
            Name of the elevation map in the current WflowModel.grid.
            By default "land_elevation"
        output_names : dict, optional
            Dictionary with output names that will be used in the model netcdf input
            files. Users should provide the Wflow.jl variable name followed by the name
            in the netcdf file.

        See Also
        --------
        workflows.river_bathymetry
        hydromt.workflows.river_depth
        pyflwdir.FlwdirRaster.river_depth
        setup_floodplains
        """
        self.logger.info("Preparing river maps.")
        # update self._MAPS and self._WFLOW_NAMES with user defined output names
        self._update_naming(output_names)

        # Check that river_upa threshold is bigger than the maximum uparea in the grid
        if river_upa > float(self.grid[self._MAPS["uparea"]].max()):
            raise ValueError(
                f"river_upa threshold {river_upa} should be larger than the maximum \
uparea in the grid {float(self.grid[self._MAPS['uparea']].max())} in order to create \
river cells."
            )

        rivdph_methods = ["gvf", "manning", "powlaw"]
        if rivdph_method not in rivdph_methods:
            raise ValueError(f'"{rivdph_method}" unknown. Select from {rivdph_methods}')

        routing_options = ["kinematic-wave", "local-inertial"]
        if river_routing not in routing_options:
            raise ValueError(
                f'river_routing="{river_routing}" unknown. \
Select from {routing_options}.'
            )

        # read data
        ds_hydro = self.data_catalog.get_rasterdataset(
            hydrography_fn, geom=self.region, buffer=10
        )
        ds_hydro.coords["mask"] = ds_hydro.raster.geometry_mask(self.region)

        # get rivmsk, rivlen, rivslp
        # read model maps and revert wflow to hydromt map names
        inv_rename = {v: k for k, v in self._MAPS.items() if v in self.grid}
        ds_riv = workflows.river(
            ds=ds_hydro,
            ds_model=self.grid.rename(inv_rename),
            river_upa=river_upa,
            slope_len=slope_len,
            channel_dir="up",
            min_rivlen_ratio=min_rivlen_ratio,
            logger=self.logger,
        )[0]

        ds_riv["rivmsk"] = ds_riv["rivmsk"].assign_attrs(
            river_upa=river_upa, slope_len=slope_len, min_rivlen_ratio=min_rivlen_ratio
        )
        dvars = ["rivmsk", "rivlen", "rivslp"]
        rmdict = {k: self._MAPS.get(k, k) for k in dvars}
        self.set_grid(ds_riv[dvars].rename(rmdict))
        # update config
        for dvar in dvars:
            if dvar == "rivmsk":
                self._update_config_variable_name(self._MAPS[dvar], data_type=None)
            else:
                self._update_config_variable_name(self._MAPS[dvar])

        # TODO make separate workflows.river_manning  method
        # Make river_manning_n map from csv file with mapping
        # between streamorder and river_manning_n value
        strord = self.grid[self._MAPS["strord"]].copy()
        df = self.data_catalog.get_dataframe(rivman_mapping_fn)
        # max streamorder value above which values get the same river_manning_n value
        max_str = df.index[-2]
        nodata = df.index[-1]
        # if streamorder value larger than max_str, assign last value
        strord = strord.where(strord <= max_str, max_str)
        # handle missing value (last row of csv is mapping of missing values)
        strord = strord.where(strord != strord.raster.nodata, nodata)
        strord.raster.set_nodata(nodata)
        ds_nriver = workflows.landuse(
            da=strord,
            ds_like=self.grid,
            df=df,
            logger=self.logger,
        )
        rmdict = {k: self._MAPS.get(k, k) for k in ds_nriver.data_vars}
        self.set_grid(ds_nriver.rename(rmdict))
        # update config
        self._update_config_variable_name(ds_nriver.rename(rmdict).data_vars)

        # get rivdph, rivwth
        # while we still have setup_riverwidth one can skip river_bathymetry here
        # TODO make river_geom_fn required after removing setup_riverwidth
        if river_geom_fn is not None:
            gdf_riv = self.data_catalog.get_geodataframe(
                river_geom_fn, geom=self.region
            )
            # reread model data to get river maps
            inv_rename = {v: k for k, v in self._MAPS.items() if v in self.grid}
            ds_riv1 = workflows.river_bathymetry(
                ds_model=self.grid.rename(inv_rename),
                gdf_riv=gdf_riv,
                method=rivdph_method,
                smooth_len=smooth_len,
                min_rivdph=min_rivdph,
                min_rivwth=min_rivwth,
                logger=self.logger,
            )
            rmdict = {k: self._MAPS.get(k, k) for k in ds_riv1.data_vars}
            self.set_grid(ds_riv1.rename(rmdict))
            # update config
            self._update_config_variable_name(ds_riv1.rename(rmdict).data_vars)

        self.logger.debug("Adding rivers vector to geoms.")
        self.geoms.pop("rivers", None)  # remove old rivers if in geoms
        self.rivers  # add new rivers to geoms

        # Add hydrologically conditioned elevation map for the river, if required
        self.logger.debug(f'Update wflow config model.river_routing="{river_routing}"')
        self.set_config("model.river_routing", river_routing)
        if river_routing == "local-inertial":
<<<<<<< HEAD
            postfix = {"wflow_dem": "_avg", "dem_subgrid": "_subgrid"}.get(
                elevtn_map, ""
            )
            name = f"river_bank_elevation{postfix}"
            # Check if users wanted a specific name for the river_bank_elevation
            hydrodem_var = self._WFLOW_NAMES.get(self._MAPS["river_bank_elevation"])
=======
            postfix = {
                "land_elevation": "_avg",
                "meta_subgrid_elevation": "_subgrid",
            }.get(elevtn_map, "")
            name = f"hydrodem{postfix}"
            # Check if users wanted a specific name for the hydrodem
            hydrodem_var = self._WFLOW_NAMES.get(self._MAPS["hydrodem"])
>>>>>>> e52f989b
            if hydrodem_var in output_names:
                name = output_names[hydrodem_var]
            self._update_naming({hydrodem_var: name})

            ds_out = flw.dem_adjust(
                da_flwdir=self.grid[self._MAPS["flwdir"]],
                da_elevtn=self.grid[elevtn_map],
                da_rivmsk=self.grid[self._MAPS["rivmsk"]],
                flwdir=self.flwdir,
                connectivity=connectivity,
                river_d8=True,
                logger=self.logger,
            ).rename(name)
            self.set_grid(ds_out)

            # update toml model.river_routing
            self._update_config_variable_name(name)

    def setup_floodplains(
        self,
        hydrography_fn: str | xr.Dataset,
        floodplain_type: str,
        ### Options for 1D floodplains
        river_upa: float | None = None,
        flood_depths: List = [0.5, 1.0, 1.5, 2.0, 2.5, 3.0, 4.0, 5.0],
        ### Options for 2D floodplains
        elevtn_map: str = "land_elevation",
        connectivity: int = 4,
        output_names: Dict = {
            "floodplain_water__sum_of_volume-per-depth": "floodplain_volume",
            "river_bank_elevation": "river_bank_elevation_avg_D4",
        },
    ):
        """
        Add floodplain information to the model schematisation.

        The user can define what type of floodplains are required (1D or 2D),
        through the ``floodplain_type`` argument.

        If ``floodplain_type`` is set to "1d", a floodplain profile is derived for every
        river cell. It adds a map with floodplain volume per flood depth,
        which is used in the wflow 1D floodplain schematisation.

        Note, it is important to use the same river uparea value as used in the
        :py:meth:`setup_rivers` method.

        If ``floodplain_type`` is set to "2d", this component adds
        a hydrologically conditioned elevation (river_bank_elevation) map for
        land routing (local-inertial). For this options, landcells need to be
        conditioned to D4 flow directions otherwise pits may remain in the land cells.

        The conditioned elevation can be based on the average cell elevation
        ("land_elevation") or subgrid outlet pixel elevation ("meta_subgrid_elevation").
        Note that the subgrid elevation will likely overestimate
        the floodplain storage capacity.

        Additionally, note that the same input elevation map should be used for river
        bankfull elevation and land elevation when using local-inertial land routing.

        Requires :py:meth:`setup_rivers` to be executed beforehand
        (with ``river_routing`` set to "local-inertial").

        Adds model layers:

        * **floodplain_volume** map: map with floodplain volumes, has flood depth as \
            third dimension [m3] (for 1D floodplains)
        * **river_bank_elevation** map: hydrologically conditioned elevation [m+REF]
          (for 2D floodplains)

        Parameters
        ----------
        floodplain_type: {"1d", "2d"}
            Option defining the type of floodplains, see below what arguments
            are related to the different floodplain types
        hydrography_fn : str, Path, xarray.Dataset
            Name of RasterDataset source for hydrography data. Must be same as
            setup_basemaps for consistent results.

            * Required variables: ['flwdir', 'uparea', 'elevtn']
        river_upa : float, optional
            (1D floodplains) minimum upstream area threshold for drain in the HAND.
            Optional value, as it is inferred from the grid metadata,
            to be consistent with setup_rivers.
        flood_depths : tuple of float, optional
            (1D floodplains) flood depths at which a volume is derived.
            By default [0.5, 1.0, 1.5, 2.0, 2.5, 3.0, 4.0, 5.0]

        elevtn_map: {"land_elevation", "meta_subgrid_elevation"}
            (2D floodplains) Name of staticmap to hydrologically condition.
            By default "land_elevation"
        output_names : dict, optional
            Dictionary with output names that will be used in the model netcdf input
            files. Users should provide the Wflow.jl variable name followed by the name
            in the netcdf file.

        See Also
        --------
        workflows.river_floodplain_volume
        hydromt.flw.dem_adjust
        pyflwdir.FlwdirRaster.dem_adjust
        setup_rivers
        """
        if self.get_config("model.river_routing") != "local-inertial":
            raise ValueError(
                "Floodplains (1d or 2d) are currently only supported with \
local inertial river routing"
            )
        # update self._MAPS and self._WFLOW_NAMES with user defined output names
        var = "floodplain_water__sum_of_volume-per-depth"
        if var in output_names:
            self._update_naming({var: output_names[var]})

        r_list = ["1d", "2d"]
        if floodplain_type not in r_list:
            raise ValueError(
                f'river_routing="{floodplain_type}" unknown. Select from {r_list}.'
            )

        # Adjust settings based on floodplain_type selection
        if floodplain_type == "1d":
            floodplain_1d = True
            land_routing = "kinematic-wave"

            if not hasattr(pyflwdir.FlwdirRaster, "ucat_volume"):
                self.logger.warning("This method requires pyflwdir >= 0.5.6")
                return

            self.logger.info("Preparing 1D river floodplain_volume map.")

            # read data
            ds_hydro = self.data_catalog.get_rasterdataset(
                hydrography_fn, geom=self.region, buffer=10
            )
            ds_hydro.coords["mask"] = ds_hydro.raster.geometry_mask(self.region)

            # try to get river uparea from grid, throw error if not specified
            # or when found but different from specified value
            new_river_upa = self.grid[self._MAPS["rivmsk"]].attrs.get(
                "river_upa", river_upa
            )
            if new_river_upa is None:
                raise ValueError(
                    "No value for `river_upa` specified, and the value cannot \
be inferred from the grid attributes"
                )
            elif new_river_upa != river_upa and river_upa is not None:
                raise ValueError(
                    f"Value specified for river_upa ({river_upa}) is different from \
the value found in the grid ({new_river_upa})"
                )
            self.logger.debug(f"Using river_upa value value of: {new_river_upa}")

            # get river floodplain volume
            inv_rename = {v: k for k, v in self._MAPS.items() if v in self.grid}
            da_fldpln = workflows.river_floodplain_volume(
                ds=ds_hydro,
                ds_model=self.grid.rename(inv_rename),
                river_upa=new_river_upa,
                flood_depths=flood_depths,
                logger=self.logger,
            )

            # check if the layer already exists, since overwriting with different
            # flood_depth values is not working properly if this is the case
            if self._MAPS["floodplain_volume"] in self.grid:
                self.logger.warning(
                    "Layer `floodplain_volume` already in grid, removing layer \
and `flood_depth` dimension to ensure correctly \
setting new flood_depth dimensions"
                )
                self._grid = self._grid.drop_dims("flood_depth")

            da_fldpln.name = self._MAPS["floodplain_volume"]
            self.set_grid(da_fldpln)
            self._update_config_variable_name(da_fldpln.name)

        elif floodplain_type == "2d":
            floodplain_1d = False
            land_routing = "local-inertial"

            if elevtn_map not in self.grid:
                raise ValueError(f'"{elevtn_map}" not found in grid')

<<<<<<< HEAD
            postfix = {"wflow_dem": "_avg", "dem_subgrid": "_subgrid"}.get(
                elevtn_map, ""
            )
            name = f"river_bank_elevation{postfix}_D{connectivity}"
            # Check if users wanted a specific name for the river_bank_elevation
            hydrodem_var = self._WFLOW_NAMES.get(self._MAPS["river_bank_elevation"])
=======
            postfix = {
                "land_elevation": "_avg",
                "meta_subgrid_elevation": "_subgrid",
            }.get(elevtn_map, "")
            name = f"hydrodem{postfix}_D{connectivity}"
            # Check if users wanted a specific name for the hydrodem
            hydrodem_var = self._WFLOW_NAMES.get(self._MAPS["hydrodem"])
>>>>>>> e52f989b
            lndelv_var = self._WFLOW_NAMES.get(self._MAPS["elevtn"])
            # river_bank_elevation is used for two wflow variables
            if hydrodem_var in output_names:
                name = output_names[hydrodem_var]
            self._update_naming(
                {
                    hydrodem_var: name,
                    lndelv_var: elevtn_map,
                }
            )
            self.logger.info(f"Preparing {name} map for land routing.")
            ds_out = flw.dem_adjust(
                da_flwdir=self.grid[self._MAPS["flwdir"]],
                da_elevtn=self.grid[elevtn_map],
                da_rivmsk=self.grid[self._MAPS["rivmsk"]],
                flwdir=self.flwdir,
                connectivity=connectivity,
                river_d8=True,
                logger=self.logger,
            ).rename(name)
            self.set_grid(ds_out)
            # Update the bankfull elevation map
            self.set_config("input.static.river_bank_water__elevation", name)
            # In this case river_bank_elevation is also used for the ground elevation?
            self.set_config(
                "input.static.land_surface_water_flow__ground_elevation", elevtn_map
            )

        # Update config
        self.logger.debug(f'Update wflow config model.floodplain_1d="{floodplain_1d}"')
        self.set_config("model.floodplain_1d", floodplain_1d)
        self.logger.debug(f'Update wflow config model.land_routing="{land_routing}"')
        self.set_config("model.land_routing", land_routing)

        if floodplain_type == "1d":
            # Add states
            self.set_config(
                "state.floodplain_water__instantaneous_volume_flow_rate", "q_floodplain"
            )
            self.set_config(
                "state.floodplain_water__instantaneous_depth", "h_floodplain"
            )
            self.set_config(
                "state.land_surface_water__instantaneous_volume_flow_rate", "q_land"
            )
            # Remove local-inertial land states
            if (
                self.get_config(
                    "state.land_surface_water__x_component_of_instantaneous_volume_flow_rate"
                )
                is not None
            ):
                self.config["state"].pop(
                    "land_surface_water__x_component_of_instantaneous_volume_flow_rate",
                    None,
                )
            if (
                self.get_config(
                    "state.land_surface_water__y_component_of_instantaneous_volume_flow_rate"
                )
                is not None
            ):
                self.config["state"].pop(
                    "land_surface_water__y_component_of_instantaneous_volume_flow_rate",
                    None,
                )
            # Remove from output.netcdf_grid section
            if (
                self.get_config(
                    "output.netcdf_grid.variables.land_surface_water__x_component_of_instantaneous_volume_flow_rate"
                )
                is not None
            ):
                self.config["output"]["netcdf_grid"]["variables"].pop(
                    "land_surface_water__x_component_of_instantaneous_volume_flow_rate",
                    None,
                )
            if (
                self.get_config(
                    "output.netcdf_grid.variables.land_surface_water__y_component_of_instantaneous_volume_flow_rate"
                )
                is not None
            ):
                self.config["output"]["netcdf_grid"]["variables"].pop(
                    "land_surface_water__y_component_of_instantaneous_volume_flow_rate",
                    None,
                )
        else:
            # Add local-inertial land routing states
            self.set_config(
                "state.land_surface_water__x_component_of_instantaneous_volume_flow_rate",
                "qx_land",
            )
            self.set_config(
                "state.land_surface_water__y_component_of_instantaneous_volume_flow_rate",
                "qy_land",
            )
            # Remove kinematic-wave and 1d floodplain states
            if (
                self.get_config(
                    "state.land_surface_water__instantaneous_volume_flow_rate"
                )
                is not None
            ):
                self.config["state"].pop(
                    "land_surface_water__instantaneous_volume_flow_rate", None
                )
            if (
                self.get_config(
                    "state.floodplain_water__instantaneous_volume_flow_rate"
                )
                is not None
            ):
                self.config["state"].pop(
                    "floodplain_water__instantaneous_volume_flow_rate", None
                )
            if (
                self.get_config("state.floodplain_water__instantaneous_depth")
                is not None
            ):
                self.config["state"].pop("floodplain_water__instantaneous_depth", None)
            # Remove from output.netcdf_grid section
            if (
                self.get_config(
                    "output.netcdf_grid.variables.land_surface_water__instantaneous_volume_flow_rate"
                )
                is not None
            ):
                self.config["output"]["netcdf_grid"]["variables"].pop(
                    "land_surface_water__instantaneous_volume_flow_rate", None
                )

    def setup_riverwidth(
        self,
        predictor: str = "discharge",
        fill: bool = False,
        fit: bool = False,
        min_wth: float = 1.0,
        precip_fn: str | xr.DataArray = "chelsa",
        climate_fn: str | xr.DataArray = "koppen_geiger",
        output_name: str = "river_width",
        **kwargs,
    ):
        """
        Set the river width parameter based on power-law relationship with a predictor.

        By default the riverwidth is estimated based on discharge as ``predictor``
        and used to set the riverwidth globally based on pre-defined power-law
        parameters per climate class. With ``fit`` set to True,
        the power-law relationships parameters are set on-the-fly.
        With ``fill`` set to True, the estimated river widths are only used
        to fill gaps in the observed data. Alternative ``predictor`` values
        are precip (accumulated precipitation) and uparea (upstream area).
        For these predictors values ``fit`` default to True.
        By default the predictor is based on discharge which is estimated through
        multiple linear regression with precipitation and upstream area
        per climate zone.

        * **river_width** map: river width [m]

        Parameters
        ----------
        predictor : {"discharge", "precip", "uparea"}
            Predictor used in the power-law equation: width = a * predictor ^ b.
            Discharge is based on multiple linear regression per climate zone.
            Precip is based on the 10x the daily average
            accumulated precipitation [m3/s].
            Uparea is based on the upstream area grid [km2].
            Other variables, e.g. bankfull discharge, can also be provided if present
            in the grid
        fill : bool, optional
            If True (default), use estimate to fill gaps, outliers and lake/res areas
            in observed width data (if present);
            if False, set all riverwidths based on predictor
            (automatic choice if no observations found)
        fit : bool, optional
            If True, the power-law parameters are fitted on the fly
            By default True for all but "discharge" predictor.
            A-priori derived parameters will be overwritten if True.
        a, b : float, optional kwarg
            Manual power-law parameters
        min_wth : float, optional
            Minimum river width, by default 1.0
        precip_fn : str, xarray.DataArray
            Source of long term precipitation grid if the predictor
            is set to 'discharge' or 'precip'. By default "chelsa".
        climate_fn: str, xarray.DataArray
            Source of long-term climate grid if the predictor is set to 'discharge'.
            By default "koppen_geiger".
        output_name : str
            The name of the output river__width map.
        """
        self.logger.warning(
            'The "setup_riverwidth" method has been deprecated \
and will soon be removed. '
            'You can now use the "setup_river" method for all river parameters.'
        )
        if self._MAPS["rivmsk"] not in self.grid:
            raise ValueError(
                "The setup_riverwidth method requires to run setup_river method first."
            )

        # update self._MAPS and self._WFLOW_NAMES with user defined output names
        wflow_var = "river__width"
        self._update_naming({wflow_var: output_name})

        # derive river width
        data = {}
        if predictor in ["discharge", "precip"]:
            da_precip = self.data_catalog.get_rasterdataset(
                precip_fn, geom=self.region, buffer=2
            )
            da_precip.name = precip_fn
            data["da_precip"] = da_precip
        if predictor == "discharge":
            da_climate = self.data_catalog.get_rasterdataset(
                climate_fn, geom=self.region, buffer=2
            )
            da_climate.name = climate_fn
            data["da_climate"] = da_climate

        inv_rename = {v: k for k, v in self._MAPS.items() if v in self.grid}
        da_rivwth = workflows.river_width(
            ds_like=self.grid.rename(inv_rename),
            flwdir=self.flwdir,
            data=data,
            fill=fill,
            fill_outliers=kwargs.pop("fill_outliers", fill),
            min_wth=min_wth,
            mask_names=["lakeareas", "resareas", "glacareas"],
            predictor=predictor,
            a=kwargs.get("a", None),
            b=kwargs.get("b", None),
            logger=self.logger,
            fit=fit,
            **kwargs,
        )
        self.set_grid(da_rivwth, name=output_name)
        self._update_config_variable_name(output_name)

    def setup_lulcmaps(
        self,
        lulc_fn: str | xr.DataArray,
        lulc_mapping_fn: str | Path | pd.DataFrame | None = None,
        lulc_vars: Dict = {
            "landuse": None,
            "Kext": "vegetation_canopy__light-extinction_coefficient",
            "land_manning_n": "land_surface_water_flow__manning_n_parameter",
            "PathFrac": "soil~compacted__area_fraction",
            "RootingDepth": "vegetation_root__depth",
            "Sl": "vegetation__specific-leaf_storage",
            "Swood": "vegetation_wood_water__storage_capacity",
            "WaterFrac": "land~water-covered__area_fraction",
            "kc": "vegetation__crop_factor",
            "alpha_h1": "vegetation_root__feddes_critial_pressure_head_h~1_reduction_coefficient",  # noqa: E501
            "h1": "vegetation_root__feddes_critial_pressure_head_h~1",
            "h2": "vegetation_root__feddes_critial_pressure_head_h~2",
            "h3_high": "vegetation_root__feddes_critial_pressure_head_h~3~high",
            "h3_low": "vegetation_root__feddes_critial_pressure_head_h~3~low",
            "h4": "vegetation_root__feddes_critial_pressure_head_h~4",
        },
        output_names_suffix: str | None = None,
    ):
        """
        Derive several wflow maps based on landuse-landcover (LULC) data.

        Lookup table `lulc_mapping_fn` columns are converted to lulc classes model
        parameters based on literature. The data is remapped at its original resolution
        and then resampled to the model resolution using the average value, unless noted
        differently.

        Currently, if `lulc_fn` is set to the "vito", "globcover", "esa_worldcover"
        "corine" or "glmnco", default lookup tables are available and will be used if
        `lulc_mapping_fn` is not provided.

        Adds model layers:

        * **landuse** map: Landuse class [-]
        * **Kext** map: Extinction coefficient in the canopy gap fraction equation [-]
        * **Sl** map: Specific leaf storage [mm]
        * **Swood** map: Fraction of wood in the vegetation/plant [-]
        * **RootingDepth** map: Length of vegetation roots [mm]
        * **PathFrac** map: The fraction of compacted or urban area per grid cell [-]
        * **WaterFrac** map: The fraction of open water per grid cell [-]
        * **N** map: Manning Roughness [-]
        * **kc** map: Crop coefficient [-]
        * **alpha_h1** map: Root water uptake reduction at soil water pressure head h1
          (0 or 1) [-]
        * **h1** map: Soil water pressure head h1 at which root water uptake is reduced
          (Feddes) [cm]
        * **h2** map: Soil water pressure head h2 at which root water uptake is reduced
          (Feddes) [cm]
        * **h3_high** map: Soil water pressure head h3 at which root water uptake is
          reduced (Feddes) [cm]
        * **h3_low** map: Soil water pressure head h3 at which root water uptake is
          reduced (Feddes) [cm]
        * **h4** map: Soil water pressure head h4 at which root water uptake is reduced
          (Feddes) [cm]


        Parameters
        ----------
        lulc_fn : str, xarray.DataArray
            Name of RasterDataset source in data_sources.yml file.
        lulc_mapping_fn : str, Path, pd.DataFrame
            Path to a mapping csv file from landuse in source name to parameter values
            in lulc_vars. If lulc_fn is one of {"globcover", "vito", "corine",
            "esa_worldcover", "glmnco"}, a default mapping is used and this argument
            becomes optional.
        lulc_vars : Dict
            Dictionnary of landuse parameters to prepare. The names are the
            the columns of the mapping file and the values are the corresponding
            Wflow.jl variables if any.
        output_names_suffix : str, optional
            Suffix to be added to the output names to avoid having to rename all the
            columns of the mapping tables. For example if the suffix is "vito", all
            variables in lulc_vars will be renamed to "landuse_vito", "Kext_vito", etc.
        """
        if output_names_suffix is not None:
            # rename lulc_vars with the suffix
            output_names = {
                v: f"{k}_{output_names_suffix}" for k, v in lulc_vars.items()
            }
        else:
            output_names = {v: k for k, v in lulc_vars.items()}
        self._update_naming(output_names)
        # As landuse is not a wflow variable, we update the name manually in self._MAPS
        if output_names_suffix is not None:
            self._MAPS["landuse"] = f"meta_landuse_{output_names_suffix}"

        self.logger.info("Preparing LULC parameter maps.")
        if lulc_mapping_fn is None:
            lulc_mapping_fn = f"{lulc_fn}_mapping_default"

        # read landuse map to DataArray
        da = self.data_catalog.get_rasterdataset(
            lulc_fn, geom=self.region, buffer=2, variables=["landuse"]
        )
        df_map = self.data_catalog.get_dataframe(
            lulc_mapping_fn,
            driver_kwargs={"index_col": 0},  # only used if fn_map is a file path
        )
        # process landuse
        ds_lulc_maps = workflows.landuse(
            da=da,
            ds_like=self.grid,
            df=df_map,
            params=list(lulc_vars.keys()),
            logger=self.logger,
        )
        rmdict = {k: self._MAPS.get(k, k) for k in ds_lulc_maps.data_vars}
        self.set_grid(ds_lulc_maps.rename(rmdict))

        # Add entries to the config
        self._update_config_variable_name(ds_lulc_maps.rename(rmdict).data_vars)

    def setup_lulcmaps_from_vector(
        self,
        lulc_fn: str | gpd.GeoDataFrame,
        lulc_mapping_fn: str | Path | pd.DataFrame | None = None,
        lulc_vars: Dict = {
            "landuse": None,
            "Kext": "vegetation_canopy__light-extinction_coefficient",
            "land_manning_n": "land_surface_water_flow__manning_n_parameter",
            "PathFrac": "soil~compacted__area_fraction",
            "RootingDepth": "vegetation_root__depth",
            "Sl": "vegetation__specific-leaf_storage",
            "Swood": "vegetation_wood_water__storage_capacity",
            "WaterFrac": "land~water-covered__area_fraction",
            "kc": "vegetation__crop_factor",
            "alpha_h1": "vegetation_root__feddes_critial_pressure_head_h~1_reduction_coefficient",  # noqa: E501
            "h1": "vegetation_root__feddes_critial_pressure_head_h~1",
            "h2": "vegetation_root__feddes_critial_pressure_head_h~2",
            "h3_high": "vegetation_root__feddes_critial_pressure_head_h~3~high",
            "h3_low": "vegetation_root__feddes_critial_pressure_head_h~3~low",
            "h4": "vegetation_root__feddes_critial_pressure_head_h~4",
        },
        lulc_res: float | int | None = None,
        all_touched: bool = False,
        buffer: int = 1000,
        save_raster_lulc: bool = False,
        output_names_suffix: str | None = None,
    ):
        """
        Derive several wflow maps based on vector landuse-landcover (LULC) data.

        The vector lulc data is first rasterized to a raster map at the model resolution
        or at a higher resolution specified in ``lulc_res`` (recommended).

        Lookup table `lulc_mapping_fn` columns are converted to lulc classes model
        parameters based on literature. The data is remapped at its original resolution
        and then resampled to the model resolution using the average value, unless noted
        differently.

        Adds model layers:

        * **landuse** map: Landuse class [-]
        * **Kext** map: Extinction coefficient in the canopy gap fraction equation [-]
        * **Sl** map: Specific leaf storage [mm]
        * **Swood** map: Fraction of wood in the vegetation/plant [-]
        * **RootingDepth** map: Length of vegetation roots [mm]
        * **PathFrac** map: The fraction of compacted or urban area per grid cell [-]
        * **WaterFrac** map: The fraction of open water per grid cell [-]
        * **N** map: Manning Roughness [-]
        * **kc** map: Crop coefficient [-]
        * **alpha_h1** map: Root water uptake reduction at soil water pressure head h1
          (0 or 1) [-]
        * **h1** map: Soil water pressure head h1 at which root water uptake is reduced
          (Feddes) [cm]
        * **h2** map: Soil water pressure head h2 at which root water uptake is reduced
          (Feddes) [cm]
        * **h3_high** map: Soil water pressure head h3 at which root water uptake is
          reduced (Feddes) [cm]
        * **h3_low** map: Soil water pressure head h3 at which root water uptake is
          reduced (Feddes) [cm]
        * **h4** map: Soil water pressure head h4 at which root water uptake is reduced
          (Feddes) [cm]

        Parameters
        ----------
        lulc_fn : str, gpd.GeoDataFrame
            GeoDataFrame or name in data catalog / path to (vector) landuse map.

            * Required columns: 'landuse' [-]
        lulc_mapping_fn : str, Path, pd.DataFrame
            Path to a mapping csv file from landuse in source name to parameter values
            in lulc_vars. If lulc_fn is one of {"globcover", "vito", "corine",
            "esa_worldcover", "glmnco"}, a default mapping is used and this argument
            becomes optional.
        lulc_vars : Dict
            Dictionnary of landuse parameters to prepare. The names are the
            the columns of the mapping file and the values are the corresponding
            Wflow.jl variables.
        lulc_res : float, int, optional
            Resolution of the intermediate rasterized landuse map. The unit (meter or
            degree) depends on the CRS of lulc_fn (projected or not). By default None,
            which uses the model resolution.
        all_touched : bool, optional
            If True, all pixels touched by the vector will be burned in the raster,
            by default False.
        buffer : int, optional
            Buffer around the bounding box of the vector data to ensure that all
            landuse classes are included in the rasterized map, by default 1000.
        save_raster_lulc : bool, optional
            If True, the (high) resolution rasterized landuse map will be saved to
            maps/landuse_raster.tif, by default False.
        output_names_suffix : str, optional
            Suffix to be added to the output names to avoid having to rename all the
            columns of the mapping tables. For example if the suffix is "vito", all
            variables in lulc_vars will be renamed to "landuse_vito", "Kext_vito", etc.

        See Also
        --------
        workflows.landuse_from_vector
        """
        if output_names_suffix is not None:
            # rename lulc_vars with the suffix
            output_names = {
                v: f"{k}_{output_names_suffix}" for k, v in lulc_vars.items()
            }
        else:
            output_names = {v: k for k, v in lulc_vars.items()}
        self._update_naming(output_names)
        # As landuse is not a wflow variable, we update the name manually in self._MAPS
        if output_names_suffix is not None:
            self._MAPS["landuse"] = f"meta_landuse_{output_names_suffix}"

        self.logger.info("Preparing LULC parameter maps.")
        # Read mapping table
        if lulc_mapping_fn is None:
            lulc_mapping_fn = f"{lulc_fn}_mapping_default"
        df_map = self.data_catalog.get_dataframe(
            lulc_mapping_fn,
            driver_kwargs={"index_col": 0},  # only used if fn_map is a file path
        )
        # read landuse map
        gdf = self.data_catalog.get_geodataframe(
            lulc_fn,
            bbox=self.grid.raster.bounds,
            buffer=buffer,
            variables=["landuse"],
        )
        if save_raster_lulc:
            lulc_out = join(self.root, "maps", "landuse_raster.tif")
        else:
            lulc_out = None

        # process landuse
        ds_lulc_maps = workflows.landuse_from_vector(
            gdf=gdf,
            ds_like=self.grid,
            df=df_map,
            params=list(lulc_vars.keys()),
            lulc_res=lulc_res,
            all_touched=all_touched,
            buffer=buffer,
            lulc_out=lulc_out,
            logger=self.logger,
        )
        rmdict = {k: self._MAPS.get(k, k) for k in ds_lulc_maps.data_vars}
        self.set_grid(ds_lulc_maps.rename(rmdict))
        # update config variable names
        self._update_config_variable_name(ds_lulc_maps.rename(rmdict).data_vars)

    def setup_laimaps(
        self,
        lai_fn: str | xr.DataArray,
        lulc_fn: str | xr.DataArray | None = None,
        lulc_sampling_method: str = "any",
        lulc_zero_classes: List[int] = [],
        buffer: int = 2,
        output_name: str = "LAI",
    ):
        """
        Set leaf area index (LAI) climatology maps per month [1,2,3,...,12].

        The values are resampled to the model resolution using the average value.
        Currently only directly cyclic LAI data is supported.

        If `lulc_fn` is provided, mapping tables from landuse classes to LAI values
        will be derived from the LULC data. These tables can then be re-used later if
        you would like to add new LAI maps derived from this mapping table and new
        landuse scenarios. We advise to use a larger `buffer` to ensure that LAI values
        can be assigned for all landuse classes and based on a large enough sample of
        the LULC data.

        Adds model layers:

        * **LAI** map: Leaf Area Index climatology [-]
            Resampled from source data using average. Assuming that missing values
            correspond to bare soil, these are set to zero before resampling.

        Parameters
        ----------
        lai_fn : str, xarray.DataArray
            Name of RasterDataset source for LAI parameters, see data/data_sources.yml.

            * Required variables: 'LAI' [-]

            * Required dimensions: 'time' = [1,2,3,...,12] (months)
        lulc_fn : str, xarray.DataArray, optional
            Name of RasterDataset source for landuse-landcover data.
            If provided, the LAI values are mapped to landuse classes and will be saved
            to a csv file.
        lulc_sampling_method : str, optional
            Resampling method for the LULC data to the LAI resolution. Two methods are
            supported:

            * 'any' (default): if any cell of the desired landuse class is present in
              the resampling window (even just one), it will be used to derive LAI
              values. This method is less exact but will provide LAI values for all
              landuse classes for the high resolution landuse map.
            * 'mode': the most frequent value in the resampling window is
              used. This method is less precise as for cells with a lot of different
              landuse classes, the most frequent value might still be only a small
              fraction of the cell. More landuse classes should however be covered and
              it can always be used with the landuse map of the wflow model instead of
              the original high resolution one.
            * 'q3': only cells with the most frequent value (mode) and that cover 75%
              (q3) of the resampling window will be used. This method is more exact but
              for small basins, you may have less or no samples to derive LAI values
              for some classes.
        lulc_zero_classes : list, optional
            List of landuse classes that should have zero for leaf area index values
            for example waterbodies, open ocean etc. For very high resolution landuse
            maps, urban surfaces and bare areas can be included here as well.
            By default empty.
        buffer : int, optional
            Buffer around the region to read the data, by default 2.
        output_name : str
            Name of the output vegetation__leaf-area_index map. By default "LAI".
        """
        # retrieve data for region
        self.logger.info("Preparing LAI maps.")
        wflow_var = self._WFLOW_NAMES[self._MAPS["LAI"]]
        self._update_naming({wflow_var: output_name})
        da = self.data_catalog.get_rasterdataset(
            lai_fn, geom=self.region, buffer=buffer
        )
        if lulc_fn is not None:
            self.logger.info("Preparing LULC-LAI mapping table.")
            da_lulc = self.data_catalog.get_rasterdataset(
                lulc_fn, geom=self.region, buffer=buffer
            )
            # derive mapping
            df_lai_mapping = workflows.create_lulc_lai_mapping_table(
                da_lulc=da_lulc,
                da_lai=da.copy(),
                sampling_method=lulc_sampling_method,
                lulc_zero_classes=lulc_zero_classes,
                logger=self.logger,
            )
            # Save to csv
            if isinstance(lulc_fn, str) and not isfile(lulc_fn):
                df_fn = f"lai_per_lulc_{lulc_fn}.csv"
            else:
                df_fn = "lai_per_lulc.csv"
            df_lai_mapping.to_csv(join(self.root, df_fn))

        # Resample LAI data to wflow model resolution
        da_lai = workflows.lai(
            da=da,
            ds_like=self.grid,
            logger=self.logger,
        )
        # Rename the first dimension to time
        rmdict = {da_lai.dims[0]: "time"}
        self.set_grid(da_lai.rename(rmdict), name=self._MAPS["LAI"])
        self._update_config_variable_name(self._MAPS["LAI"], data_type="cyclic")

    def setup_laimaps_from_lulc_mapping(
        self,
        lulc_fn: str | xr.DataArray,
        lai_mapping_fn: str | pd.DataFrame,
        output_name: str = "LAI",
    ):
        """
        Derive cyclic LAI maps from a LULC data source and a LULC-LAI mapping table.

        Adds model layers:

        * **LAI** map: Leaf Area Index climatology [-]
            Resampled from source data using average. Assuming that missing values
            correspond to bare soil, these are set to zero before resampling.

        Parameters
        ----------
        lulc_fn : str, xarray.DataArray
            Name of RasterDataset source for landuse-landcover data.
        lai_mapping_fn : str, pd.DataFrame
            Path to a mapping csv file from landuse in source name to
            LAI values. The csv file should contain rows with landuse classes
            and LAI values for each month. The columns should be named as the
            months (1,2,3,...,12).
            This table can be created using the :py:meth:`setup_laimaps` method.
        output_name : str
            Name of the output vegetation__leaf-area_index map. By default "LAI".
        """
        self.logger.info(
            "Preparing LAI maps from LULC data using LULC-LAI mapping table."
        )
        # update self._MAPS and self._WFLOW_NAMES with user defined output names
        wflow_var = self._WFLOW_NAMES[self._MAPS["LAI"]]
        self._update_naming({wflow_var: output_name})

        # read landuse map to DataArray
        da = self.data_catalog.get_rasterdataset(
            lulc_fn, geom=self.region, buffer=2, variables=["landuse"]
        )
        df_lai_mapping = self.data_catalog.get_dataframe(
            lai_mapping_fn,
            driver_kwargs={"index_col": 0},  # only used if fn_map is a file path
        )
        # process landuse with LULC-LAI mapping table
        da_lai = workflows.lai_from_lulc_mapping(
            da=da,
            ds_like=self.grid,
            df=df_lai_mapping,
            logger=self.logger,
        )
        # Add to grid
        self.set_grid(da_lai, name=self._MAPS["LAI"])
        # Add to config
        self._update_config_variable_name(self._MAPS["LAI"], data_type="cyclic")

    def setup_config_output_timeseries(
        self,
        mapname: str,
        toml_output: str | None = "csv",
        header: List[str] | None = ["Q"],
        param: List[str] | None = ["river_water__volume_flow_rate"],
        reducer: List[str] | None = None,
    ):
        """Set the default gauge map based on basin outlets.

        Adds model layers:

        * **csv.column** config: csv timeseries to save based on mapname locations
        * **netcdf.variable** config: netcdf timeseries to save based on mapname \
            locations

        Parameters
        ----------
        mapname : str
            Name of the gauge map (in staticmaps.nc) to use for scalar output.
        toml_output : str, optional
            One of ['csv', 'netcdf_scalar', None] to update [output.csv] or
            [output.netcdf_scalar] section of wflow toml file or do nothing. By
            default, 'csv'.
        header : list, optional
            Save specific model parameters in csv section. This option defines
            the header of the csv file.
            By default saves Q (for river_water__volume_flow_rate).
        param: list, optional
            Save specific model parameters in csv section. This option defines
            the wflow variable corresponding to the
            names in gauge_toml_header. By default saves river_water__volume_flow_rate
            (for Q).
        reducer: list, optional
            If map is an area rather than a point location, provides the reducer
            for the parameters to save. By default None.
        """
        # # Add new outputcsv section in the config
        if toml_output == "csv" or toml_output == "netcdf_scalar":
            self.logger.info(f"Adding {param} to {toml_output} section of toml.")
            # Add map to the input section of config
            basename = (
                mapname
                if not mapname.startswith("wflow")
                else mapname.replace("wflow_", "")
            )
            self.set_config(f"input.{basename}", mapname)
            # Settings and add csv or netcdf sections if not already in config
            # csv
            if toml_output == "csv":
                header_name = "header"
                var_name = "column"
                if self.get_config("output.csv") is None:
                    self.set_config("output.csv.path", "output.csv")
            # netcdf
            if toml_output == "netcdf_scalar":
                header_name = "name"
                var_name = "variable"
                if self.get_config("output.netcdf_scalar") is None:
                    self.set_config("output.netcdf_scalar.path", "output_scalar.nc")
            # initialise column / variable section
            if self.get_config(f"output.{toml_output}.{var_name}") is None:
                self.set_config(f"output.{toml_output}.{var_name}", [])

            # Add new output column/variable to config
            for o in range(len(param)):
                gauge_toml_dict = {
                    header_name: header[o],
                    "map": basename,
                    "parameter": param[o],
                }
                if reducer is not None:
                    gauge_toml_dict["reducer"] = reducer[o]
                # If the gauge column/variable already exists skip writing twice
                if gauge_toml_dict not in self.config["output"][toml_output][var_name]:
                    self.config["output"][toml_output][var_name].append(gauge_toml_dict)
        else:
            self.logger.info(
                f"toml_output set to {toml_output}, \
skipping adding gauge specific outputs to the toml."
            )

    def setup_outlets(
        self,
        river_only: bool = True,
        toml_output: str = "csv",
        gauge_toml_header: List[str] = ["Q"],
        gauge_toml_param: List[str] = ["river_water__volume_flow_rate"],
    ):
        """Set the default gauge map based on basin outlets.

        If wflow_subcatch is available, the catchment outlets IDs will be matching the
        wflow_subcatch IDs. If not, then IDs from 1 to number of outlets are used.

        Can also add csv/netcdf_scalar output settings in the TOML.

        Adds model layers:

        * **wflow_gauges** map: gauge IDs map from catchment outlets [-]
        * **gauges** geom: polygon of catchment outlets

        Parameters
        ----------
        river_only : bool, optional
            Only derive outlet locations if they are located on a river instead of
            locations for all catchments, by default True.
        toml_output : str, optional
            One of ['csv', 'netcdf_scalar', None] to update [output.csv] or
            [output.netcdf_scalar] section of wflow toml file or do nothing. By
            default, 'csv'.
        gauge_toml_header : list, optional
            Save specific model parameters in csv section. This option defines
            the header of the csv file.
            By default saves Q (for river_water__volume_flow_rate).
        gauge_toml_param: list, optional
            Save specific model parameters in csv section. This option defines
            the wflow variable corresponding to the names in gauge_toml_header.
            By default saves river_water__volume_flow_rate (for Q).
        """
        # read existing geoms; important to get the right basin when updating
        # fix in set_geoms / set_geoms method
        self.geoms

        self.logger.info("Gauges locations set based on river outlets.")
        idxs_out = self.flwdir.idxs_pit
        # Only keep river outlets for gauges
        if river_only:
            idxs_out = idxs_out[
                (self.grid[self._MAPS["rivmsk"]] > 0).values.flat[idxs_out]
            ]
        # Use the wflow_subcatch ids
        if self._MAPS["basins"] in self.grid:
            ids = self.grid[self._MAPS["basins"]].values.flat[idxs_out]
        else:
            ids = None
        da_out, idxs_out, ids_out = flw.gauge_map(
            self.grid,
            idxs=idxs_out,
            ids=ids,
            flwdir=self.flwdir,
            logger=self.logger,
        )
        self.set_grid(da_out, name="wflow_gauges")
        points = gpd.points_from_xy(*self.grid.raster.idx_to_xy(idxs_out))
        gdf = gpd.GeoDataFrame(
            index=ids_out.astype(np.int32), geometry=points, crs=self.crs
        )
        gdf["fid"] = ids_out.astype(np.int32)
        self.set_geoms(gdf, name="gauges")
        self.logger.info("Gauges map based on catchment river outlets added.")

        self.setup_config_output_timeseries(
            mapname="wflow_gauges",
            toml_output=toml_output,
            header=gauge_toml_header,
            param=gauge_toml_param,
        )

    def setup_gauges(
        self,
        gauges_fn: str | Path | gpd.GeoDataFrame,
        index_col: str | None = None,
        snap_to_river: bool = True,
        mask: np.ndarray | None = None,
        snap_uparea: bool = False,
        max_dist: float = 10e3,
        wdw: int = 3,
        rel_error: float = 0.05,
        abs_error: float = 50.0,
        fillna: bool = False,
        derive_subcatch: bool = False,
        basename: str | None = None,
        toml_output: str = "csv",
        gauge_toml_header: List[str] = ["Q", "P"],
        gauge_toml_param: List[str] = [
            "river_water__volume_flow_rate",
            "atmosphere_water__precipitation_volume_flux",
        ],
        **kwargs,
    ):
        """Set a gauge map based on ``gauges_fn`` data.

        Supported gauge datasets include data catlog entries, direct GeoDataFrame
        or "<path_to_source>" for user supplied csv or geometry files
        with gauge locations. If a csv file is provided, a "x" or "lon" and
        "y" or "lat" column is required and the first column will be used as
        IDs in the map.

        There are four available methods to prepare the gauge map:

        * no snapping: ``mask=None``, ``snap_to_river=False``, ``snap_uparea=False``.
          The gauge locations are used as is.
        * snapping to mask: the gauge locations are snapped to a boolean mask map based
          on the closest dowsntream cell within the mask:
          either provide ``mask`` or set ``snap_to_river=True``
          to snap to the river cells (default).
          ``max_dist`` can be used to set the maximum distance to snap to the mask.
        * snapping based on upstream area matching: : ``snap_uparea=True``.
          The gauge locations are snapped to the closest matching upstream area value.
          Requires gauges_fn to have an ``uparea`` [km2] column. The closest value will
          be looked for in a cell window of size ``wdw`` and the absolute and relative
          differences between the gauge and the closest value should be smaller than
          ``abs_error`` and ``rel_error``.
        * snapping based on upstream area matching and mask: ``snap_uparea=True``,
          ``mask`` or ``snap_to_river=True``. The gauge locations are snapped to the
          closest matching upstream area value within the mask.

        If ``derive_subcatch`` is set to True, an additional subcatch map is derived
        from the gauge locations.

        Finally the output locations can be added to wflow TOML file sections
        [output.csv] or [output.netcdf_scalar] using the ``toml_output`` option. The
        ``gauge_toml_header`` and ``gauge_toml_param`` options can be used to define
        the header and corresponding wflow variable names in the TOML file.

        Adds model layers:

        * **wflow_gauges_source** map: gauge IDs map from source [-] (if gauges_fn)
        * **wflow_subcatch_source** map: subcatchment based on gauge locations [-] \
(if derive_subcatch)
        * **gauges_source** geom: polygon of gauges from source
        * **subcatch_source** geom: polygon of subcatchment based on \
gauge locations [-] (if derive_subcatch)

        Parameters
        ----------
        gauges_fn : str, Path, geopandas.GeoDataFrame
            Catalog source name, path to gauges file geometry file or
            geopandas.GeoDataFrame.

            * Required variables if snap_uparea is True: 'uparea' [km2]
        index_col : str, optional
            Column in gauges_fn to use for ID values, by default None
            (use the default index column)
        mask : np.boolean, optional
            If provided snaps to the mask, else snaps to the river (default).
        snap_to_river : bool, optional
            Snap point locations to the closest downstream river cell, by default True
        snap_uparea: bool, optional
            Snap gauges based on upstream area. Gauges_fn should have "uparea"
            in its attributes.
        max_dist : float, optional
            Maximum distance [m] between original and snapped point location.
            A warning is logged if exceeded. By default 10 000m.
        wdw: int, optional
            Window size in number of cells around the gauge locations
            to snap uparea to, only used if ``snap_uparea`` is True. By default 3.
        rel_error: float, optional
            Maximum relative error (default 0.05)
            between the gauge location upstream area and the upstream area of
            the best fit grid cell, only used if snap_uparea is True.
        abs_error: float, optional
            Maximum absolute error (default 50.0)
            between the gauge location upstream area and the upstream area of
            the best fit grid cell, only used if snap_uparea is True.
        fillna: bool, optional
            Fill missing values in the gauges uparea column with the values from wflow
            upstream area (ie no snapping). By default False and the gauges with NaN
            values are skipped.
        derive_subcatch : bool, optional
            Derive subcatch map for gauges, by default False
        basename : str, optional
            Map name in grid (wflow_gauges_basename)
            if None use the gauges_fn basename.
        toml_output : str, optional
            One of ['csv', 'netcdf_scalar', None] to update [output.csv] or
            [output.netcdf_scalar] section of wflow toml file or do nothing. By
            default, 'csv'.
        gauge_toml_header : list, optional
            Save specific model parameters in csv section.
            This option defines the header of the csv file.
            By default saves Q (for river_water__volume_flow_rate) and
            P (for "atmosphere_water__precipitation_volume_flux").
        gauge_toml_param: list, optional
            Save specific model parameters in csv section. This option defines
            the wflow variable corresponding to the names in gauge_toml_header.
            By default saves river_water__volume_flow_rate (for Q) and
            "atmosphere_water__precipitation_volume_flux" (for P).
        kwargs : dict, optional
            Additional keyword arguments to pass to the get_data method ie
            get_geodataframe or get_geodataset depending  on the data_type of gauges_fn.
        """
        # Read data
        kwargs = {}
        if isinstance(gauges_fn, gpd.GeoDataFrame):
            gdf_gauges = gauges_fn
            if not np.all(np.isin(gdf_gauges.geometry.type, "Point")):
                raise ValueError(f"{gauges_fn} contains other geometries than Point")
        elif isfile(gauges_fn):
            # try to get epsg number directly, important when writing back data_catalog
            if hasattr(self.crs, "to_epsg"):
                code = self.crs.to_epsg()
            else:
                code = self.crs
            kwargs.update(crs=code)
            gdf_gauges = self.data_catalog.get_geodataframe(
                gauges_fn,
                geom=self.basins,
                assert_gtype="Point",
                handle_nodata=NoDataStrategy.IGNORE,
                **kwargs,
            )
        elif gauges_fn in self.data_catalog:
            if self.data_catalog[gauges_fn].data_type == "GeoDataFrame":
                gdf_gauges = self.data_catalog.get_geodataframe(
                    gauges_fn,
                    geom=self.basins,
                    assert_gtype="Point",
                    handle_nodata=NoDataStrategy.IGNORE,
                    **kwargs,
                )
            elif self.data_catalog[gauges_fn].data_type == "GeoDataset":
                da = self.data_catalog.get_geodataset(
                    gauges_fn,
                    geom=self.basins,
                    handle_nodata=NoDataStrategy.IGNORE,
                    **kwargs,
                )
                gdf_gauges = da.vector.to_gdf()
                # Check for point geometry
                if not np.all(np.isin(gdf_gauges.geometry.type, "Point")):
                    raise ValueError(
                        f"{gauges_fn} contains other geometries than Point"
                    )
        else:
            raise ValueError(
                f"{gauges_fn} data source not found or \
                incorrect data_type ({self.data_catalog[gauges_fn].data_type} \
                instead of GeoDataFrame or GeoDataset)."
            )

        # Create basename
        if basename is None:
            basename = os.path.basename(gauges_fn).split(".")[0].replace("_", "-")

        # Check if there is data found
        if gdf_gauges is None:
            self.logger.info("Skipping method, as no data has been found")
            return

        # Create the gauges map
        self.logger.info(
            f"{gdf_gauges.index.size} {basename} gauge locations found within domain"
        )

        # read existing geoms; important to get the right basin when updating
        self.geoms
        # Reproject to model crs
        gdf_gauges = gdf_gauges.to_crs(self.crs).copy()

        # Get coords, index and ID
        xs, ys = np.vectorize(lambda p: (p.xy[0][0], p.xy[1][0]))(
            gdf_gauges["geometry"]
        )
        idxs = self.grid.raster.xy_to_idx(xs, ys)
        if index_col is not None and index_col in gdf_gauges.columns:
            gdf_gauges = gdf_gauges.set_index(index_col)
        if np.any(gdf_gauges.index == 0):
            self.logger.warning("Gauge ID 0 is not allowed, setting to 1")
            gdf_gauges.index = gdf_gauges.index.values + 1
        ids = gdf_gauges.index.values

        # if snap_to_river use river map as the mask
        if snap_to_river and mask is None:
            mask = self._MAPS["rivmsk"]
        if mask is not None:
            mask = self.grid[mask].values
        if snap_uparea and "uparea" in gdf_gauges.columns:
            # Derive gauge map based on upstream area snapping
            da, idxs, ids = workflows.gauge_map_uparea(
                self.grid,
                gdf_gauges,
                uparea_name=self._MAPS["uparea"],
                mask=mask,
                wdw=wdw,
                rel_error=rel_error,
                abs_error=abs_error,
                fillna=fillna,
                logger=self.logger,
            )
        else:
            # Derive gauge map
            da, idxs, ids = flw.gauge_map(
                self.grid,
                idxs=idxs,
                ids=ids,
                stream=mask,
                flwdir=self.flwdir,
                max_dist=max_dist,
                logger=self.logger,
            )
            # Filter gauges that could not be snapped to rivers
            if snap_to_river:
                ids_old = ids.copy()
                da = da.where(self.grid[self._MAPS["rivmsk"]] != 0, da.raster.nodata)
                ids_new = np.unique(da.values[da.values > 0])
                idxs = idxs[np.isin(ids_old, ids_new)]
                ids = da.values.flat[idxs]

        # Check if there are gauges left
        if ids.size == 0:
            self.logger.warning(
                "No gauges found within domain after snapping, skipping method."
            )
            return

        # Add to grid
        mapname = f"wflow_gauges_{basename}"
        self.set_grid(da, name=mapname)

        # geoms
        points = gpd.points_from_xy(*self.grid.raster.idx_to_xy(idxs))
        # if csv contains additional columns, these are also written in the geoms
        gdf_snapped = gpd.GeoDataFrame(
            index=ids.astype(np.int32), geometry=points, crs=self.crs
        )
        # Set the index name of gdf snapped based on original gdf
        if gdf_gauges.index.name is not None:
            gdf_snapped.index.name = gdf_gauges.index.name
        else:
            gdf_snapped.index.name = "fid"
            gdf_gauges.index.name = "fid"
        # Add gdf attributes to gdf_snapped (filter on snapped index before merging)
        df_attrs = pd.DataFrame(gdf_gauges.drop(columns="geometry"))
        df_attrs = df_attrs[np.isin(df_attrs.index, gdf_snapped.index)]
        gdf_snapped = gdf_snapped.merge(df_attrs, how="inner", on=gdf_gauges.index.name)
        # Add gdf_snapped to geoms
        self.set_geoms(gdf_snapped, name=mapname.replace("wflow_", ""))

        # Add output timeseries for gauges in the toml
        self.setup_config_output_timeseries(
            mapname=mapname,
            toml_output=toml_output,
            header=gauge_toml_header,
            param=gauge_toml_param,
        )

        # add subcatch
        if derive_subcatch:
            da_basins = flw.basin_map(self.grid, self.flwdir, idxs=idxs, ids=ids)[0]
            mapname = self._MAPS["basins"] + "_" + basename
            self.set_grid(da_basins, name=mapname)
            gdf_basins = self.grid[mapname].raster.vectorize()
            self.set_geoms(gdf_basins, name=mapname.replace("wflow_", ""))

    def setup_areamap(
        self,
        area_fn: str | gpd.GeoDataFrame,
        col2raster: str,
        nodata: int | float = -1,
        output_names: Dict = {},
    ):
        """Set area map from vector data to save wflow outputs for specific area.

        Adds model layer:

        * **col2raster** map:  output area data map

        Parameters
        ----------
        area_fn : str, geopandas.GeoDataFrame
            Name of GeoDataFrame data corresponding to wflow output area.
        col2raster : str
            Name of the column from `area_fn` to rasterize.
        nodata : int/float, optional
            Nodata value to use when rasterizing. Should match the dtype of `col2raster`
            . By default -1.
        output_names : dict, optional
            Dictionary with output names that will be used in the model netcdf input
            files. Users should provide the Wflow.jl variable name followed by the name
            in the netcdf file. If another name is provided than col2raster, this name
            will be used.
        """
        self.logger.info(f"Preparing '{col2raster}' map from '{area_fn}'.")
        self._update_naming(output_names)
        gdf_org = self.data_catalog.get_geodataframe(
            area_fn, geom=self.basins, dst_crs=self.crs
        )
        if gdf_org.empty:
            self.logger.warning(
                f"No shapes of {area_fn} found within region, skipping areamap."
            )
            return
        else:
            da_area = self.grid.raster.rasterize(
                gdf=gdf_org,
                col_name=col2raster,
                nodata=nodata,
                all_touched=True,
            )
        if any(output_names):
            if len(output_names) > 1:
                raise ValueError(
                    "Only one output name is allowed for areamap, \
                    please provide a dictionary with one key."
                )
            col2raster_name = list(output_names.values())[0]
            self._update_config_variable_name(col2raster_name)
        else:
            col2raster_name = col2raster
        self.set_grid(da_area.rename(col2raster_name))

    def setup_lakes(
        self,
        lakes_fn: str | Path | gpd.GeoDataFrame,
        rating_curve_fns: List[str | Path | pd.DataFrame] | None = None,
        min_area: float = 10.0,
        add_maxstorage: bool = False,
        output_names: Dict = {
            "lake_area__count": "wflow_lakeareas",
            "lake_location__count": "wflow_lakelocs",
<<<<<<< HEAD
            "lake_surface__area": "lake_area",
            "lake_water_surface__initial_elevation": "LakeAvgLevel",
            "lake_water_flow_threshold-level__elevation": "lake_outflow_threshold",
            "lake_water__rating_curve_coefficient": "lake_b",
            "lake_water__rating_curve_exponent": "lake_e",
            "lake_water__rating_curve_type_count": "lake_rating_curve",
            "lake_water__storage_curve_type_count": "lake_storage_curve",
            "lake~lower_location__count": "lake_lower_id",
=======
            "lake_surface__area": "LakeArea",
            "lake_water_surface__initial_elevation": "lake_initial_depth",
            "lake_water_flow_threshold-level__elevation": "LakeThreshold",
            "lake_water__rating_curve_coefficient": "Lake_b",
            "lake_water__rating_curve_exponent": "Lake_e",
            "lake_water__rating_curve_type_count": "LakeOutflowFunc",
            "lake_water__storage_curve_type_count": "LakeStorFunc",
            "lake~lower_location__count": "LinkedLakeLocs",
>>>>>>> e52f989b
        },
        geom_name: str = "lakes",
        **kwargs,
    ):
        """Generate maps of lake areas and outlets.

        Also meant to generate parameters with average lake area,
        depth and discharge values. The data is generated from features with
        ``min_area`` [km2] (default 1 km2) from a database with lake geometry, IDs and
        metadata. Data required are lake ID 'waterbody_id',
        average area 'Area_avg' [m2], average volume 'Vol_avg' [m3],
        average depth 'Depth_avg' [m] and average discharge 'Dis_avg' [m3/s].

        If rating curve data is available for storage and discharge they can be prepared
        via ``rating_curve_fns`` (see below for syntax and requirements).
        Else the parameters 'lake_b' and 'lake_e' will be used for discharge and
        for storage a rectangular profile lake is assumed.
        See Wflow documentation for more information.

        If ``add_maxstorage`` is True, the maximum storage of the lake is added to the
        output (controlled lake) based on 'Vol_max' [m3] column of lakes_fn.

        Adds model layers:

        * **wflow_lakeareas** map: lake IDs [-]
        * **wflow_lakelocs** map: lake IDs at outlet locations [-]
<<<<<<< HEAD
        * **lake_area** map: lake area [m2]
        * **LakeAvgLevel** map: lake average water level [m]
        * **lake_outflow_threshold** map: lake outflow threshold water level [m]
        * **LakeAvgOut** map: lake average discharge [m3/s]
        * **lake_b** map: lake rating curve coefficient [-]
        * **lake_e** map: lake rating curve exponent [-]
        * **lake_rating_curve** map: option to compute rating curve [-]
        * **lake_storage_curve** map: option to compute storage curve [-]
        * **lake_lower_id** map: optional, lower linked lake locations [-]
=======
        * **LakeArea** map: lake area [m2]
        * **lake_initial_depth** map: lake average water level [m]
        * **LakeThreshold** map: lake outflow threshold water level [m]
        * **meta_lake_mean_outflow** map: lake average discharge [m3/s]
        * **Lake_b** map: lake rating curve coefficient [-]
        * **Lake_e** map: lake rating curve exponent [-]
        * **LakeOutflowFunc** map: option to compute rating curve [-]
        * **LakeStorFunc** map: option to compute storage curve [-]
        * **LinkedLakeLocs** map: optional, lower linked lake locations [-]
>>>>>>> e52f989b
        * **LakeMaxStorage** map: optional, maximum storage of lake [m3]
        * **lakes** geom: polygon with lakes and wflow lake parameters

        Parameters
        ----------
        lakes_fn :
            Name of GeoDataFrame source for lake parameters.

            * Required variables for direct use: \
'waterbody_id' [-], 'Area_avg' [m2], 'Depth_avg' [m], 'Dis_avg' [m3/s], 'lake_b' [-], \
'lake_e' [-], 'lake_rating_curve' [-], 'lake_storage_curve' [-], \
'lake_outflow_threshold' [m], 'lake_lower_id' [-]

            * Required variables for parameter estimation: \
'waterbody_id' [-], 'Area_avg' [m2], 'Vol_avg' [m3], 'Depth_avg' [m], 'Dis_avg'[m3/s]
        rating_curve_fns: str, Path, pandas.DataFrame, List, optional
            Data catalog entry/entries, path(s) or pandas.DataFrame containing rating
            curve values for lakes. If None then will be derived from properties of
            `lakes_fn`.
            Assumes one file per lake (with all variables) and that the lake ID is
            either in the filename or data catalog entry name (eg using placeholder).
            The ID should be placed at the end separated by an underscore (eg
            'rating_curve_12.csv' or 'rating_curve_12')

            * Required variables for storage curve: 'elevtn' [m+REF], 'volume' [m3]

            * Required variables for rating curve: 'elevtn' [m+REF], 'discharge' [m3/s]
        min_area : float, optional
            Minimum lake area threshold [km2], by default 10.0 km2.
        add_maxstorage : bool, optional
            If True, maximum storage of the lake is added to the output
            (controlled lake) based on 'Vol_max' [m3] column of lakes_fn.
            By default False (natural lake).
        output_names : dict, optional
            Dictionary with output names that will be used in the model netcdf input
            files. Users should provide the Wflow.jl variable name followed by the name
            in the netcdf file.
        geom_name : str, optional
            Name of the lakes geometry in the staticgeoms folder, by default 'lakes'
            for lakes.geojson.
        kwargs: optional
            Keyword arguments passed to the method
            hydromt.DataCatalog.get_rasterdataset()
        """
        # Derive lake are and outlet maps
        gdf_org, ds_lakes = self._setup_waterbodies(
            lakes_fn, "lake", min_area, **kwargs
        )
        if ds_lakes is None:
            self.logger.info("Skipping method, as no data has been found")
            return
        self._update_naming(output_names)

        # If rating_curve_fn prepare rating curve dict
        rating_dict = dict()
        if rating_curve_fns is not None:
            rating_curve_fns = np.atleast_1d(rating_curve_fns)
            # Find ids in rating_curve_fns
            fns_ids = []
            for fn in rating_curve_fns:
                try:
                    fns_ids.append(int(fn.split("_")[-1].split(".")[0]))
                except Exception:
                    self.logger.warning(
                        f"Could not parse integer lake index from \
rating curve fn {fn}. Skipping."
                    )
            # assume lake index will be in the path
            # Assume one rating curve per lake index
            for id in gdf_org["waterbody_id"].values:
                id = int(id)
                # Find if id is is one of the paths in rating_curve_fns
                if id in fns_ids:
                    # Update path based on current waterbody_id
                    i = fns_ids.index(id)
                    rating_fn = rating_curve_fns[i]
                    # Read data
                    if isfile(rating_fn) or rating_fn in self.data_catalog:
                        self.logger.info(
                            f"Preparing lake rating curve data from {rating_fn}"
                        )
                        df_rate = self.data_catalog.get_dataframe(rating_fn)
                        # Add to dict
                        rating_dict[id] = df_rate
                else:
                    self.logger.warning(
                        f"Rating curve file not found for lake with id {id}. \
Using default storage/outflow function parameters."
                    )
        else:
            self.logger.info(
                "No rating curve data provided. \
Using default storage/outflow function parameters."
            )

        # add waterbody parameters
        ds_lakes, gdf_lakes, rating_curves = workflows.waterbodies.lakeattrs(
            ds_lakes, gdf_org, rating_dict, add_maxstorage=add_maxstorage
        )

        # add to grid
        rmdict = {k: self._MAPS.get(k, k) for k in ds_lakes.data_vars}
        self.set_grid(ds_lakes.rename(rmdict))
        # write lakes with attr tables to static geoms.
        self.set_geoms(gdf_lakes, name=geom_name)
        # add the tables
        for k, v in rating_curves.items():
            self.set_tables(v, name=k)

        # Lake settings in the toml to update
        self.set_config("model.lakes", True)
        self.set_config(
            "state.variables.lake_water_surface__instantaneous_elevation",
            "waterlevel_lake",
        )

        for dvar in ds_lakes.data_vars:
            if dvar == "lakeareas" or dvar == "lakelocs":
                self._update_config_variable_name(self._MAPS[dvar], data_type=None)
            elif dvar in self._WFLOW_NAMES:
                self._update_config_variable_name(self._MAPS[dvar])

    def setup_reservoirs(
        self,
        reservoirs_fn: str | gpd.GeoDataFrame,
        timeseries_fn: str | None = None,
        min_area: float = 1.0,
        output_names: Dict = {
            "reservoir_area__count": "wflow_reservoirareas",
            "reservoir_location__count": "wflow_reservoirlocs",
            "reservoir_surface__area": "reservoir_area",
            "reservoir_water__max_volume": "reservoir_max_volume",
            "reservoir_water~min-target__volume_fraction": "reservoir_target_min_fraction",  # noqa: E501
            "reservoir_water~full-target__volume_fraction": "reservoir_target_full_fraction",  # noqa: E501
            "reservoir_water_demand~required~downstream__volume_flow_rate": "reservoir_demand",  # noqa: E501
            "reservoir_water_release-below-spillway__max_volume_flow_rate": "reservoir_max_release",  # noqa: E501
        },
        geom_name: str = "reservoirs",
        **kwargs,
    ):
        """Generate maps of reservoir areas and outlets.

        Also meant to generate parameters with average reservoir area, demand,
        min and max target storage capacities and discharge capacity values.

        The data is generated from features with ``min_area`` [km2] (default is 1 km2)
        from a database with reservoir geometry, IDs and metadata.

        Data requirements for direct use (i.e. wflow parameters are data already present
        in reservoirs_fn) are reservoir ID 'waterbody_id', area 'reservoir_area' [m2],
        maximum volume 'reservoir_max_volume' [m3], the targeted minimum and maximum
        fraction of water volume in the reservoir 'reservoir_target_min_fraction' and
        'ResTargetMaxFrac' [-], the average water demand reservoir_demand [m3/s] and
        the maximum release of the reservoir before spilling
        'reservoir_max_release' [m3/s].

        In case the wflow parameters are not directly available they can be computed by
        HydroMT based on time series of reservoir surface water area.
        These time series can be retrieved from either the hydroengine or the gwwapi,
        based on the Hylak_id the reservoir, found in the GrandD database.

        The required variables for computation of the parameters with time series data
        are reservoir ID 'waterbody_id', reservoir ID in the HydroLAKES database
        'Hylak_id', average volume 'Vol_avg' [m3], average depth 'Depth_avg' [m],
        average discharge 'Dis_avg' [m3/s] and dam height 'Dam_height' [m].
        To compute parameters without using time series data, the required variables in
        reservoirs_fn are reservoir ID 'waterbody_id', average area 'Area_avg' [m2],
        average volume 'Vol_avg' [m3], average depth 'Depth_avg' [m], average discharge
        'Dis_avg' [m3/s] and dam height 'Dam_height' [m]
        and minimum / normal / maximum storage capacity of the dam 'Capacity_min',
        'Capacity_norm', 'Capacity_max' [m3].

        Adds model layers:

        * **wflow_reservoirareas** map: reservoir IDs [-]
        * **wflow_reservoirlocs** map: reservoir IDs at outlet locations [-]
        * **reservoir_area** map: reservoir area [m2]
        * **reservoir_max_volume** map: reservoir max volume [m3]
        * **reservoir_target_min_fraction** map: reservoir target min frac [m3/m3]
        * **reservoir_target_full_fraction** map: reservoir target full frac [m3/m3]
        * **reservoir_demand** map: reservoir demand flow [m3/s]
        * **reservoir_max_release** map: reservoir max release flow [m3/s]
        * **reservoirs** geom: polygon with reservoirs and wflow reservoir parameters

        Parameters
        ----------
        reservoirs_fn : str
            Name of data source for reservoir parameters, see data/data_sources.yml.

            * Required variables for direct use: \
'waterbody_id' [-], 'reservoir_area' [m2], 'reservoir_max_volume' [m3], \
'reservoir_target_min_fraction' [m3/m3], 'reservoir_target_full_fraction' [m3/m3], \
'reservoir_demand' [m3/s], 'reservoir_max_release' [m3/s]

            * Required variables for computation with timeseries_fn: \
'waterbody_id' [-], 'Hylak_id' [-], 'Vol_avg' [m3], 'Depth_avg' [m], 'Dis_avg' [m3/s], \
'Dam_height' [m]

            * Required variables for computation without timeseries_fn: \
'waterbody_id' [-], 'Area_avg' [m2], 'Vol_avg' [m3], 'Depth_avg' [m], 'Dis_avg' \
[m3/s], 'Capacity_max' [m3], 'Capacity_norm' [m3], 'Capacity_min' [m3], 'Dam_height' [m]
        timeseries_fn : {'gww', 'hydroengine', None}, optional
            Download and use time series of reservoir surface water area to calculate
            and overwrite the reservoir volume/areas of the data source. Timeseries are
            either downloaded from Global Water Watch 'gww' (using gwwapi package) or
            JRC 'jrc' (using hydroengine package). By default None.
        min_area : float, optional
            Minimum reservoir area threshold [km2], by default 1.0 km2.
        output_names : dict, optional
            Dictionary with output names that will be used in the model netcdf input
            files. Users should provide the Wflow.jl variable name followed by the name
            in the netcdf file.
        geom_name : str, optional
            Name of the reservoirs geometry in the staticgeoms folder, by default
            "reservoirs" for reservoirs.geojson.
        kwargs: optional
            Keyword arguments passed to the method
            hydromt.DataCatalog.get_rasterdataset()

        """
        # Derive reservoir area and outlet maps
        gdf_org, ds_res = self._setup_waterbodies(
            reservoirs_fn, "reservoir", min_area, **kwargs
        )

        # Skip method if no data is returned
        if ds_res is None:
            self.logger.info("Skipping method, as no data has been found")
            return
        self._update_naming(output_names)
        # Continue method if data has been found
        rmdict = {k: self._MAPS.get(k, k) for k in ds_res.data_vars}
        self.set_grid(ds_res.rename(rmdict))
        self._update_config_variable_name(
            ds_res.rename(rmdict).data_vars, data_type=None
        )

        # add attributes
        # if present use directly
        resattributes = [
            "waterbody_id",
            "reservoir_area",
            "reservoir_max_volume",
            "reservoir_target_min_fraction",
            "reservoir_target_full_fraction",
            "reservoir_demand",
            "reservoir_max_release",
        ]
        if np.all(np.isin(resattributes, gdf_org.columns)):
            intbl_reservoirs = gdf_org[resattributes]
            reservoir_accuracy = None
            reservoir_timeseries = None
        # else compute
        else:
            (
                intbl_reservoirs,
                reservoir_accuracy,
                reservoir_timeseries,
            ) = workflows.reservoirattrs(
                gdf=gdf_org, timeseries_fn=timeseries_fn, logger=self.logger
            )

        # create a geodf with id of reservoir and geometry at outflow location
        gdf_org_points = gpd.GeoDataFrame(
            gdf_org["waterbody_id"],
            geometry=gpd.points_from_xy(gdf_org.xout, gdf_org.yout),
        )
        intbl_reservoirs = intbl_reservoirs.rename(columns={"expr1": "waterbody_id"})
        gdf_org_points = gdf_org_points.merge(
            intbl_reservoirs, on="waterbody_id"
        )  # merge
        # add parameter attributes to polygon gdf:
        gdf_org = gdf_org.merge(intbl_reservoirs, on="waterbody_id")

        # write reservoirs with param values to geoms
        self.set_geoms(gdf_org, name=geom_name)

        for name in gdf_org_points.columns[2:]:
            gdf_org_points[name] = gdf_org_points[name].astype("float32")
            da_res = ds_res.raster.rasterize(
                gdf_org_points, col_name=name, dtype="float32", nodata=-999
            )
            output_name = self._MAPS.get(name, name)
            self.set_grid(da_res.rename(output_name))
            self._update_config_variable_name(output_name, data_type="static")

        # Save accuracy information on reservoir parameters
        if reservoir_accuracy is not None:
            reservoir_accuracy.to_csv(join(self.root, "reservoir_accuracy.csv"))

        if reservoir_timeseries is not None:
            reservoir_timeseries.to_csv(
                join(self.root, f"reservoir_timeseries_{timeseries_fn}.csv")
            )

        # update toml
        self.set_config("model.reservoirs", True)
        self.set_config(
            "state.variables.reservoir_water__instantaneous_volume", "volume_reservoir"
        )

    def _setup_waterbodies(self, waterbodies_fn, wb_type, min_area=0.0, **kwargs):
        """Help with common workflow of setup_lakes and setup_reservoir.

        See specific methods for more info about the arguments.
        """
        # retrieve data for basin
        self.logger.info(f"Preparing {wb_type} maps.")
        if "predicate" not in kwargs:
            kwargs.update(predicate="contains")
        gdf_org = self.data_catalog.get_geodataframe(
            waterbodies_fn,
            geom=self.basins_highres,
            handle_nodata=NoDataStrategy.IGNORE,
            **kwargs,
        )
        if gdf_org is None:
            # Return two times None (similar to main function output), if there is no
            # data found
            return None, None

        # skip small size waterbodies
        if "Area_avg" in gdf_org.columns and gdf_org.geometry.size > 0:
            min_area_m2 = min_area * 1e6
            gdf_org = gdf_org[gdf_org.Area_avg >= min_area_m2]
        else:
            self.logger.warning(
                f"{wb_type}'s database has no area attribute. "
                f"All {wb_type}s will be considered."
            )
        # get waterbodies maps and parameters
        nb_wb = gdf_org.geometry.size
        ds_waterbody = None
        if nb_wb > 0:
            self.logger.info(
                f"{nb_wb} {wb_type}(s) of sufficient size found within region."
            )
            # add waterbody maps
            uparea_name = self._MAPS["uparea"]
            if uparea_name not in self.grid.data_vars:
                self.logger.warning(
                    f"Upstream area map for {wb_type} outlet setup not found. "
                    "Database coordinates used instead"
                )
                uparea_name = None
            ds_waterbody, gdf_wateroutlet = workflows.waterbodymaps(
                gdf=gdf_org,
                ds_like=self.grid,
                wb_type=wb_type,
                uparea_name=uparea_name,
                logger=self.logger,
            )
            # update/replace xout and yout in gdf_org from gdf_wateroutlet:
            gdf_org["xout"] = gdf_wateroutlet["xout"]
            gdf_org["yout"] = gdf_wateroutlet["yout"]

        else:
            self.logger.warning(
                f"No {wb_type}s of sufficient size found within region! "
                f"Skipping {wb_type} procedures!"
            )

        # rasterize points polygons in raster.rasterize --
        # you need grid to know the grid
        return gdf_org, ds_waterbody

    def setup_soilmaps(
        self,
        soil_fn: str = "soilgrids",
        ptf_ksatver: str = "brakensiek",
        wflow_thicknesslayers: List[int] = [100, 300, 800],
        output_names: Dict = {
            "soil_water__saturated_volume_fraction": "thetaS",
            "soil_water__residual_volume_fraction": "thetaR",
            "soil_surface_water__vertical_saturated_hydraulic_conductivity": "KsatVer",
            "soil__thickness": "SoilThickness",
            "soil_water__vertical_saturated_hydraulic_conductivity_scale_parameter": "f",  # noqa: E501
            "soil_layer_water__brooks-corey_exponent": "c",
        },
    ):
        """
        Derive several (layered) soil parameters.

        Based on a database with physical soil properties using available point-scale
        (pedo)transfer functions (PTFs) from literature with upscaling rules to
        ensure flux matching across scales.

        Currently, supported ``soil_fn`` is "soilgrids" and "soilgrids_2020".
        ``ptf_ksatver`` (PTF for the vertical hydraulic conductivity) options are
        "brakensiek" and "cosby". "soilgrids" provides data at 7 specific depths,
        while "soilgrids_2020" provides data averaged over 6 depth intervals.
        This leads to small changes in the workflow:
        (1) M parameter uses midpoint depths in soilgrids_2020 versus \
specific depths in soilgrids,
        (2) weighted average of soil properties over soil thickness is done with \
the trapezoidal rule in soilgrids versus simple block weighted average in \
soilgrids_2020,
        (3) the c parameter is computed as weighted average over wflow_sbm soil layers \
defined in ``wflow_thicknesslayers``.

        The required data from soilgrids are soil bulk density 'bd_sl*' [g/cm3], \
clay content 'clyppt_sl*' [%], silt content 'sltppt_sl*' [%], organic carbon content \
'oc_sl*' [%], pH 'ph_sl*' [-], sand content 'sndppt_sl*' [%] and soil thickness \
'soilthickness' [cm].

        A ``soil_mapping_fn`` can optionnally be provided to derive parameters based
        on soil texture classes. A default table *soil_mapping_default* is available
        to derive the infiltration capacity of the soil.

        The following maps are added to grid:

        * **thetaS** map: average saturated soil water content [m3/m3]
        * **thetaR** map: average residual water content [m3/m3]
        * **KsatVer** map: vertical saturated hydraulic conductivity at \
soil surface [mm/day]
        * **SoilThickness** map: soil thickness [mm]
        * **f** map: scaling parameter controlling the decline of KsatVer [mm-1] \
(fitted with curve_fit (scipy.optimize)), bounds are checked
        * **f_** map: scaling parameter controlling the decline of KsatVer [mm-1] \
(fitted with numpy linalg regression), bounds are checked
        * **c_n** map: Brooks Corey coefficients [-] based on pore size distribution, \
a map for each of the wflow_sbm soil layers (n in total)
        * **meta_{soil_fn}_ksat_vertical_[z]cm** map: vertical hydraulic conductivity
            [mm/day] at soil depths [z] of ``soil_fn`` data
            [0.0, 5.0, 15.0, 30.0, 60.0, 100.0, 200.0]
        * **meta_soil_texture** map: soil texture based on USDA soil texture triangle \
(mapping: [1:Clay, 2:Silty Clay, 3:Silty Clay-Loam, 4:Sandy Clay, 5:Sandy Clay-Loam, \
6:Clay-Loam, 7:Silt, 8:Silt-Loam, 9:Loam, 10:Sand, 11: Loamy Sand, 12:Sandy Loam])


        Parameters
        ----------
        soil_fn : {'soilgrids', 'soilgrids_2020'}
            Name of RasterDataset source for soil parameter maps, see
            data/data_sources.yml.
            Should contain info for the 7 soil depths of soilgrids
            (or 6 depths intervals for soilgrids_2020).
            * Required variables: \
'bd_sl*' [g/cm3], 'clyppt_sl*' [%], 'sltppt_sl*' [%], 'oc_sl*' [%], 'ph_sl*' [-], \
'sndppt_sl*' [%], 'soilthickness' [cm]
        ptf_ksatver : {'brakensiek', 'cosby'}
            Pedotransfer function (PTF) to use for calculation KsatVer
            (vertical saturated hydraulic conductivity [mm/day]).
            By default 'brakensiek'.
        wflow_thicknesslayers : list of int, optional
            Thickness of soil layers [mm] for wflow_sbm soil model.
            By default [100, 300, 800] for layers at depths 100, 400, 1200 and >1200 mm.
            Used only for Brooks Corey coefficients.
        output_names : dict, optional
            Dictionary with output names that will be used in the model netcdf input
            files. Users should provide the Wflow.jl variable name followed by the name
            in the netcdf file.
        """
        self.logger.info("Preparing soil parameter maps.")
        self._update_naming(output_names)
        # TODO add variables list with required variable names
        dsin = self.data_catalog.get_rasterdataset(soil_fn, geom=self.region, buffer=2)

        dsout = workflows.soilgrids(
            ds=dsin,
            ds_like=self.grid,
            ptfKsatVer=ptf_ksatver,
            soil_fn=soil_fn,
            wflow_layers=wflow_thicknesslayers,
            logger=self.logger,
        ).reset_coords(drop=True)
        rmdict = {k: self._MAPS.get(k, k) for k in dsout.data_vars}
        self.set_grid(dsout.rename(rmdict))

        # Update the toml file
        self.set_config("model.thicknesslayers", wflow_thicknesslayers)
        self._update_config_variable_name(dsout.rename(rmdict).data_vars)

    def setup_ksathorfrac(
        self,
        ksat_fn: str | xr.DataArray,
        variable: str | None = None,
        resampling_method: str = "average",
        output_name: str | None = None,
    ):
        """Set KsatHorFrac parameter values from a predetermined map.

        This predetermined map contains (preferably) 'calibrated' values of \
the KsatHorFrac parameter. This map is either selected from the wflow Deltares data \
or created by a third party/ individual.

        Parameters
        ----------
        ksat_fn : str, xr.DataArray
            The identifier of the KsatHorFrac dataset in the data catalog.
        variable : str, optional
            The variable name for the ksathorfrac map to use in ``ksat_fn`` in case \
``ksat_fn`` contains several variables. By default None.
        resampling_method : str, optional
            The resampling method when up- or downscaled, by default "average"
        output_name : str, optional
            The name of the output map. If None (default), the name will be set
            to the name of the ksat_fn DataArray.
        """
        self.logger.info("Preparing KsatHorFrac parameter map.")
        wflow_var = "subsurface_water__horizontal-to-vertical_saturated_hydraulic_conductivity_ratio"  # noqa: E501
        dain = self.data_catalog.get_rasterdataset(
            ksat_fn,
            geom=self.region,
            buffer=2,
            variables=variable,
            single_var_as_array=True,
        )

        # Ensure its a DataArray
        if isinstance(dain, xr.Dataset):
            raise ValueError(
                "The ksathorfrac data contains several variables. \
Select the variable to use for ksathorfrac using 'variable' argument."
            )

        # Create scaled ksathorfrac map
        daout = workflows.ksathorfrac(
            dain,
            ds_like=self.grid,
            resampling_method=resampling_method,
        )
        if output_name is not None:
            daout.name = output_name
        self._update_naming({wflow_var: daout.name})
        # Set the grid
        self.set_grid(daout, name=self._MAPS["ksathorfrac"])
        self._update_config_variable_name(daout.name)

    def setup_ksatver_vegetation(
        self,
        soil_fn: str = "soilgrids",
        alfa: float = 4.5,
        beta: float = 5,
        output_name: str = "KsatVer_vegetation",
    ):
        """Calculate KsatVer values from vegetation in addition to soil characteristics.

        This allows to account for biologically-promoted soil structure and \
        heterogeneities in natural landscapes based on the work of \
        Bonetti et al. (2021) https://www.nature.com/articles/s43247-021-00180-0.

        This method requires to have run setup_soilgrids and setup_lai first.

        The following map is added to grid:

        * **KsatVer_vegetation** map: saturated hydraulic conductivity considering \
        vegetation characteristics [mm/d]

        Parameters
        ----------
        soil_fn : {'soilgrids', 'soilgrids_2020'}
            Name of RasterDataset source for soil parameter maps, see
            data/data_sources.yml.
            Should contain info for the sand percentage of the upper layer
            * Required variable: 'sndppt_sl1' [%]
        alfa : float, optional
            Shape parameter. The default is 4.5 when using LAI.
        beta : float, optional
            Shape parameter. The default is 5 when using LAI.
        output_name : dict, optional
            Name of the output map. By default 'KsatVer_vegetation'.
        """
        self.logger.info("Modifying ksat_vertical based on vegetation characteristics")
        wflow_var = self._WFLOW_NAMES[self._MAPS["ksat_vertical"]]

        # open soil dataset to get sand percentage
        sndppt = self.data_catalog.get_rasterdataset(
            soil_fn, geom=self.region, buffer=2, variables=["sndppt_sl1"]
        )

        # in function get_ksatver_vegetation KsatVer should be provided in mm/d
        inv_rename = {v: k for k, v in self._MAPS.items() if v in self.grid.data_vars}
        KSatVer_vegetation = workflows.ksatver_vegetation(
            ds_like=self.grid.rename(inv_rename),
            sndppt=sndppt,
            alfa=alfa,
            beta=beta,
        )
        self._update_naming({wflow_var: output_name})
        # add to grid
        self.set_grid(KSatVer_vegetation, output_name)
        # update config file
        self._update_config_variable_name(output_name)

    def setup_lulcmaps_with_paddy(
        self,
        lulc_fn: str | Path | xr.DataArray,
        paddy_class: int,
        output_paddy_class: int | None = None,
        lulc_mapping_fn: str | Path | pd.DataFrame | None = None,
        paddy_fn: str | Path | xr.DataArray | None = None,
        paddy_mapping_fn: str | Path | pd.DataFrame | None = None,
        soil_fn: str | Path | xr.DataArray = "soilgrids",
        wflow_thicknesslayers: List[int] = [50, 100, 50, 200, 800],
        target_conductivity: List[None | int | float] = [
            None,
            None,
            5,
            None,
            None,
        ],
        lulc_vars: Dict = {
            "landuse": None,
            "Kext": "vegetation_canopy__light-extinction_coefficient",
            "land_manning_n": "land_surface_water_flow__manning_n_parameter",
            "PathFrac": "soil~compacted__area_fraction",
            "RootingDepth": "vegetation_root__depth",
            "Sl": "vegetation__specific-leaf_storage",
            "Swood": "vegetation_wood_water__storage_capacity",
            "WaterFrac": "land~water-covered__area_fraction",
            "kc": "vegetation__crop_factor",
            "alpha_h1": "vegetation_root__feddes_critial_pressure_head_h~1_reduction_coefficient",  # noqa: E501
            "h1": "vegetation_root__feddes_critial_pressure_head_h~1",
            "h2": "vegetation_root__feddes_critial_pressure_head_h~2",
            "h3_high": "vegetation_root__feddes_critial_pressure_head_h~3~high",
            "h3_low": "vegetation_root__feddes_critial_pressure_head_h~3~low",
            "h4": "vegetation_root__feddes_critial_pressure_head_h~4",
        },
        paddy_waterlevels: Dict = {"h_min": 20, "h_opt": 50, "h_max": 80},
        save_high_resolution_lulc: bool = False,
        output_names_suffix: str | None = None,
    ):
        """Set up landuse maps and parameters including for paddy fields.

        THIS FUNCTION SHOULD BE RUN AFTER setup_soilmaps.

        Lookup table `lulc_mapping_fn` columns are converted to lulc classes model
        parameters based on literature. The data is remapped at its original resolution
        and then resampled to the model resolution using the average value, unless noted
        differently.

        If paddies are present either directly as a class in the landuse_fn or in a
        separate paddy_fn, the paddy class is used to derive the paddy parameters.

        To allow for water to pool on the surface (for paddy/rice fields), the layers in
        the model can be updated to new depths, such that we can allow a thin layer with
        limited vertical conductivity. These updated layers means that the ``c``
        parameter needs to be calculated again. Next, the kvfrac layer corrects the
        vertical conductivity (by multiplying) such that the bottom of the layer
        corresponds to the ``target_conductivity`` for that layer. This currently
        assumes the wflow models to have an exponential declining vertical conductivity
        (using the ``f`` parameter). If no target_conductivity is specified for a layer
        (``None``), the kvfrac value is set to 1.

        The different values for the minimum/optimal/maximum water levels for paddy
        fields will be added as constant values in the toml file, through the
        ``vertical.paddy.h_min.value = 20`` interface.

        Adds model layers:

        * **landuse** map: Landuse class [-]
        * **Kext** map: Extinction coefficient in the canopy gap fraction equation [-]
        * **Sl** map: Specific leaf storage [mm]
        * **Swood** map: Fraction of wood in the vegetation/plant [-]
        * **RootingDepth** map: Length of vegetation roots [mm]
        * **PathFrac** map: The fraction of compacted or urban area per grid cell [-]
        * **WaterFrac** map: The fraction of open water per grid cell [-]
        * **N** map: Manning Roughness [-]
        * **kc** map: Crop coefficient [-]
        * **alpha_h1** map: Root water uptake reduction at soil water pressure head h1
          (0 or 1) [-]
        * **h1** map: Soil water pressure head h1 at which root water uptake is reduced
          (Feddes) [cm]
        * **h2** map: Soil water pressure head h2 at which root water uptake is reduced
          (Feddes) [cm]
        * **h3_high** map: Soil water pressure head h3 at which root water uptake is
          reduced (Feddes) [cm]
        * **h3_low** map: Soil water pressure head h3 at which root water uptake is
          reduced (Feddes) [cm]
        * **h4** map: Soil water pressure head h4 at which root water uptake is reduced
          (Feddes) [cm]
        * **h_min** map: Minimum required water depth for paddy fields [mm]
        * **h_opt** map: Optimal water depth for paddy fields [mm]
        * **h_max** map: Maximum water depth for paddy fields [mm]
        * **kvfrac**: Map with a multiplication factor for the vertical conductivity [-]

        Updates model layers:

        * **c**: Brooks Corey coefficients [-] based on pore size distribution, a map
          for each of the wflow_sbm soil layers (updated based on the newly specified
          layers)


        Parameters
        ----------
        lulc_fn : str, Path, xr.DataArray
            RasterDataset or name in data catalog / path to landuse map.
        paddy_class : int
            Landuse class value for paddy fields either in landuse_fn or paddy_fn if
            provided.
        output_paddy_class : int, optional
            Landuse class value for paddy fields in the output landuse map. If None,
            the ``paddy_class`` is used, by default None. This can be useful when
            merging paddy location from ``paddy_fn`` into ``landuse_fn``.
        lulc_mapping_fn : str, Path, pd.DataFrame, optional
            Path to a mapping csv file from landuse in source name to parameter values
            in lulc_vars. If lulc_fn is one of {"globcover", "vito", "corine",
            "esa_worldcover", "glmnco"}, a default mapping is used and this argument
            becomes optional.
        paddy_fn : str, Path, xr.DataArray, optional
            RasterDataset or name in data catalog / path to paddy map.
        paddy_mapping_fn : str, Path, pd.DataFrame, optional
            Path to a mapping csv file from paddy in source name to parameter values
            in lulc_vars. A default mapping table for rice parameters is used if not
            provided.
        soil_fn : str, Path, xr.DataArray, optional
            Soil data to be used to recalculate the Brooks-Corey coefficients (`c`
            parameter), based on the provided ``wflow_thicknesslayers``, by default
            "soilgrids", but should ideally be equal to the data used in
            :py:meth:`setup_soilmaps`

            * Required variables: 'bd_sl*' [g/cm3], 'clyppt_sl*' [%], 'sltppt_sl*' [%],
              'ph_sl*' [-].
        wflow_thicknesslayers: list
            List of soil thickness per layer [mm], by default [50, 100, 50, 200, 800, ]
        target_conductivity: list
            List of target vertical conductivities [mm/day] for each layer in
            ``wflow_thicknesslayers``. Set value to `None` if no specific value is
            required, by default [None, None, 5, None, None].
        lulc_vars : Dict
            Dictionnary of landuse parameters to prepare. The names are the
            the columns of the mapping file and the values are the corresponding
            Wflow.jl variables.
        paddy_waterlevels : dict
            Dictionary with the minimum, optimal and maximum water levels for paddy
            fields [mm]. By default {"h_min": 20, "h_opt": 50, "h_max": 80}
        save_high_resolution_lulc : bool
            Save the high resolution landuse map merged with the paddies to the static
            folder. By default False.
        output_names_suffix : str, optional
            Suffix to be added to the output names to avoid having to rename all the
            columns of the mapping tables. For example if the suffix is "vito", all
            variables in lulc_vars will be renamed to "landuse_vito", "Kext_vito", etc.
            Note that the suffix will also be used to rename the paddy parameters
            kvfrac, h_min, h_opt and h_max but not the c parameter.
        """
        self.logger.info("Preparing LULC parameter maps including paddies.")
        if output_names_suffix is not None:
            # rename lulc_vars with the suffix
            output_names = {
                v: f"{k}_{output_names_suffix}" for k, v in lulc_vars.items()
            }
            # Add the other parameters
            for var in ["kvfrac", "h_min", "h_opt", "h_max"]:
                output_names[self._WFLOW_NAMES[self._MAPS[var]]] = (
                    f"{var}_{output_names_suffix}"
                )
                # for paddy also update the dictionnary
                if var != "kvfrac":
                    value = paddy_waterlevels.pop(var)
                    paddy_waterlevels[f"{var}_{output_names_suffix}"] = value
        else:
            output_names = {v: k for k, v in lulc_vars.items()}
        # update self._MAPS and self._WFLOW_NAMES with user defined output names
        self._update_naming(output_names)
        # As landuse is not a wflow variable, we update the name manually in self._MAPS
        if output_names_suffix is not None:
            self._MAPS["landuse"] = f"meta_landuse_{output_names_suffix}"

        # Check if soil data is available
        if self._MAPS["ksat_vertical"] not in self.grid.data_vars:
            raise ValueError(
                "ksat_vertical and f are required to update the soil parameters with "
                "paddies. Please run setup_soilmaps first."
            )

        if lulc_mapping_fn is None:
            lulc_mapping_fn = f"{lulc_fn}_mapping_default"
        # read landuse map and mapping table
        landuse = self.data_catalog.get_rasterdataset(
            lulc_fn, geom=self.region, buffer=2, variables=["landuse"]
        )
        df_mapping = self.data_catalog.get_dataframe(
            lulc_mapping_fn,
            driver_kwargs={"index_col": 0},  # only used if fn_map is a file path
        )
        output_paddy_class = (
            paddy_class if output_paddy_class is None else output_paddy_class
        )

        # if needed, add paddies to landuse
        if paddy_fn is not None:
            # Read paddy map and mapping table
            paddy = self.data_catalog.get_rasterdataset(
                paddy_fn, geom=self.region, buffer=2, variables=["paddy"]
            )
            if paddy_mapping_fn is None:
                paddy_mapping_fn = "paddy_mapping_default"
            df_paddy_mapping = self.data_catalog.get_dataframe(
                paddy_mapping_fn,
                driver_kwargs={"index_col": 0},
            )

            landuse, df_mapping = workflows.add_paddy_to_landuse(
                landuse,
                paddy,
                paddy_class,
                output_paddy_class=output_paddy_class,
                df_mapping=df_mapping,
                df_paddy_mapping=df_paddy_mapping,
            )

            if save_high_resolution_lulc:
                output_dir = join(self.root, "maps")
                if not os.path.exists(output_dir):
                    os.makedirs(output_dir)
                landuse.raster.to_raster(join(output_dir, "landuse_with_paddy.tif"))
                df_mapping.to_csv(join(output_dir, "landuse_with_paddy_mapping.csv"))

        # Prepare landuse parameters
        landuse_maps = workflows.landuse(
            da=landuse,
            ds_like=self.grid,
            df=df_mapping,
            params=list(lulc_vars.keys()),
            logger=self.logger,
        )
        rmdict = {k: self._MAPS.get(k, k) for k in landuse_maps.data_vars}
        self.set_grid(landuse_maps.rename(rmdict))
        # update config
        self._update_config_variable_name(landuse_maps.rename(rmdict).data_vars)

        # Update soil parameters if there are paddies in the domain
        # Get paddy pixels at model resolution
        wflow_paddy = landuse_maps["landuse"] == output_paddy_class
        if wflow_paddy.any():
            if self.get_config("model.thicknesslayers") == len(wflow_thicknesslayers):
                self.logger.info(
                    "same thickness already present, skipping updating `c` parameter"
                )
                update_c = False
            else:
                self.logger.info(
                    "Different thicknesslayers requested, updating `c` parameter"
                )
                update_c = True
            # Read soil data
            soil = self.data_catalog.get_rasterdataset(
                soil_fn, geom=self.region, buffer=2
            )
            # update soil parameters c and kvfrac
            inv_rename = {
                v: k for k, v in self._MAPS.items() if v in self.grid.data_vars
            }
            soil_maps = workflows.update_soil_with_paddy(
                ds=soil,
                ds_like=self.grid.rename(inv_rename),
                paddy_mask=wflow_paddy,
                soil_fn=soil_fn,
                update_c=update_c,
                wflow_layers=wflow_thicknesslayers,
                target_conductivity=target_conductivity,
                logger=self.logger,
            )
            self.set_grid(soil_maps["kvfrac"], name=self._MAPS["kvfrac"])
            self._update_config_variable_name(self._MAPS["kvfrac"])
            if "c" in soil_maps:
                self.set_grid(soil_maps["c"], name=self._MAPS["c"])
                self._update_config_variable_name(self._MAPS["c"])
                self.set_config("model.thicknesslayers", wflow_thicknesslayers)
            # Add paddy water levels to the config
            for key, value in paddy_waterlevels.items():
                self.set_config(f"input.static.{self._WFLOW_NAMES[key]}.value", value)
            # Update the states
            self.set_config(
                "state.variables.land_surface_water~paddy__depth", "h_paddy"
            )
        else:
            self.logger.info("No paddy fields found, skipping updating soil parameters")

    def setup_glaciers(
        self,
        glaciers_fn: str | Path | gpd.GeoDataFrame,
        min_area: float = 1.0,
        output_names: Dict = {
            "glacier_surface__area_fraction": "wflow_glacierfrac",
            "glacier_ice__initial_leq-depth": "glacier_initial_leq_depth",
        },
        geom_name: str = "glaciers",
    ):
        """
        Generate maps of glacier areas, area fraction and volume fraction.

        The data is generated from features with ``min_area`` [km2] (default is 1 km2)
        from a database with glacier geometry, IDs and metadata.

        The required variables from glaciers_fn dataset are glacier ID 'simple_id'.
        Optionally glacier area 'AREA' [km2] can be present to filter the glaciers
        by size. If not present it will be computed on the fly.

        Adds model layers:

        * **meta_glacier_area_id** map: glacier IDs [-]
        * **wflow_glacierfrac** map: area fraction of glacier per cell [-]
        * **wflow_glacierstore** map: storage (volume) of glacier per cell [mm]

        Parameters
        ----------
        glaciers_fn :
            Name of data source for glaciers, see data/data_sources.yml.

            * Required variables: ['simple_id']
        min_area : float, optional
            Minimum glacier area threshold [km2], by default 0 (all included)
        output_names : dict, optional
            Dictionary with output names that will be used in the model netcdf input
            files. Users should provide the Wflow.jl variable name followed by the name
            in the netcdf file.
        geom_name : str, optional
            Name of the geometry to be used in the model, by default "glaciers" for
            glaciers.geojson.
        """
        self._update_naming(output_names)
        # retrieve data for basin
        self.logger.info("Preparing glacier maps.")
        gdf_org = self.data_catalog.get_geodataframe(
            glaciers_fn,
            geom=self.basins_highres,
            predicate="intersects",
            handle_nodata=NoDataStrategy.IGNORE,
        )
        # Check if there are glaciers found
        if gdf_org is None:
            self.logger.info("Skipping method, as no data has been found")
            return

        # skip small size glacier
        if "AREA" in gdf_org.columns and gdf_org.geometry.size > 0:
            gdf_org = gdf_org[gdf_org["AREA"] >= min_area]
        # get glacier maps and parameters
        nb_glac = gdf_org.geometry.size
        if nb_glac == 0:
            self.logger.warning(
                "No glaciers of sufficient size found within region!"
                "Skipping glacier procedures!"
            )
            return

        self.logger.info(f"{nb_glac} glaciers of sufficient size found within region.")
        # add glacier maps
        ds_glac = workflows.glaciermaps(
            gdf=gdf_org,
            ds_like=self.grid,
            id_column="simple_id",
            elevtn_name=self._MAPS["elevtn"],
            logger=self.logger,
        )

        rmdict = {k: self._MAPS.get(k, k) for k in ds_glac.data_vars}
        self.set_grid(ds_glac.rename(rmdict))
        # update config
        self._update_config_variable_name(ds_glac.rename(rmdict).data_vars)
        self.set_config("model.glacier", True)
        self.set_config("state.variables.glacier_ice__leq-depth", "glacierstore")
        # update geoms
        self.set_geoms(gdf_org, name=geom_name)

    def setup_constant_pars(self, **kwargs):
        """Generate constant parameter maps for all active model cells.

        Adds model layer:

        * **param_name** map: constant parameter map.

        Parameters
        ----------
        dtype: str
            data type
        nodata: int or float
            nodata value
        kwargs
            "param_name: value" pairs for constant grid. Param_name should be the
            Wflow.jl variable name.

        """
        wflow_variables = [v for k, v in self._WFLOW_NAMES.items()]
        for wflow_var, value in kwargs.items():
            if wflow_var not in wflow_variables:
                raise ValueError(
                    f"Parameter {wflow_var} not recognised as a Wflow variable. "
                    f"Please check the name."
                )
            # check if param is already in toml and will be overwritten
            if self.get_config(wflow_var, None) is not None:
                self.logger.info(
                    f"Parameter {wflow_var} already in toml and will be overwritten."
                )
            # remove from config
            self._config.pop(wflow_var, None)
            # Add to config
            self.set_config(f"input.static.{wflow_var}.value", value)

    def setup_grid_from_raster(
        self,
        raster_fn: str | xr.Dataset,
        reproject_method: str,
        variables: List[str] | None = None,
        wflow_variables: List[str] | None = None,
        fill_method: str | None = None,
    ) -> List[str]:
        """
        Add data variable(s) from ``raster_fn`` to grid object.

        If raster is a dataset, all variables will be added unless ``variables``
        list is specified. The config toml can also be updated to include
        the new maps using ``wflow_variables``.

        Adds model layers:

        * **raster.name** or **variables** grid: data from raster_fn

        Parameters
        ----------
        raster_fn: str
            Source name of RasterDataset in data_catalog.
        reproject_method: str
            Reprojection method from rasterio.enums.Resampling.
            Available methods: ['nearest', 'bilinear', 'cubic', 'cubic_spline', \
'lanczos', 'average', 'mode', 'gauss', 'max', 'min', 'med', 'q1', 'q3', \
'sum', 'rms']
        variables: list, optional
            List of variables to add to grid from raster_fn. By default all.
        wflow_variables: list, optional
            List of corresponding wflow variables to update the config toml
            (e.g: ["vegetation_root__depth"]).
            Should match the variables list. variables list should be provided unless
            raster_fn contains a single variable (len 1).
        fill_method : str, optional
            If specified, fills nodata values using fill_nodata method.
            Available methods are {'linear', 'nearest', 'cubic', 'rio_idw'}.

        Returns
        -------
        list
            Names of added model staticmap layers.
        """
        self.logger.info(f"Preparing grid data from raster source {raster_fn}")
        # Read raster data and select variables
        ds = self.data_catalog.get_rasterdataset(
            raster_fn,
            geom=self.region,
            buffer=2,
            variables=variables,
            single_var_as_array=False,
        )
        # Fill nodata
        if fill_method is not None:
            ds = ds.raster.interpolate_na(method=fill_method)
        # Reprojection
        ds_out = ds.raster.reproject_like(self.grid, method=reproject_method)
        # Add to grid
        self.set_grid(ds_out)

        # Update config
        if wflow_variables is not None:
            self.logger.info(
                f"Updating the config for wflow_variables: {wflow_variables}"
            )
            if variables is None:
                if len(ds_out.data_vars) == 1:
                    variables = list(ds_out.data_vars.keys())
                else:
                    raise ValueError(
                        "Cannot update the toml if raster_fn has more than \
one variable and variables list is not provided."
                    )

            # Check on len
            if len(wflow_variables) != len(variables):
                raise ValueError(
                    f"Length of variables {variables} do not match wflow_variables \
{wflow_variables}. Cannot update the toml."
                )
            else:
                for i in range(len(variables)):
                    self.set_config(f"input.static.{wflow_variables[i]}", variables[i])

    def setup_precip_forcing(
        self,
        precip_fn: str | xr.DataArray,
        precip_clim_fn: str | xr.DataArray | None = None,
        chunksize: int | None = None,
        **kwargs,
    ) -> None:
        """Generate gridded precipitation forcing at model resolution.

        Adds model layer:

        * **precip**: precipitation [mm]

        Parameters
        ----------
        precip_fn : str, xarray.DataArray
            Precipitation RasterDataset source.

            * Required variable: 'precip' [mm]

            * Required dimension: 'time'  [timestamp]
        precip_clim_fn : str, xarray.DataArray, optional
            High resolution climatology precipitation RasterDataset source to correct
            precipitation.

            * Required variable: 'precip' [mm]

            * Required dimension: 'time'  [cyclic month]
        chunksize: int, optional
            Chunksize on time dimension for processing data (not for saving to disk!).
            If None the data chunksize is used, this can however be optimized for
            large/small catchments. By default None.
        **kwargs : dict, optional
            Additional arguments passed to the forcing function.
            See hydromt.workflows.forcing.precip for more details.
        """
        starttime = self.get_config("time.starttime")
        endtime = self.get_config("time.endtime")
        freq = pd.to_timedelta(self.get_config("time.timestepsecs"), unit="s")
        mask = self.grid[self._MAPS["basins"]].values > 0

        precip = self.data_catalog.get_rasterdataset(
            precip_fn,
            geom=self.region,
            buffer=2,
            time_tuple=(starttime, endtime),
            variables=["precip"],
        )
        precip = precip.astype("float32")

        if chunksize is not None:
            precip = precip.chunk({"time": chunksize})

        clim = None
        if precip_clim_fn is not None:
            clim = self.data_catalog.get_rasterdataset(
                precip_clim_fn,
                geom=precip.raster.box,
                buffer=2,
                variables=["precip"],
            )
            clim = clim.astype("float32")

        precip_out = hydromt.workflows.forcing.precip(
            precip=precip,
            da_like=self.grid[self._MAPS["elevtn"]],
            clim=clim,
            freq=freq,
            resample_kwargs=dict(label="right", closed="right"),
            logger=self.logger,
            **kwargs,
        )

        # Update meta attributes (used for default output filename later)
        precip_out.attrs.update({"precip_fn": precip_fn})
        if precip_clim_fn is not None:
            precip_out.attrs.update({"precip_clim_fn": precip_clim_fn})
        self.set_forcing(precip_out.where(mask), name="precip")
        self._update_config_variable_name(self._MAPS["precip"], data_type="forcing")

    def setup_precip_from_point_timeseries(
        self,
        precip_fn: str | pd.DataFrame | xr.Dataset,
        interp_type: str = "nearest",
        precip_stations_fn: str | gpd.GeoDataFrame | None = None,
        index_col: str | None = None,
        buffer: float = 1e5,
        **kwargs,
    ) -> None:
        """
        Generate gridded precipitation from point timeseries (requires wradlib).

        Adds model layer:

        * **precip**: precipitation [mm]

        Supported interpolation methods:
        * uniform: Applies spatially uniform precipitation to the model. \
        Only works when `precip_fn` contains a single timeseries.
        * nearest: Nearest-neighbour interpolation, also works with a single station.
        * idw: Inverse-distance weighting using 1 / distance ** p.
        * linear: Linear interpolation using scipy.interpolate.LinearNDInterpolator, \
        may result in missing values when station coverage is limited.
        * ordinarykriging: Interpolate using Ordinary Kriging, see wradlib \
        documentation for a full explanation: `wradlib.ipol.OrdinaryKriging <https://docs.wradlib.org/en/latest/generated/wradlib.ipol.OrdinaryKriging.html>`.
        * externaldriftkriging: Kriging interpolation including an external drift, \
        see wradlib documentation for a full explanation: \
        `wradlib.ipol.ExternalDriftKriging <https://docs.wradlib.org/en/latest/generated/wradlib.ipol.ExternalDriftKriging.html>`.


        Parameters
        ----------
        precip_fn : str, pd.DataFrame, xr.Dataset
            Precipitation source as DataFrame or GeoDataset. \
            - DataFrame: the index column should contain time and the other \
            columns should correspond to the name or ID values of the stations \
            in `precip_stations_fn`.
            - GeoDataset: the dataset should contain the variable 'precip' and \
            the dimensions 'time' and 'index'.

            * Required variable: 'time', 'precip' [mm]
        interp_type : str
            Interpolation method. Options: "nearest", "idw", "linear", \
            "ordinarykriging", "externaldriftkriging".
        precip_stations_fn : str, gpd.GeoDataFrame, optional
            Source for the locations of the stations as points: (x, y) or (lat, lon). \
            Only required if precip_fn is of type DataFrame.
        index_col : str, optional
            Column in precip_stations_fn to use for station ID values, by default None.
        buffer: float, optional
            Buffer around the basins in metres to determine which
            stations to include. Set to 100 km (1e5 metres) by default.
        **kwargs
            Additional keyword arguments passed to the interpolation function. \
            Supported arguments depend on the interpolation type:
            - nnearest: Maximum number of neighbors for interpolation (default: 4).
            - p: Power parameter for IDW interpolation (default: 2).
            - remove_missing: Mask NaN values in the input data (default: False).
            - cov: Covariance model for Kriging (default: '1.0 Exp(10000.)').
            - src_drift: External drift values at source points (stations).
            - trg_drift: External drift values at target points (grid).

        See Also
        --------
        hydromt_wflow.workflows.forcing.spatial_interpolation
        `wradlib.ipol.interpolate <https://docs.wradlib.org/en/latest/ipol.html#wradlib.ipol.interpolate>`
        """
        starttime = self.get_config("time.starttime")
        endtime = self.get_config("time.endtime")
        timestep = self.get_config("time.timestepsecs")
        freq = pd.to_timedelta(timestep, unit="s")
        mask = self.grid[self._MAPS["basins"]].values > 0

        # Check data type of precip_fn if it is provided through the data catalog
        if isinstance(precip_fn, str) and precip_fn in self.data_catalog:
            _data_type = self.data_catalog[precip_fn].data_type
        else:
            _data_type = None

        # Read the precipitation timeseries
        if isinstance(precip_fn, xr.Dataset) or _data_type == "GeoDataset":
            da_precip = self.data_catalog.get_geodataset(
                precip_fn,
                geom=self.region,
                buffer=buffer,
                variables=["precip"],
                time_tuple=(starttime, endtime),
                single_var_as_array=True,
            )
        else:
            # Read timeseries
            df_precip = self.data_catalog.get_dataframe(
                precip_fn,
                time_tuple=(starttime, endtime),
            )
            # Get locs
            if interp_type == "uniform":
                # Use basin centroid as 'station' for uniform case
                gdf_stations = gpd.GeoDataFrame(
                    data=None,
                    geometry=[self.basins.unary_union.centroid],
                    index=df_precip.columns,
                    crs=self.crs,
                )
                index_col = df_precip.columns
                interp_type = "nearest"
                if df_precip.shape[1] != 1:
                    raise ValueError(
                        f"""
                        Data source ({precip_fn}) should contain
                        a single timeseries, not {df_precip.shape[1]}."""
                    )
                self.logger.info(
                    "Uniform interpolation is applied using method 'nearest'."
                )
            elif precip_stations_fn is None:
                raise ValueError(
                    "Using a DataFrame as precipitation source requires that station "
                    "locations are provided separately through precip_station_fn."
                )
            else:
                # Load the stations and their coordinates
                gdf_stations = self.data_catalog.get_geodataframe(
                    precip_stations_fn,
                    geom=self.basins,
                    buffer=buffer,
                    assert_gtype="Point",
                    handle_nodata=NoDataStrategy.IGNORE,
                )
                # Use station ids from gdf_stations when reading the DataFrame
                if index_col is not None:
                    gdf_stations = gdf_stations.set_index(index_col)

            # Index is required to contruct GeoDataArray
            if gdf_stations.index.name is None:
                gdf_stations.index.name = "stations"

            # Convert to geodataset
            da_precip = hydromt.vector.GeoDataArray.from_gdf(
                gdf=gdf_stations,
                data=df_precip,
                name="precip",
                index_dim=None,
                dims=["time", gdf_stations.index.name],
                keep_cols=False,
                merge_index="gdf",
            )

        # Calling interpolation workflow
        precip = workflows.forcing.spatial_interpolation(
            forcing=da_precip,
            interp_type=interp_type,
            ds_like=self.grid,
            mask_name=self._MAPS["basins"],
            logger=self.logger,
            **kwargs,
        )

        # Use precip workflow to create the forcing file
        precip_out = hydromt.workflows.forcing.precip(
            precip=precip,
            da_like=self.grid[self._MAPS["elevtn"]],
            clim=None,
            freq=freq,
            resample_kwargs=dict(label="right", closed="right"),
            logger=self.logger,
        )

        # Update meta attributes (used for default output filename later)
        precip_out.attrs.update({"precip_fn": precip_fn})
        precip_out = precip_out.astype("float32")
        self.set_forcing(precip_out.where(mask), name="precip")
        self._update_config_variable_name(self._MAPS["precip"], data_type="forcing")

        # Add to geoms
        gdf_stations = da_precip.vector.to_gdf().to_crs(self.crs)
        self.set_geoms(gdf_stations, name="stations_precipitation")

    def setup_temp_pet_forcing(
        self,
        temp_pet_fn: str | xr.Dataset,
        pet_method: str = "debruin",
        press_correction: bool = True,
        temp_correction: bool = True,
        wind_correction: bool = True,
        wind_altitude: int = 10,
        reproj_method: str = "nearest_index",
        fillna_method: str | None = None,
        dem_forcing_fn: str | xr.DataArray | None = None,
        skip_pet: bool = False,
        chunksize: int | None = None,
    ) -> None:
        """Generate gridded temperature and reference evapotranspiration forcing.

        If `temp_correction` is True, the temperature will be reprojected and then
        downscaled to model resolution using the elevation lapse rate. For better
        accuracy, you can provide the elevation grid of the climate data in
        `dem_forcing_fn`. If not present, the upscaled elevation grid of the wflow model
        is used ('land_elevation').

        To compute PET (`skip_pet` is False), several methods are available. Before
        computation, both the temperature and pressure can be downscaled. Wind speed
        should be given at 2m altitude and can be corrected if `wind_correction` is True
        and the wind data altitude is provided in `wind_altitude` [m].
        Several methods to compute pet are available: {'debruin', 'makkink',
        'penman-monteith_rh_simple', 'penman-monteith_tdew'}.

        Depending on the methods, `temp_pet_fn` should contain temperature 'temp' [°C],
        pressure 'press_msl' [hPa], incoming shortwave radiation 'kin' [W/m2], outgoing
        shortwave radiation 'kout' [W/m2], wind speed 'wind' [m/s], relative humidity
        'rh' [%], dew point temperature 'temp_dew' [°C], wind speed either total 'wind'
        or the U- 'wind10_u' [m/s] and V- 'wind10_v' components [m/s].

        Adds model layer:

        * **pet**: reference evapotranspiration [mm]
        * **temp**: temperature [°C]

        Parameters
        ----------
        temp_pet_fn : str, xarray.Dataset
            Name or path of RasterDataset source with variables to calculate temperature
            and reference evapotranspiration.

            * Required variable for temperature: 'temp' [°C]

            * Required variables for De Bruin reference evapotranspiration: \
'temp' [°C], 'press_msl' [hPa], 'kin' [W/m2], 'kout' [W/m2]

            * Required variables for Makkink reference evapotranspiration: \
'temp' [°C], 'press_msl' [hPa], 'kin'[W/m2]

            * Required variables for daily Penman-Monteith \
reference evapotranspiration: \
either {'temp' [°C], 'temp_min' [°C], 'temp_max' [°C], 'wind' [m/s], 'rh' [%], 'kin' \
[W/m2]} for 'penman-monteith_rh_simple' or {'temp' [°C], 'temp_min' [°C], 'temp_max' \
[°C], 'temp_dew' [°C], 'wind' [m/s], 'kin' [W/m2], 'press_msl' [hPa], 'wind10_u' [m/s],\
"wind10_v" [m/s]} for 'penman-monteith_tdew' (these are the variables available in ERA5)
        pet_method : {'debruin', 'makkink', 'penman-monteith_rh_simple', \
'penman-monteith_tdew'}, optional
            Reference evapotranspiration method, by default 'debruin'.
            If penman-monteith is used, requires the installation of the pyet package.
        press_correction, temp_correction : bool, optional
            If True pressure, temperature are corrected using elevation lapse rate,
            by default False.
        dem_forcing_fn : str, default None
            Elevation data source with coverage of entire meteorological forcing domain.
            If temp_correction is True and dem_forcing_fn is provided this is used in
            combination with elevation at model resolution to correct the temperature.

            * Required variable: 'elevtn' [m+REF]
        wind_correction : bool, optional
            If True wind speed is corrected to wind at 2m altitude using
            ``wind_altitude``. By default True.
        wind_altitude : int, optional
            Altitude of wind speed [m] variable, by default 10. Only used if
            ``wind_correction`` is True.
        skip_pet : bool, optional
            If True calculate temp only.
        reproj_method : str, optional
            Reprojection method from rasterio.enums.Resampling. to reproject the climate
            data to the model resolution. By default 'nearest_index'.
        fillna_method: str, optional
            Method to fill NaN cells within the active model domain in the
            temperature data e.g. 'nearest'
            By default None for no interpolation.
        chunksize: int, optional
            Chunksize on time dimension for processing data (not for saving to disk!).
            If None the data chunksize is used, this can however be optimized for
            large/small catchments. By default None.
        """
        starttime = self.get_config("time.starttime")
        endtime = self.get_config("time.endtime")
        timestep = self.get_config("time.timestepsecs")
        freq = pd.to_timedelta(timestep, unit="s")
        mask = self.grid[self._MAPS["basins"]].values > 0

        variables = ["temp"]
        if not skip_pet:
            if pet_method == "debruin":
                variables += ["press_msl", "kin", "kout"]
            elif pet_method == "makkink":
                variables += ["press_msl", "kin"]
            elif pet_method == "penman-monteith_rh_simple":
                variables += ["temp_min", "temp_max", "wind", "rh", "kin"]
            elif pet_method == "penman-monteith_tdew":
                variables += [
                    "temp_min",
                    "temp_max",
                    "wind10_u",
                    "wind10_v",
                    "temp_dew",
                    "kin",
                    "press_msl",
                ]
            else:
                methods = [
                    "debruin",
                    "makkink",
                    "penman-monteith_rh_simple",
                    "penman-monteith_tdew",
                ]
                raise ValueError(
                    f"Unknown pet method {pet_method}, select from {methods}"
                )

        ds = self.data_catalog.get_rasterdataset(
            temp_pet_fn,
            geom=self.region,
            buffer=1,
            time_tuple=(starttime, endtime),
            variables=variables,
            single_var_as_array=False,  # always return dataset
        )
        if chunksize is not None:
            ds = ds.chunk({"time": chunksize})
        for var in ds.data_vars:
            ds[var] = ds[var].astype("float32")

        dem_forcing = None
        if dem_forcing_fn is not None:
            dem_forcing = self.data_catalog.get_rasterdataset(
                dem_forcing_fn,
                geom=ds.raster.box,  # clip dem with forcing bbox for full coverage
                buffer=2,
                variables=["elevtn"],
            ).squeeze()
            dem_forcing = dem_forcing.astype("float32")

        temp_in = hydromt.workflows.forcing.temp(
            ds["temp"],
            dem_model=self.grid[self._MAPS["elevtn"]],
            dem_forcing=dem_forcing,
            lapse_correction=temp_correction,
            logger=self.logger,
            freq=None,  # resample time after pet workflow
        )

        if (
            "penman-monteith" in pet_method
        ):  # also downscaled temp_min and temp_max for Penman needed
            temp_max_in = hydromt.workflows.forcing.temp(
                ds["temp_max"],
                dem_model=self.grid[self._MAPS["elevtn"]],
                dem_forcing=dem_forcing,
                lapse_correction=temp_correction,
                logger=self.logger,
                freq=None,  # resample time after pet workflow
            )
            temp_max_in.name = "temp_max"

            temp_min_in = hydromt.workflows.forcing.temp(
                ds["temp_min"],
                dem_model=self.grid[self._MAPS["elevtn"]],
                dem_forcing=dem_forcing,
                lapse_correction=temp_correction,
                logger=self.logger,
                freq=None,  # resample time after pet workflow
            )
            temp_min_in.name = "temp_min"

            temp_in = xr.merge([temp_in, temp_max_in, temp_min_in])

        if not skip_pet:
            pet_out = hydromt.workflows.forcing.pet(
                ds[variables[1:]],
                temp=temp_in,
                dem_model=self.grid[self._MAPS["elevtn"]],
                method=pet_method,
                press_correction=press_correction,
                wind_correction=wind_correction,
                wind_altitude=wind_altitude,
                reproj_method=reproj_method,
                freq=freq,
                resample_kwargs=dict(label="right", closed="right"),
                logger=self.logger,
            )
            # Update meta attributes with setup opt
            opt_attr = {
                "pet_fn": temp_pet_fn,
                "pet_method": pet_method,
            }
            pet_out.attrs.update(opt_attr)
            self.set_forcing(pet_out.where(mask), name="pet")
            self._update_config_variable_name(self._MAPS["pet"], data_type="forcing")

        # make sure only temp is written to netcdf
        if "penman-monteith" in pet_method:
            temp_in = temp_in["temp"]
        # resample temp after pet workflow
        temp_out = hydromt.workflows.forcing.resample_time(
            temp_in,
            freq,
            upsampling="bfill",  # we assume right labeled original data
            downsampling="mean",
            label="right",
            closed="right",
            conserve_mass=False,
            logger=self.logger,
        )
        # Update meta attributes with setup opt (used for default naming later)
        opt_attr = {
            "temp_fn": temp_pet_fn,
            "temp_correction": str(temp_correction),
        }
        temp_out.attrs.update(opt_attr)
        if fillna_method is not None:
            temp_out = temp_out.raster.interpolate_na(
                dim=temp_out.raster.x_dim,
                method=fillna_method,
                fill_value="extrapolate",
            )
        self.set_forcing(temp_out.where(mask), name="temp")
        self._update_config_variable_name(self._MAPS["temp"], data_type="forcing")

    def setup_pet_forcing(
        self,
        pet_fn: str | xr.DataArray,
        chunksize: int | None = None,
    ):
        """
        Prepare PET forcing from existig PET data.

        Adds model layer:

        * **pet**: reference evapotranspiration [mm]

        Parameters
        ----------
        pet_fn: str, xr.DataArray
            RasterDataset source or data for PET to be resampled.

            * Required variable: 'pet' [mm]

        chunksize: int, optional
            Chunksize on time dimension for processing data (not for saving to disk!).
            If None the data chunksize is used, this can however be optimized for
            large/small catchments. By default None.
        """
        self.logger.info("Preparing potential evapotranspiration forcing maps.")

        starttime = self.get_config("time.starttime")
        endtime = self.get_config("time.endtime")
        freq = pd.to_timedelta(self.get_config("time.timestepsecs"), unit="s")

        pet = self.data_catalog.get_rasterdataset(
            pet_fn,
            geom=self.region,
            buffer=2,
            variables=["pet"],
            time_tuple=(starttime, endtime),
        )
        pet = pet.astype("float32")

        pet_out = workflows.forcing.pet(
            pet=pet,
            ds_like=self.grid,
            freq=freq,
            mask_name=self._MAPS["basins"],
            chunksize=chunksize,
            logger=self.logger,
        )

        # Update meta attributes (used for default output filename later)
        pet_out.attrs.update({"pet_fn": pet_fn})
        self.set_forcing(pet_out, name="pet")
        self._update_config_variable_name(self._MAPS["pet"], data_type="forcing")

    def setup_rootzoneclim(
        self,
        run_fn: str | Path | xr.Dataset,
        forcing_obs_fn: str | Path | xr.Dataset,
        forcing_cc_hist_fn: str | Path | xr.Dataset | None = None,
        forcing_cc_fut_fn: str | Path | xr.Dataset | None = None,
        chunksize: int | None = 100,
        return_period: List[int] = [2, 3, 5, 10, 15, 20, 25, 50, 60, 100],
        Imax: float = 2.0,
        start_hydro_year: str = "Sep",
        start_field_capacity: str = "Apr",
        LAI: bool = False,
        rootzone_storage: bool = False,
        correct_cc_deficit: bool = False,
        time_tuple: tuple | None = None,
        time_tuple_fut: tuple | None = None,
        missing_days_threshold: int | None = 330,
        output_name_rootingdepth: str = "RootingDepth_obs_20",
    ) -> None:
        """
        Set the RootingDepth.

        Done by estimating the catchment-scale root-zone storage capacity from observed
        hydroclimatic data (and optionally also for climate change historical and
        future periods).

        This presents an alternative approach to determine the RootingDepth
        based on hydroclimatic data instead of through a look-up table relating
        land use to rooting depth (as usually done for the wflow_sbm model).
        The method is based on the estimation of maximum annual storage deficits
        based on precipitation and estimated actual evaporation time series,
        which in turn are estimated from observed streamflow data and
        long-term precipitation and potential evap. data, as explained in
        Bouaziz et al. (2022).

        The main assumption is that vegetation adapts its rootzone storage capacity
        to overcome dry spells with a certain return period (typically 20 years for
        forest ecosystems). In response to a changing climtate,
        it is likely that vegetation also adapts its rootzone storage capacity,
        thereby changing model parameters for future conditions.
        This method also allows to estimate the change in rootzone storage capacity
        in response to a changing climate.

        As the method requires precipitation and potential evaporation timeseries,
        it may be useful to run this method as an update step in the setting-up of
        the hydrological model, once the forcing files have already been derived.
        In addition the setup_soilmaps method is also required to calculate
        the RootingDepth (rootzone_storage / (thetaS-thetaR)).
        The setup_laimaps method is also required if LAI is set to True
        (interception capacity estimated from LAI maps, instead of providing
        a default maximum interception capacity).

        References
        ----------
        Bouaziz, L. J. E., Aalbers, E. E., Weerts, A. H., Hegnauer, M., Buiteveld,
        H., Lammersen, R., Stam, J., Sprokkereef, E., Savenije, H. H. G. and
        Hrachowitz, M. (2022). Ecosystem adaptation to climate change: the
        sensitivity of hydrological predictions to time-dynamic model parameters,
        Hydrology and Earth System Sciences, 26(5), 1295-1318. DOI:
        10.5194/hess-26-1295-2022.

        Adds model layer:

        * **RootingDepth_{forcing}_{RP}** map: rooting depth [mm of the soil column] \
estimated from hydroclimatic data {forcing: obs, cc_hist or cc_fut} for different \
return periods RP. The translation to RootingDepth is done by dividing \
the rootzone_storage by (thetaS - thetaR).
        * **rootzone_storage_{forcing}_{RP}** geom: polygons of rootzone \
storage capacity [mm of water] for each catchment estimated before filling \
the missing with data from downstream catchments.
        * **rootzone_storage_{forcing}_{RP}** map: rootzone storage capacity \
[mm of water] estimated from hydroclimatic data {forcing: obs, cc_hist or cc_fut} for \
different return periods RP. Only if rootzone_storage is set to True!


        Parameters
        ----------
        run_fn : str, Path, xr.Dataset
            Geodataset with streamflow timeseries (m3/s) per x,y location.
            The geodataset expects the coordinate names "index" (for each station id)
            and the variable name "discharge".
        forcing_obs_fn : str, Path, xr.Dataset
            Gridded timeseries with the observed forcing [mm/timestep].
            Expects to have variables "precip" and "pet".
        forcing_cc_hist_fn : str, Path, xr.Dataset, optional
            Gridded timeseries with the simulated historical forcing [mm/timestep],
            based on a climate model. Expects to have variables "precip" and "pet".
            The default is None.
        forcing_cc_fut_fn : str, optional
            Gridded timeseries with the simulated climate forcing [mm/timestep],
            based on a climate model. Expects to have variables "precip" and "pet".
            The default is None.
        chunksize : int, optional
            Chunksize on time dimension for processing data (not for saving to
            disk!). The default is 100.
        return_period : list, optional
            List with one or more values indicating the return period(s) (in
            years) for which the rootzone storage depth should be calculated. The
            default is [2,3,5,10,15,20,25,50,60,100] years.
        Imax : float, optional
            The maximum interception storage capacity [mm]. The default is 2.0 mm.
        start_hydro_year : str, optional
            The start month (abbreviated to the first three letters of the month,
            starting with a capital letter) of the hydrological year. The
            default is 'Sep'.
        start_field_capacity : str, optional
            The end of the wet season / commencement of dry season. This is the
            moment when the soil is at field capacity, i.e. there is no storage
            deficit yet. The default is 'Apr'.
        LAI : bool, optional
            Determine whether the LAI will be used to determine Imax. The
            default is False.
            If set to True, requires to have run setup_laimaps.
        rootzone_storage : bool, optional
            Determines whether the rootzone storage maps
            should be stored in the grid or not. The default is False.
        correct_cc_deficit : bool, optional
            Determines whether a bias-correction of the future deficit should be
            applied using the cc_hist deficit. Only works if the time periods of
            cc_hist and cc_fut are the same. If the climate change scenario and
            hist period are bias-corrected, this should probably set to False.
            The default is False.
        time_tuple: tuple, optional
            Select which time period to read from all the forcing files.
            There should be some overlap between the time period available in the
            forcing files for the historical period and in the observed streamflow data.
        missing_days_threshold: int, optional
            Minimum number of days within a year for that year to be counted in
            the long-term Budyko analysis.
        output_name_rootingdepth: str, optional
            Update the wflow_sbm model config of the RootingDepth variable with
            the estimated RootingDepth.
            The default is RootingDepth_obs_20,
            which requires to have RP 20 in the list provided for \
the return_period argument.
        """
        self.logger.info("Preparing climate based root zone storage parameter maps.")
        # Open the data sets
        ds_obs = self.data_catalog.get_rasterdataset(
            forcing_obs_fn,
            geom=self.region,
            buffer=2,
            variables=["pet", "precip"],
            time_tuple=time_tuple,
        )
        ds_cc_hist = None
        if forcing_cc_hist_fn is not None:
            ds_cc_hist = self.data_catalog.get_rasterdataset(
                forcing_cc_hist_fn,
                geom=self.region,
                buffer=2,
                variables=["pet", "precip"],
                time_tuple=time_tuple,
            )
        ds_cc_fut = None
        if forcing_cc_fut_fn is not None:
            ds_cc_fut = self.data_catalog.get_rasterdataset(
                forcing_cc_fut_fn,
                geom=self.region,
                buffer=2,
                variables=["pet", "precip"],
                time_tuple=time_tuple_fut,
            )
        # observed streamflow data
        dsrun = self.data_catalog.get_geodataset(
            run_fn, single_var_as_array=False, time_tuple=time_tuple
        )

        # make sure dsrun overlaps with ds_obs, otherwise give error
        if dsrun.time[0] < ds_obs.time[0]:
            dsrun = dsrun.sel(time=slice(ds_obs.time[0], None))
        if dsrun.time[-1] > ds_obs.time[-1]:
            dsrun = dsrun.sel(time=slice(None, ds_obs.time[-1]))
        if len(dsrun.time) == 0:
            self.logger.error(
                "No overlapping period between the meteo and observed streamflow data"
            )

        # check if setup_soilmaps and setup_laimaps were run if LAI =True and
        # if rooting_depth = True"
        if (LAI == True) and (self._MAPS["LAI"] not in self.grid):
            self.logger.error(
                "LAI variable not found in grid. \
Set LAI to False or run setup_laimaps first"
            )

        if (self._MAPS["thetaR"] not in self.grid) or (
            self._MAPS["thetaS"] not in self.grid
        ):
            self.logger.error(
                "thetaS or thetaR variables not found in grid. \
Run setup_soilmaps first"
            )

        # Run the rootzone clim workflow
        inv_rename = {v: k for k, v in self._MAPS.items() if v in self.grid.data_vars}
        dsout, gdf = workflows.rootzoneclim(
            dsrun=dsrun,
            ds_obs=ds_obs,
            ds_like=self.grid.rename(inv_rename),
            flwdir=self.flwdir,
            ds_cc_hist=ds_cc_hist,
            ds_cc_fut=ds_cc_fut,
            return_period=return_period,
            Imax=Imax,
            start_hydro_year=start_hydro_year,
            start_field_capacity=start_field_capacity,
            LAI=LAI,
            rootzone_storage=rootzone_storage,
            correct_cc_deficit=correct_cc_deficit,
            chunksize=chunksize,
            missing_days_threshold=missing_days_threshold,
            logger=self.logger,
        )

        # set nodata value outside basin
        dsout = dsout.where(self.grid[self._MAPS["basins"]] > 0, -999)
        for var in dsout.data_vars:
            dsout[var].raster.set_nodata(-999)
        self.set_grid(dsout)
        self.set_geoms(gdf, name="rootzone_storage")

        # update config
        self.set_config("input.static.vegetation_root__depth", output_name_rootingdepth)

    def setup_1dmodel_connection(
        self,
        river1d_fn: str | Path | gpd.GeoDataFrame,
        connection_method: str = "subbasin_area",
        area_max: float = 30.0,
        add_tributaries: bool = True,
        include_river_boundaries: bool = True,
        mapname: str = "1dmodel",
        update_toml: bool = True,
        toml_output: str = "netcdf_scalar",
        **kwargs,
    ):
        """
        Connect wflow to a 1D model by deriving linked subcatch (and tributaries).

        There are two methods to connect models:

        - `subbasin_area`:
            creates subcatchments linked to the 1d river based
            on an area threshold (area_max) for the subbasin size. With this method,
            if a tributary is larger than the `area_max`, it will be connected to
            the 1d river directly.
        - `nodes`:
            subcatchments are derived based on the 1driver nodes (used as
            gauges locations). With this method, large tributaries can also be derived
            separately using the `add_tributaries` option and adding a `area_max`
            threshold for the tributaries.

        If `add_tributary` option is on, you can decide to include or exclude the
        upstream boundary of the 1d river as an additional tributary using the
        `include_river_boundaries` option.

        River edges or river nodes are snapped to the closest downstream wflow river
        cell using the :py:meth:`hydromt.flw.gauge_map` method.

        Optionally, the toml file can also be updated to save lateral.river.inwater to
        save all river inflows for the subcatchments and lateral.river.q_av for the
        tributaries using :py:meth:`hydromt_wflow.wflow.setup_config_output_timeseries`.

        Adds model layer:

        * **wflow_subcatch_{mapname}** map/geom:  connection subbasins between
          wflow and the 1D model.
        * **wflow_subcatch_riv_{mapname}** map/geom:  connection subbasins between
          wflow and the 1D model for river cells only.
        * **wflow_gauges_{mapname}** map/geom, optional: outlets of the tributaries
          flowing into the 1D model.

        Parameters
        ----------
        river1d_fn : str, Path, gpd.GeoDataFrame
            GeodataFrame with the 1D model river network and nodes where to derive
            subbasins for connection_method **nodes**.
        connection_method : str, default subbasin_area
            Method to connect wflow to the 1D model. Available methods are {
                'subbasin_area', 'nodes'}.
        area_max : float, default 10.0
            Maximum area [km2] of the subbasins to connect to the 1D model in km2 with
            connection_method **subbasin_area** or **nodes** with add_tributaries
            set to True.
        add_tributaries : bool, default True
            If True, derive tributaries for the subbasins larger than area_max. Always
            True for **subbasin_area** method.
        include_river_boundaries : bool, default True
            If True, include the upstream boundary(ies) of the 1d river as an
            additional tributary(ies).
        mapname : str, default 1dmodel
            Name of the map to save the subcatchments and tributaries in the wflow model
            staticmaps and geoms (wflow_subcatch_{mapname}).
        update_toml : bool, default True
            If True, updates the wflow configuration file to save the required outputs
            for the 1D model.
        toml_output : str, optional
            One of ['csv', 'netcdf_scalar', None] to update [output.csv] or
            [output.netcdf_scalar] section of wflow toml file or do nothing. By
            default, 'netcdf_scalar'.
        **kwargs
            Additional keyword arguments passed to the snapping method
            hydromt.flw.gauge_map. See its documentation for more information.

        See Also
        --------
        hydromt.flw.gauge_map
        """
        # Check connection method values
        if connection_method not in ["subbasin_area", "nodes"]:
            raise ValueError(
                f"Unknown connection method {connection_method},"
                "select from ['subbasin_area', 'nodes']"
            )
        # read 1d model river network
        gdf_riv = self.data_catalog.get_geodataframe(
            river1d_fn,
            geom=self.region,
            buffer=2,
        )

        # derive subcatchments and tributaries
        inv_rename = {v: k for k, v in self._MAPS.items() if v in self.grid}
        ds_out = workflows.wflow_1dmodel_connection(
            gdf_riv,
            ds_model=self.grid.rename(inv_rename),
            connection_method=connection_method,
            area_max=area_max,
            add_tributaries=add_tributaries,
            include_river_boundaries=include_river_boundaries,
            logger=self.logger,
            **kwargs,
        )

        # Derive tributary gauge map
        if "gauges" in ds_out.data_vars:
            self.set_grid(ds_out["gauges"], name=f"wflow_gauges_{mapname}")
            # Derive the gauges staticgeoms
            gdf_tributary = ds_out["gauges"].raster.vectorize()
            gdf_tributary["geometry"] = gdf_tributary["geometry"].centroid
            gdf_tributary["value"] = gdf_tributary["value"].astype(
                ds_out["gauges"].dtype
            )
            self.set_geoms(gdf_tributary, name=f"gauges_{mapname}")

            # Add a check that all gauges are on the river
            if (
                self.grid[self._MAPS["rivmsk"]].raster.sample(gdf_tributary)
                == self.grid[self._MAPS["rivmsk"]].raster.nodata
            ).any():
                river_upa = self.grid[self._MAPS["rivmsk"]].attrs.get("river_upa", "")
                self.logger.warning(
                    "Not all tributary gauges are on the river network and river "
                    "discharge cannot be saved. You should use a higher threshold "
                    f"for the subbasin area than {area_max} to match better the "
                    f"wflow river in your model {river_upa}."
                )
                all_gauges_on_river = False
            else:
                all_gauges_on_river = True

            # Update toml
            if update_toml and all_gauges_on_river:
                self.setup_config_output_timeseries(
                    mapname=f"wflow_gauges_{mapname}",
                    toml_output=toml_output,
                    header=["Q"],
                    param=["river_water__volume_flow_rate"],
                    reducer=None,
                )

        # Derive subcatchment map
        self.set_grid(ds_out["subcatch"], name=f"wflow_subcatch_{mapname}")
        gdf_subcatch = ds_out["subcatch"].raster.vectorize()
        gdf_subcatch["value"] = gdf_subcatch["value"].astype(ds_out["subcatch"].dtype)
        self.set_geoms(gdf_subcatch, name=f"subcatch_{mapname}")
        # Subcatchment map for river cells only (to be able to save river outputs
        # in wflow)
        self.set_grid(ds_out["subcatch_riv"], name=f"wflow_subcatch_riv_{mapname}")
        gdf_subcatch_riv = ds_out["subcatch_riv"].raster.vectorize()
        gdf_subcatch_riv["value"] = gdf_subcatch_riv["value"].astype(
            ds_out["subcatch"].dtype
        )
        self.set_geoms(gdf_subcatch_riv, name=f"subcatch_riv_{mapname}")

        # Update toml
        if update_toml:
            self.setup_config_output_timeseries(
                mapname=f"wflow_subcatch_riv_{mapname}",
                toml_output=toml_output,
                header=["Qlat"],
                param=["river_water_inflow~lateral__volume_flow_rate"],
                reducer=["sum"],
            )

    def setup_allocation_areas(
        self,
        waterareas_fn: str | gpd.GeoDataFrame,
        priority_basins: bool = True,
        minimum_area: float = 50.0,
        output_name: str = "allocation_areas",
    ):
        """Create water demand allocation areas.

        The areas are based on the wflow model basins (at model resolution), the
        wflow model rivers and water areas or regions for allocation.

        Water regions are generally defined by sub-river-basins within a Country. In
        order to mimic reality, it is advisable to avoid cross-Country-border
        abstractions. Whenever information is available, it is strongly recommended to
        align the water regions with the actual areas managed by water management
        authorities, such as regional water boards.

        The allocation area will be an intersection of the wflow model basins and the
        water areas. For areas that do not contain river cells after intersection with
        the water areas, the priority_basins flag can be used to decide if these basins
        should be merged with the closest downstream basin or with any large enough
        basin in the same water area.

        Parameters
        ----------
        waterareas_fn : str | gpd.GeoDataFrame
            Administrative boundaries GeoDataFrame data, this could be
            e.g. water management areas by water boards or the administrative
            boundaries of countries.
        priority_basins : bool, optional
            If True, merge the basins with the closest downstream basin, else merge
            with any large enough basin in the same water area, by default True.
        minimum_area : float
            Minimum area of the subbasins to keep in km2. Default is 50 km2.
        output_name : str, optional
            Name of the allocation areas map to be saved in the wflow model staticmaps
            and staticgeoms. Default is 'allocation_areas'.

        """
        self.logger.info("Preparing water demand allocation map.")
        self._update_naming({"land_water_allocation_area__number": output_name})
        # Read the data
        waterareas = self.data_catalog.get_geodataframe(
            waterareas_fn,
            geom=self.region,
        )

        # Create the allocation grid
        inv_rename = {v: k for k, v in self._MAPS.items() if v in self.grid}
        da_alloc, gdf_alloc = workflows.demand.allocation_areas(
            ds_like=self.grid.rename(inv_rename),
            waterareas=waterareas,
            basins=self.basins,
            priority_basins=priority_basins,
            minimum_area=minimum_area,
        )
        self.set_grid(da_alloc, name=output_name)
        # Update the config
        self.set_config("input.static.land_water_allocation_area__number", output_name)
        # Add alloc to geoms
        self.set_geoms(gdf_alloc, name=output_name)

    def setup_allocation_surfacewaterfrac(
        self,
        gwfrac_fn: str | xr.DataArray,
        waterareas_fn: str | xr.DataArray | None = None,
        gwbodies_fn: str | xr.DataArray | None = None,
        ncfrac_fn: str | xr.DataArray | None = None,
        interpolate_nodata: bool = False,
        mask_and_scale_gwfrac: bool = True,
        output_name: str = "frac_sw_used",
    ):
        """Create the fraction of water allocated from surface water.

        This fraction entails the division of the water demand between surface water,
        ground water (aquifers) and non conventional sources (e.g. desalination plants).

        The surface water fraction is based on the raw groundwater fraction, if
        groundwater bodies are present (these are absent in e.g. mountainous regions),
        a fraction of water consumed that is obtained by non-conventional means and the
        water source areas.

        Non-conventional water could e.g. be water acquired by desalination of ocean or
        other brackish water.

        Adds model layer:

        * **frac_sw_used**: fraction of water allocated from surface water [0-1]

        Parameters
        ----------
        gwfrac_fn : str | xr.DataArray
            The raw groundwater fraction per grid cell. The values of these cells need
            to be between 0 and 1.
        waterareas_fn : str| xr.DataArray
            The areas over which the water has to be distributed. This may either be
            a global (or more local map). If not provided, the source areas created by
            the `setup_allocation_areas` will be used.
        gwbodies_fn : str | xr.DataArray | None
            The presence of groundwater bodies per grid cell. The values are ought to
            be binary (either 0 or 1). If they are not provided, we assume groundwater
            bodies are present where gwfrac is more than 0.
        ncfrac_fn : str | xr.DataArray | None
            The non-conventional fraction. Same types of values apply as for
            `gwfrac_fn`. If not provided, we assume no non-conventional sources are
            used.
        interpolate_nodata : bool, optional
            If True, nodata values in the resulting frac_sw_used map will be linearly
            interpolated. Else a default value of 1 will be used for nodata values
            (default).
        mask_and_scale_gwfrac : bool, optional
            If True, gwfrac will be masked for areas with no groundwater bodies. To keep
            the average gwfrac used over waterareas similar after the masking, gwfrac
            for areas with groundwater bodies can increase. If False, gwfrac will be
            used as is. By default True.
        output_name : str, optional
            Name of the fraction of surface water used map to be saved in the wflow
            model staticmaps file. Default is 'frac_sw_used'.
        """
        self.logger.info("Preparing surface water fraction map.")
        # Load the data
        gwfrac_raw = self.data_catalog.get_rasterdataset(
            gwfrac_fn,
            geom=self.region,
            buffer=2,
        )
        if gwbodies_fn is not None:
            gwbodies = self.data_catalog.get_rasterdataset(
                gwbodies_fn,
                geom=self.region,
                buffer=2,
            )
        else:
            gwbodies = None
        if ncfrac_fn is not None:
            ncfrac = self.data_catalog.get_rasterdataset(
                ncfrac_fn,
                geom=self.region,
                buffer=2,
            )
        else:
            ncfrac = None

        # check whether to use the models own allocation areas
        if waterareas_fn is None:
            self.logger.info("Using wflow model allocation areas.")
            if self._MAPS["allocation_areas"] not in self.grid:
                self.logger.error(
                    "No allocation areas found. Run setup_allocation_areas first "
                    "or provide a waterareas_fn."
                )
                return
            waterareas = self.grid[self._MAPS["allocation_areas"]]
        else:
            waterareas = self.data_catalog.get_rasterdataset(
                waterareas_fn,
                geom=self.region,
                buffer=2,
            )

        # Call the workflow
        w_frac = workflows.demand.surfacewaterfrac_used(
            gwfrac_raw=gwfrac_raw,
            da_like=self.grid[self._MAPS["elevtn"]],
            waterareas=waterareas,
            gwbodies=gwbodies,
            ncfrac=ncfrac,
            interpolate=interpolate_nodata,
            mask_and_scale_gwfrac=mask_and_scale_gwfrac,
        )

        # Update the settings toml
        wflow_var = "land_surface_water__withdrawal_fraction"
        self._update_naming({wflow_var: output_name})
        self.set_config(f"input.static.{wflow_var}", output_name)

        # Set the dataarray to the wflow grid
        self.set_grid(w_frac, name=output_name)

    def setup_domestic_demand(
        self,
        domestic_fn: str | xr.Dataset,
        population_fn: str | xr.Dataset | None = None,
        domestic_fn_original_res: float | None = None,
        output_names: Dict = {
            "land~domestic__gross_water_demand_volume_flux": "domestic_gross",
            "land~domestic__net_water_demand_volume_flux": "domestic_net",
        },
    ):
        """
        Prepare domestic water demand maps from a raster dataset.

        Both gross and netto domestic demand should be provided in `domestic_fn`. They
        can either be cyclic or non-cyclic.

        To improve accuracy, the domestic demand can be downsampled based on a provided
        population dataset. If the data you are using was already downscaled using a
        different source for population data, you may decide to first resample to the
        original resolution of `domestic_fn` before downsampling with `population_fn`.
        For example, the pcr_globwb dataset is at a resolution of 0.0083333333 degrees,
        while the original data has a resolution of 0.5 degrees. Use the
        `domestic_fn_original_res` parameter to specify the original resolution.

        Adds model layer:

        * **domestic_gross**: gross domestic water demand [mm/day]
        * **domestic_net**: net domestic water demand [mm/day]

        Parameters
        ----------
        domestic_fn : str | xr.Dataset
            The domestic dataset. This can either be the dataset directly (xr.Dataset),
            a string referring to an entry in the data catalog or a dictionary
            containing the name of the dataset (keyword: `source`) and any optional
            keyword arguments (e.g. `version`). The data can be cyclic
            (with a `time` dimension) or non-cyclic. Allowed cyclic data can be monthly
            (12) or dayofyear (365 or 366).

            * Required variables: 'dom_gross' [mm/day], 'dom_net' [mm/day]
        population_fn : str | xr.Dataset
            The population dataset in capita. Either provided as a dataset directly or
            as a string referring to an entry in the data catalog.
        domestic_fn_original_res : Optional[float], optional
            The original resolution of the domestic dataset, by default None to skip
            upscaling before downsampling with population.
        output_names : dict, optional
            Dictionary with output names that will be used in the model netcdf input
            files. Users should provide the Wflow.jl variable name followed by the name
            in the netcdf file.
        """
        self.logger.info("Preparing domestic demand maps.")
        self._update_naming(output_names)
        # Set flag for cyclic data
        _cyclic = False

        # Read data
        domestic_raw = self.data_catalog.get_rasterdataset(
            domestic_fn,
            geom=self.region,
            buffer=2,
            variables=["dom_gross", "dom_net"],
        )
        # Increase the buffer if original resolution is provided
        if domestic_fn_original_res is not None:
            buffer = np.ceil(domestic_fn_original_res / abs(domestic_raw.raster.res[0]))
            domestic_raw = self.data_catalog.get_rasterdataset(
                domestic_fn,
                geom=self.region,
                buffer=buffer,
                variables=["dom_gross", "dom_net"],
            )
        # Check if data is time dependent
        if "time" in domestic_raw.coords:
            # Check that this is indeed cyclic data
            if len(domestic_raw.time) in [12, 365, 366]:
                _cyclic = True
                domestic_raw["time"] = domestic_raw.time.astype("int32")
            else:
                self.logger.error(
                    "The provided domestic demand data is cyclic but the time "
                    "dimension does not match the expected length of 12, 365 or 366."
                )

        # Get population data
        pop_raw = None
        if population_fn is not None:
            pop_raw = self.data_catalog.get_rasterdataset(
                population_fn,
                bbox=domestic_raw.raster.bounds,
                buffer=2,
            )

        # Compute domestic demand
        domestic, pop = workflows.demand.domestic(
            domestic_raw,
            ds_like=self.grid,
            popu=pop_raw,
            original_res=domestic_fn_original_res,
        )
        # Add to grid
        rmdict = {k: self._MAPS.get(k, k) for k in domestic.data_vars}
        self.set_grid(domestic.rename(rmdict))
        if population_fn is not None:
            self.set_grid(pop, name="meta_population")

        # Update toml
        self.set_config("model.water_demand.domestic", True)
        data_type = "cyclic" if _cyclic else "static"
        self._update_config_variable_name(domestic.rename(rmdict).data_vars, data_type)

    def setup_domestic_demand_from_population(
        self,
        population_fn: str | xr.Dataset,
        domestic_gross_per_capita: float | List[float],
        domestic_net_per_capita: float | List[float] | None = None,
        output_names: Dict = {
            "land~domestic__gross_water_demand_volume_flux": "domestic_gross",
            "land~domestic__net_water_demand_volume_flux": "domestic_net",
        },
    ):
        """
        Prepare domestic water demand maps from statistics per capita.

        Gross and net demands per capita can be provide as cyclic (list) or non-cyclic
        (constant). The statistics are then multiplied by the population dataset to
        derive the gross and net domestic demand.

        Adds model layer:

        * **domestic_gross**: gross domestic water demand [mm/day]
        * **domestic_net**: net domestic water demand [mm/day]

        Parameters
        ----------
        population_fn : str | xr.Dataset
            The (gridded) population dataset in capita. Either provided as a dataset
            directly or as a string referring to an entry in the data catalog.
        domestic_gross_per_capita : float | List[float]
            The gross domestic water demand per capita [m3/day]. If cyclic, provide a
            list with 12 values for monthly data or 365/366 values for daily data.
        domestic_net_per_capita : float | List[float] | None
            The net domestic water demand per capita [m3/day]. If cyclic, provide a
            list with 12 values for monthly data or 365/366 values for daily data. If
            not provided, the gross demand will be used as net demand.
        output_names : dict, optional
            Dictionary with output names that will be used in the model netcdf input
            files. Users should provide the Wflow.jl variable name followed by the name
            in the netcdf file.
        """
        self.logger.info("Preparing domestic demand maps based on population.")

        # Set flag for cyclic data
        _cyclic = False
        self._update_naming(output_names)

        # Check if data is time dependent
        time_length = len(np.atleast_1d(domestic_gross_per_capita))
        if time_length in [12, 365, 366]:
            _cyclic = True
        elif time_length > 1:
            raise ValueError(
                "The provided domestic demand data is cyclic but the length "
                f"({time_length})does not match the expected length of 12, 365 or 366."
            )
        if domestic_net_per_capita is None:
            domestic_net_per_capita = domestic_gross_per_capita
            self.logger.info("Net domestic demand not provided, using gross demand.")

        # Get population data
        popu = self.data_catalog.get_rasterdataset(
            population_fn,
            bbox=self.bounds,
            buffer=1000,
        )

        # Compute domestic demand
        domestic, popu_scaled = workflows.demand.domestic_from_population(
            popu,
            ds_like=self.grid,
            gross_per_capita=domestic_gross_per_capita,
            net_per_capita=domestic_net_per_capita,
        )

        # Add to grid
        rmdict = {k: self._MAPS.get(k, k) for k in domestic.data_vars}
        self.set_grid(domestic.rename(rmdict))
        if population_fn is not None:
            self.set_grid(popu_scaled, name="meta_population")

        # Update toml
        self.set_config("model.water_demand.domestic", True)
        data_type = "cyclic" if _cyclic else "static"
        self._update_config_variable_name(domestic.rename(rmdict).data_vars, data_type)

    def setup_other_demand(
        self,
        demand_fn: str | Dict[str, Dict[str, Any]] | xr.Dataset,
        variables: list = ["ind_gross", "ind_net", "lsk_gross", "lsk_net"],
        resampling_method: str = "average",
        output_names: Dict = {
            "land~industry__gross_water_demand_volume_flux": "industry_gross",
            "land~industry__net_water_demand_volume_flux": "industry_net",
            "land~livestock__gross_water_demand_volume_flux": "livestock_gross",
            "land~livestock__net_water_demand_volume_flux": "livestock_net",
        },
    ):
        """Create water demand maps from other sources (e.g. industry, livestock).

        These maps are created from a supplied dataset that either contains one
        or all of the following variables:
        - `Industrial` water demand
        - `Livestock` water demand
        - `Domestic` water demand (without population downsampling)

        For each of these datasets/ variables a gross and a netto water demand
        should be provided. They can either be provided cyclic or non-cyclic. The
        maps are then resampled to the model resolution using the provided
        `resampling_method`.

        Adds model layer:

        * **{var}_gross**: gross water demand [mm/day]
        * **{var}_net**: net water demand [mm/day]

        Parameters
        ----------
        demand_fn : str | Dict[str, Dict[str, Any]], xr.Dataset]
            The water demand dataset. This can either be the dataset directly
            (xr.Dataset), a string referring to an entry in the data catalog or
            a dictionary containing the name of the dataset (keyword: `source`) and
            any optional keyword arguments (e.g. `version`). The data can be cyclic
            (with a `time` dimension) or non-cyclic. Allowed cyclic data can be monthly
            (12) or dayofyear (365 or 366).

            * Required variables: variables listed in `variables` in [mm/day].
        variables : list, optional
            The variables to be processed. Supported variables are ['dom_gross',
            'dom_net', 'ind_gross', 'ind_net', 'lsk_gross', 'lsk_net'] where 'dom' is
            domestic, 'ind' is industrial and 'lsk' is livestock. By default gross and
            net demand for industry and livestock are processed.
        resampling_method : str, optional
            Resampling method for the demand maps, by default "average"
        output_names : dict, optional
            Dictionary with output names that will be used in the model netcdf input
            files. Users should provide the Wflow.jl variable name followed by the name
            in the netcdf file.
        """
        self.logger.info(f"Preparing water demand maps for {variables}.")
        # Set flag for cyclic data
        _cyclic = False
        self._update_naming(output_names)

        # Selecting data
        demand_raw = self.data_catalog.get_rasterdataset(
            demand_fn,
            geom=self.region,
            buffer=2,
            variables=variables,
        )
        if "time" in demand_raw.coords:
            # Check that this is indeed cyclic data
            if len(demand_raw.time) in [12, 365, 366]:
                _cyclic = True
                demand_raw["time"] = demand_raw.time.astype("int32")
            else:
                self.logger.error(
                    "The provided demand data is cyclic but the time dimension does "
                    "not match the expected length of 12, 365 or 366."
                )

        # Create static water demand rasters
        demand = workflows.demand.other_demand(
            demand_raw,
            ds_like=self.grid,
            ds_method=resampling_method,
        )
        rmdict = {k: self._MAPS.get(k, k) for k in demand.data_vars}
        self.set_grid(demand.rename(rmdict))

        # Update the settings toml
        if "dom_gross" in demand.data_vars:
            self.set_config("model.water_demand.domestic", True)
        if "ind_gross" in demand.data_vars:
            self.set_config("model.water_demand.industry", True)
        if "lsk_gross" in demand.data_vars:
            self.set_config("model.water_demand.livestock", True)
        data_type = "cyclic" if _cyclic else "static"
        self._update_config_variable_name(demand.rename(rmdict).data_vars, data_type)

    def setup_irrigation(
        self,
        irrigated_area_fn: str | Path | xr.DataArray,
        irrigation_value: List[int],
        cropland_class: List[int],
        paddy_class: List[int] = [],
        area_threshold: float = 0.6,
        lai_threshold: float = 0.2,
        lulcmap_name: str = "meta_landuse",
        output_names: Dict = {
            "land~irrigated-paddy_area__number": "paddy_irrigation_areas",
            "land~irrigated-non-paddy_area__number": "nonpaddy_irrigation_areas",
            "land~irrigated-paddy__irrigation_trigger_flag": "paddy_irrigation_trigger",
            "land~irrigated-non-paddy__irrigation_trigger_flag": "nonpaddy_irrigation_trigger",  # noqa: E501
        },
    ):
        """
        Add required information to simulate irrigation water demand from grid.

        THIS FUNCTION SHOULD BE RUN AFTER LANDUSE AND LAI MAPS ARE CREATED.

        The function requires data that contains information about the location of the
        irrigated areas (``irrigated_area_fn``). This, combined with the wflow landuse
        map that contains classes for cropland (``cropland_class``) and optionally for
        paddy (rice) (``paddy_class``), determines which locations are considered to be
        paddy irrigation, and which locations are considered to be non-paddy irrigation.

        Next, the irrigated area map is reprojected to the model resolution, where a
        threshold (``area_threshold``) determines when pixels are considered to be
        classified as irrigation or rainfed cells (both paddy and non-paddy). It adds
        the resulting maps to the input data.

        To determine when irrigation is allowed to occur, an irrigation trigger map is
        defined. This is a cyclic map, that defines (with a mask) when irrigation is
        expected to occur. This is done based on the Leaf Area Index (LAI), that is
        already present in the wflow model configuration. We follow the procedure
        described by Peano et al. (2019). They describe a threshold value based on the
        LAI variability to determine the growing season. This threshold is defined as
        20% (default value) of the LAI variability, but can be adjusted via the
        ``lai_threshold`` argument.

        Adds model layers:

        * **nonpaddy_irrigation_areas**: Irrigated (non-paddy) mask [-]
        * **paddy_irrigation_areas**: Irrigated (paddy) mask [-]
        * **paddy_irrigation_trigger**: Map with monthly values, indicating whether
          irrigation is allowed (1) or not (0) [-] for paddy areas
        * **nonpaddy_irrigation_trigger**: Map with monthly values, indicating whether
          irrigation is allowed (1) or not (0) [-] for non-paddy areas

        Parameters
        ----------
        irrigated_area_fn: str, Path, xarray.DataArray
            Name of the (gridded) dataset that contains the location of irrigated areas.
        irrigation_value: list
            List of values that are considered to be irrigated areas in
            ``irrigated_area_fn``.
        cropland_class: list
            List of values that are considered to be cropland in the wflow landuse data.
        paddy_class: int
            Class in the wflow landuse data that is considered as paddy or rice. Leave
            empty if not present (default).
        area_threshold: float
            Fractional area of a (wflow) pixel before it gets classified as an irrigated
            pixel, by default 0.6
        lai_threshold: float
            Value of LAI variability to be used to determine the irrigation trigger. By
            default 0.2.
        lulcmap_name: str
            Name of the landuse map layer in the wflow model staticmaps. By default
            'meta_landuse'. Please update if your landuse map has a different name
            (eg 'landuse_globcover').
        output_names : dict, optional
            Dictionary with output names that will be used in the model netcdf input
            files. Users should provide the Wflow.jl variable name followed by the name
            in the netcdf file.

        See Also
        --------
        workflows.demand.irrigation

        References
        ----------
        Peano, D., Materia, S., Collalti, A., Alessandri, A., Anav, A., Bombelli, A., &
        Gualdi, S. (2019). Global variability of simulated and observed vegetation
        growing season. Journal of Geophysical Research: Biogeosciences, 124, 3569–3587.
        https://doi.org/10.1029/2018JG004881
        """
        self.logger.info("Preparing irrigation maps.")
        if lulcmap_name in self.grid:
            # update the internal mapping
            self._MAPS["landuse"] = lulcmap_name
        else:
            raise ValueError(
                f"Landuse map {lulcmap_name} not found in the model grid. Please "
                "provide a valid landuse map name or run setup_lulcmaps."
            )

        # Extract irrigated area dataset
        irrigated_area = self.data_catalog.get_rasterdataset(
            irrigated_area_fn, bbox=self.grid.raster.bounds, buffer=3
        )

        # Get irrigation areas for paddy, non paddy and irrigation trigger
        inv_rename = {v: k for k, v in self._MAPS.items() if v in self.grid}
        ds_irrigation = workflows.demand.irrigation(
            da_irrigation=irrigated_area,
            ds_like=self.grid.rename(inv_rename),
            irrigation_value=irrigation_value,
            cropland_class=cropland_class,
            paddy_class=paddy_class,
            area_threshold=area_threshold,
            lai_threshold=lai_threshold,
            logger=self.logger,
        )

        # Check if paddy and non paddy are present
        cyclic_lai = len(self.grid[self._MAPS["LAI"]].dims) > 2
        if (
            "paddy_irrigation_areas" in ds_irrigation.data_vars
            and ds_irrigation["paddy_irrigation_areas"]
            .raster.mask_nodata()
            .sum()
            .values
            != 0
        ):
            # Select the paddy variables in output_names
            paddy_names = {
                k: v for k, v in output_names.items() if "irrigated-paddy" in v
            }
            self._update_naming(paddy_names)
            ds_paddy = ds_irrigation[
                ["paddy_irrigation_areas", "paddy_irrigation_trigger"]
            ]
            rmdict = {k: self._MAPS.get(k, k) for k in ds_paddy.data_vars}
            self.set_grid(ds_paddy.rename(rmdict))
            self.set_config("model.water_demand.paddy", True)
            self._update_config_variable_name(
                self._MAPS.get("paddy_irrigation_areas", "paddy_irrigation_areas"),
                "static",
            )
            data_type = "cyclic" if cyclic_lai else "static"
            self._update_config_variable_name(
                self._MAPS.get("paddy_irrigation_trigger", "paddy_irrigation_trigger"),
                data_type,
            )
        else:
            self.set_config("model.water_demand.paddy", False)

        if (
            ds_irrigation["nonpaddy_irrigation_areas"].raster.mask_nodata().sum().values
            != 0
        ):
            nonpaddy_names = {
                k: v for k, v in output_names.items() if "irrigated-non-paddy" in v
            }
            self._update_naming(nonpaddy_names)
            ds_nonpaddy = ds_irrigation[
                ["nonpaddy_irrigation_areas", "nonpaddy_irrigation_trigger"]
            ]
            rmdict = {k: self._MAPS.get(k, k) for k in ds_nonpaddy.data_vars}
            self.set_grid(ds_nonpaddy.rename(rmdict))
            # Update the config
            self.set_config("model.water_demand.nonpaddy", True)
            self._update_config_variable_name(
                self._MAPS.get(
                    "nonpaddy_irrigation_areas", "nonpaddy_irrigation_areas"
                ),
                "static",
            )
            data_type = "cyclic" if cyclic_lai else "static"
            self._update_config_variable_name(
                self._MAPS.get(
                    "nonpaddy_irrigation_trigger", "nonpaddy_irrigation_trigger"
                ),
                data_type,
            )
        else:
            self.set_config("model.water_demand.nonpaddy", False)

    def setup_irrigation_from_vector(
        self,
        irrigated_area_fn: str | Path | gpd.GeoDataFrame,
        cropland_class: List[int],
        paddy_class: List[int] = [],
        area_threshold: float = 0.6,
        lai_threshold: float = 0.2,
        output_names: Dict = {
            "land~irrigated-paddy_area__number": "paddy_irrigation_areas",
            "land~irrigated-non-paddy_area__number": "nonpaddy_irrigation_areas",
            "land~irrigated-paddy__irrigation_trigger_flag": "paddy_irrigation_trigger",
            "land~irrigated-non-paddy__irrigation_trigger_flag": "nonpaddy_irrigation_trigger",  # noqa: E501
        },
    ):
        """
        Add required information to simulate irrigation water demand from vector.

        THIS FUNCTION SHOULD BE RUN AFTER LANDUSE AND LAI MAPS ARE CREATED.

        The function requires data that contains information about the location of the
        irrigated areas (``irrigated_area_fn``). This, combined with the wflow landuse
        map that contains classes for cropland (``cropland_class``) and optionally for
        paddy (rice) (``paddy_class``), determines which locations are considered to be
        paddy irrigation, and which locations are considered to be non-paddy irrigation.

        Next, the irrigated area geometries are rasterized, where a threshold
        (``area_threshold``) determines when pixels are considered to be
        classified as irrigation or rainfed cells (both paddy and non-paddy). It adds
        the resulting maps to the input data.

        To determine when irrigation is allowed to occur, an irrigation trigger map is
        defined. This is a cyclic map, that defines (with a mask) when irrigation is
        expected to occur. This is done based on the Leaf Area Index (LAI), that is
        already present in the wflow model configuration. We follow the procedure
        described by Peano et al. (2019). They describe a threshold value based on the
        LAI variability to determine the growing season. This threshold is defined as
        20% (default value) of the LAI variability, but can be adjusted via the
        ``lai_threshold`` argument.

        Adds model layers:

        * **paddy_irrigation_areas**: Irrigated (paddy) mask [-]
        * **nonpaddy_irrigation_areas**: Irrigated (non-paddy) mask [-]
        * **paddy_irrigation_trigger**: Map with monthly values, indicating whether
          irrigation is allowed (1) or not (0) [-] for paddy areas
        * **nonpaddy_irrigation_trigger**: Map with monthly values, indicating whether
          irrigation is allowed (1) or not (0) [-] for non-paddy areas

        Parameters
        ----------
        irrigated_area_fn: str, Path, geopandas.GeoDataFrame
            Name of the (vector) dataset that contains the location of irrigated areas.
        cropland_class: list
            List of values that are considered to be cropland in the wflow landuse data.
        paddy_class: int
            Class in the wflow landuse data that is considered as paddy or rice. Leave
            empty if not present (default).
        area_threshold: float
            Fractional area of a (wflow) pixel before it gets classified as an irrigated
            pixel, by default 0.6
        lai_threshold: float
            Value of LAI variability to be used to determine the irrigation trigger. By
            default 0.2.
        output_names : dict, optional
            Dictionary with output names that will be used in the model netcdf input
            files. Users should provide the Wflow.jl variable name followed by the name
            in the netcdf file.

        See Also
        --------
        workflows.demand.irrigation

        References
        ----------
        Peano, D., Materia, S., Collalti, A., Alessandri, A., Anav, A., Bombelli, A., &
        Gualdi, S. (2019). Global variability of simulated and observed vegetation
        growing season. Journal of Geophysical Research: Biogeosciences, 124, 3569–3587.
        https://doi.org/10.1029/2018JG004881
        """
        self.logger.info("Preparing irrigation maps.")

        # Extract irrigated area dataset
        irrigated_area = self.data_catalog.get_geodataframe(
            irrigated_area_fn,
            bbox=self.grid.raster.bounds,
            buffer=1000,
            predicate="intersects",
            handle_nodata=NoDataStrategy.IGNORE,
        )

        # Check if the geodataframe is empty
        if irrigated_area is None or irrigated_area.empty:
            self.logger.info("No irrigated areas found in the provided geodataframe.")
            return

        # Get irrigation areas for paddy, non paddy and irrigation trigger
        inv_rename = {v: k for k, v in self._MAPS.items() if v in self.grid}
        ds_irrigation = workflows.demand.irrigation_from_vector(
            gdf_irrigation=irrigated_area,
            ds_like=self.grid.rename(inv_rename),
            cropland_class=cropland_class,
            paddy_class=paddy_class,
            area_threshold=area_threshold,
            lai_threshold=lai_threshold,
            logger=self.logger,
        )

        # Check if paddy and non paddy are present
        cyclic_lai = len(self.grid[self._MAPS["LAI"]].dims) > 2
        if (
            "paddy_irrigation_areas" in ds_irrigation.data_vars
            and ds_irrigation["paddy_irrigation_areas"]
            .raster.mask_nodata()
            .sum()
            .values
            != 0
        ):
            paddy_names = {
                k: v for k, v in output_names.items() if "irrigated-paddy" in v
            }
            self._update_naming(paddy_names)
            ds_paddy = ds_irrigation[
                ["paddy_irrigation_areas", "paddy_irrigation_trigger"]
            ]
            rmdict = {k: self._MAPS.get(k, k) for k in ds_paddy.data_vars}
            self.set_grid(ds_paddy.rename(rmdict))
            # Update the config
            self.set_config("model.water_demand.paddy", True)
            self._update_config_variable_name(
                self._MAPS.get("paddy_irrigation_areas", "paddy_irrigation_areas"),
                "static",
            )
            data_type = "cyclic" if cyclic_lai else "static"
            self._update_config_variable_name(
                self._MAPS.get("paddy_irrigation_trigger", "paddy_irrigation_trigger"),
                data_type,
            )
        else:
            self.set_config("model.water_demand.paddy", False)

        if (
            ds_irrigation["nonpaddy_irrigation_areas"].raster.mask_nodata().sum().values
            != 0
        ):
            nonpaddy_names = {
                k: v for k, v in output_names.items() if "irrigated-non-paddy" in v
            }
            self._update_naming(nonpaddy_names)
            ds_nonpaddy = ds_irrigation[
                ["nonpaddy_irrigation_areas", "nonpaddy_irrigation_trigger"]
            ]
            rmdict = {k: self._MAPS.get(k, k) for k in ds_nonpaddy.data_vars}
            self.set_grid(ds_nonpaddy.rename(rmdict))
            # Update the config
            self.set_config("model.water_demand.nonpaddy", True)
            self._update_config_variable_name(
                self._MAPS.get(
                    "nonpaddy_irrigation_areas", "nonpaddy_irrigation_areas"
                ),
                "static",
            )
            data_type = "cyclic" if cyclic_lai else "static"
            self._update_config_variable_name(
                self._MAPS.get(
                    "nonpaddy_irrigation_trigger", "nonpaddy_irrigation_trigger"
                ),
                data_type,
            )
        else:
            self.set_config("model.water_demand.nonpaddy", False)

    def setup_cold_states(
        self,
        timestamp: str = None,
    ) -> None:
        """Prepare cold states for Wflow.

        To be run last as this requires some soil parameters or constant_pars to be
        computed already.

        To be run after setup_lakes, setup_reservoirs and setup_glaciers to also create
        cold states for them if they are present in the basin.

        This function is mainly useful in case the wflow model is read into Delft-FEWS.

        Adds model layers:

        * **satwaterdepth**: saturated store [mm]
        * **snow**: snow storage [mm]
        * **tsoil**: top soil temperature [°C]
        * **ustorelayerdepth**: amount of water in the unsaturated store, per layer [mm]
        * **snowwater**: liquid water content in the snow pack [mm]
        * **canopystorage**: canopy storage [mm]
        * **q_river**: river discharge [m3/s]
        * **h_river**: river water level [m]
        * **h_av_river**: river average water level [m]
        * **ssf**: subsurface flow [m3/d]
        * **h_land**: land water level [m]
        * **h_av_land**: land average water level[m]
        * **q_land** or **qx_land**+**qy_land**: overland flow for kinwave [m3/s] or
          overland flow in x/y directions for local-inertial [m3/s]

        If lakes, also adds:

        * **waterlevel_lake**: lake water level [m]

        If reservoirs, also adds:

        * **volume_reservoir**: reservoir volume [m3]

        If glaciers, also adds:

        * **glacierstore**: water within the glacier [mm]

        If paddy, also adds:

        * **h_paddy**: water on the paddy fields [mm]

        Parameters
        ----------
        timestamp : str, optional
            Timestamp of the cold states. By default uses the (starttime - timestepsecs)
            from the config.
        """
        states, states_config = workflows.prepare_cold_states(
            self.grid,
            config=self.config,
            timestamp=timestamp,
            mask_name_land=self._MAPS["basins"],
            mask_name_river=self._MAPS["rivmsk"],
        )

        self.set_states(states)

        # Update config to read the states
        self.set_config("model.reinit", False)
        # Update states variables names in config
        for option in states_config:
            self.set_config(option, states_config[option])

    def upgrade_to_v1_wflow(self):
        """
        Upgrade the model to wflow v1 format.

        The function reads a TOML from wflow v0x and converts it to wflow v1x format.
        The other components stay the same.
        This function should be followed by write_config() to write the upgraded file.
        """
        self.read()

        config_out = convert_to_wflow_v1_sbm(self.config, logger=self.logger)
        # tomlkit loads errors on this file so we have to do it in two steps
        with open(DATADIR / "default_config_headers.toml", "r") as file:
            default_header_str = file.read()

        self._config = tomlkit.parse(default_header_str)

        for option in config_out:
            self.set_config(option, config_out[option])

    # I/O
    def read(
        self,
    ):
        """Read the complete model schematization and configuration from file."""
        self.read_config()
        self.read_grid()
        self.read_geoms()
        self.read_forcing()
        self.read_tables()
        self.read_states()
        self.logger.info("Model read")

    def write(
        self,
        config_fn: str | None = None,
        grid_fn: Path | str = "staticmaps.nc",
        geoms_fn: Path | str = "staticgeoms",
        forcing_fn: Path | str | None = None,
        states_fn: Path | str | None = None,
    ):
        """
        Write the complete model schematization and configuration to file.

        From this function, the output filenames/folder of the different components can
        be set. If not set, the default filenames/folder are used.
        To change more advanced settings, use the specific write methods directly.

        Parameters
        ----------
        config_fn : str, optional
            Name of the config file, relative to model root. By default None.
        grid_fn : str, optional
            Name of the grid file, relative to model root/dir_input. By default
            'staticmaps.nc'.
        geoms_fn : str, optional
            Name of the geoms folder relative to grid_fn (ie model root/dir_input). By
            default 'staticgeoms'.
        forcing_fn : str, optional
            Name of the forcing file relative to model root/dir_input. By default None
            to use the name as defined in the model config file.
        states_fn : str, optional
            Name of the states file relative to model root/dir_input. By default None
            to use the name as defined in the model config file.
        """
        self.logger.info(f"Write model data to {self.root}")
        # if in r, r+ mode, only write updated components
        if not self._write:
            self.logger.warning("Cannot write in read-only mode")
            return
        self.write_data_catalog()
        _ = self.config  # try to read default if not yet set
        if self._grid:
            self.write_grid(fn_out=grid_fn)
        if self._geoms:
            self.write_geoms(geoms_fn=geoms_fn)
        if self._forcing:
            self.write_forcing(fn_out=forcing_fn)
        if self._tables:
            self.write_tables()
        if self._states:
            self.write_states(fn_out=states_fn)
        # Write the config last as variables can get set in other write methods
        self.write_config(config_name=config_fn)

    def write_config(
        self,
        config_name: str | None = None,
        config_root: str | None = None,
    ):
        """
        Write config to <root/config_fn>.

        Parameters
        ----------
        config_name : str, optional
            Name of the config file. By default None to use the default name
            wflow_sbm.toml.
        config_root : str, optional
            Root folder to write the config file if different from model root (default).
        """
        self._assert_write_mode()
        if config_name is not None:
            self._config_fn = config_name
        elif self._config_fn is None:
            self._config_fn = self._CONF
        if config_root is None:
            config_root = self.root
        fn = join(config_root, self._config_fn)
        # Create the folder if it does not exist
        if not isdir(dirname(fn)):
            os.makedirs(dirname(fn))
        self.logger.info(f"Writing model config to {fn}")
        self._configwrite(fn)

    def read_grid(self, **kwargs):
        """
        Read wflow static input and add to ``grid``.

        Checks the path of the file in the config toml using both ``input.path_static``
        and ``dir_input``. If not found uses the default path ``staticmaps.nc`` in the
        root folder.
        """
        fn_default = "staticmaps.nc"
        fn = self.get_config(
            "input.path_static", abs_path=True, fallback=join(self.root, fn_default)
        )

        if self.get_config("dir_input") is not None:
            input_dir = self.get_config("dir_input", abs_path=True)
            fn = join(
                input_dir,
                self.get_config("input.path_static", fallback=fn_default),
            )
            self.logger.info(f"Input directory found {input_dir}")

        if not self._write:
            # start fresh in read-only mode
            self._grid = xr.Dataset()
        if fn is not None and isfile(fn):
            self.logger.info(f"Read grid from {fn}")
            # FIXME: we need a smarter (lazy) solution for big models which also
            # works when overwriting / appending data in the same source!
            ds = xr.load_dataset(
                fn, mask_and_scale=False, decode_coords="all", **kwargs
            )
            # make sure internally maps are always North -> South oriented
            if ds.raster.res[1] > 0:
                ds = ds.raster.flipud()
            self.set_grid(ds)

    def write_grid(
        self,
        fn_out: Path | str | None = None,
    ):
        """
        Write grid to wflow static data file.

        Checks the path of the file in the config toml using both ``input.path_static``
        and ``dir_input``. If not found uses the default path ``staticmaps.nc`` in the
        root folder.

        Parameters
        ----------
        fn_out : Path, str, optional
            Name or path to the outgoing grid file (including extension). This is the
            path/name relative to the root folder and if present the ``dir_input``
            folder.
        """
        if not self._write:
            raise IOError("Model opened in read-only mode")
        # clean-up grid and write CRS according to CF-conventions
        # TODO replace later with hydromt.raster.gdal_compliant method
        # after core release
        crs = self.grid.raster.crs
        ds_out = self.grid.reset_coords()
        # TODO?!
        # if ds_out.raster.res[1] < 0: # write data with South -> North orientation
        #     ds_out = ds_out.raster.flipud()
        x_dim, y_dim, x_attrs, y_attrs = hydromt.gis_utils.axes_attrs(crs)
        ds_out = ds_out.rename({ds_out.raster.x_dim: x_dim, ds_out.raster.y_dim: y_dim})
        ds_out[x_dim].attrs.update(x_attrs)
        ds_out[y_dim].attrs.update(y_attrs)
        ds_out = ds_out.drop_vars(["mask", "spatial_ref", "ls"], errors="ignore")
        ds_out.rio.write_crs(crs, inplace=True)
        ds_out.rio.write_transform(self.grid.raster.transform, inplace=True)
        ds_out.raster.set_spatial_dims()

        # Remove FillValue Nan for x_dim, y_dim
        encoding = dict()
        for v in [ds_out.raster.x_dim, ds_out.raster.y_dim]:
            ds_out[v].attrs.pop("_FillValue", None)
            encoding[v] = {"_FillValue": None}

        # filename
        if fn_out is not None:
            fn = join(self.root, fn_out)
            self.set_config("input.path_static", fn_out)
        else:
            fn_out = "staticmaps.nc"
            fn = self.get_config(
                "input.path_static", abs_path=True, fallback=join(self.root, fn_out)
            )
        # Append inputdir if required
        if self.get_config("dir_input") is not None:
            input_dir = self.get_config("dir_input", abs_path=True)
            fn = join(
                input_dir,
                self.get_config("input.path_static", fallback=fn_out),
            )
        # Check if all sub-folders in fn exists and if not create them
        if not isdir(dirname(fn)):
            os.makedirs(dirname(fn))
        self.logger.info(f"Write grid to {fn}")

        ds_out.to_netcdf(fn, encoding=encoding)

    def set_grid(
        self,
        data: xr.DataArray | xr.Dataset | np.ndarray,
        name: str | None = None,
    ):
        """Add data to grid.

        All layers of grid must have identical spatial coordinates. This is an inherited
        method from HydroMT-core's GridModel.set_grid with some fixes. If basin data is
        available the grid will be masked to that upon setting.

        The first fix is when data with a time axis is being added. Since Wflow.jl
        v0.7.3, cyclic data at different lengths (12, 365, 366) is supported, as long as
        the dimension name starts with "time". In this function, a check is done if a
        time axis with that exact shape is already present in the grid object, and will
        use that dimension (and its name) to set the data. If a time dimension does not
        yet exist with that shape, it is created following the format
        "time_{length_data}".

        The other fix is that when the model is updated with a different number of
        layers, this is not automatically updated correctly. With this fix, the old
        layer dimension is removed (including all associated data), and the new data is
        added with the correct "layer" dimension.

        Parameters
        ----------
        data: xarray.DataArray or xarray.Dataset
            new map layer to add to grid
        name: str, optional
            Name of new map layer, this is used to overwrite the name of a DataArray and
            ignored if data is a Dataset
        """
        if "time" in data.dims:
            # Raise error if the dimension does not have a supported length
            if len(data.time) not in [12, 365, 366]:
                raise ValueError(
                    f"Length of cyclic dataset ({len(data)}) is not supported by "
                    "Wflow.jl. Ensure the data has length 12, 365, or 366"
                )
            tname = "time"
            time_axes = {
                k: v for k, v in dict(self.grid.dims).items() if k.startswith("time")
            }
            if data["time"].size not in time_axes.values():
                tname = f"time_{data['time'].size}" if "time" in time_axes else tname
            else:
                k = list(
                    filter(lambda x: time_axes[x] == data["time"].size, time_axes)
                )[0]
                tname = k

            if tname != "time":
                data = data.rename_dims({"time": tname})
        if "layer" in data.dims and "layer" in self.grid:
            if len(data["layer"]) != len(self.grid["layer"]):
                vars_to_drop = [
                    var for var in self.grid.variables if "layer" in self.grid[var].dims
                ]
                # Drop variables
                self.logger.info(
                    "Dropping these variables, as they depend on the layer "
                    f"dimension: {vars_to_drop}"
                )
                # Use `_grid` as `grid` cannot be set
                self._grid = self.grid.drop_vars(vars_to_drop)

        if isinstance(data, np.ndarray):
            # TODO: because of all types for data, masking should move to
            # GridModel.set_grid or we should duplicate functionality here
            if name is not None:
                self.logger.warning(f"Layer {name} will not be masked with basins.")
        elif self._MAPS["basins"] in self.grid:
            data = mask_raster_from_layer(data, self.grid[self._MAPS["basins"]])
        elif self._MAPS["basins"] in data:
            data = mask_raster_from_layer(data, data[self._MAPS["basins"]])
        # fall back on default set_grid behaviour
        GridModel.set_grid(self, data, name)

    def read_geoms(
        self,
        geoms_fn: str = "staticgeoms",
    ):
        """
        Read static geometries and adds to ``geoms``.

        Assumes that the `geoms_fn` folder is located relative to root and ``dir_input``
        if defined in the toml. If not found, uses assumes they are in <root/geoms_fn>.

        Parameters
        ----------
        geoms_fn : str, optional
            Folder name/path where the static geometries are stored relative to the
            model root and ``dir_input`` if any. By default "staticgeoms".
        """
        if not self._write:
            self._geoms = dict()  # fresh start in read-only mode
        # Check if dir_input is set and add
        if self.get_config("dir_input") is not None:
            dir_mod = join(self.get_config("dir_input", abs_path=True), geoms_fn)
        else:
            dir_mod = join(self.root, geoms_fn)

        fns = glob.glob(join(dir_mod, "*.geojson"))
        if len(fns) > 1:
            self.logger.info("Reading model staticgeom files.")
        for fn in fns:
            name = basename(fn).split(".")[0]
            if name != "region":
                self.set_geoms(gpd.read_file(fn), name=name)

    def write_geoms(
        self,
        geoms_fn: str = "staticgeoms",
        precision: int | None = None,
    ):
        """
        Write geoms in GeoJSON format.

        Checks the path of ``geoms_fn`` using both model root and
        ``dir_input``. If not found uses the default path ``staticgeoms`` in the root
        folder.

        Parameters
        ----------
        geoms_fn : str, optional
            Folder name/path where the static geometries are stored relative to the
            model root and ``dir_input`` if any. By default "staticgeoms".
        precision : int, optional
            Decimal precision to write the geometries. By default None to use 1 decimal
            for projected crs and 6 for non-projected crs.
        """
        # to write use self.geoms[var].to_file()
        if not self._write:
            raise IOError("Model opened in read-only mode")
        if self.geoms:
            self.logger.info("Writing model staticgeom to file.")
            # Set projection to 1 decimal if projected crs
            _precision = precision
            if precision is None:
                if self.crs.is_projected:
                    _precision = 1
                else:
                    _precision = 6
            grid_size = 10 ** (-_precision)
            # Prepare the output folder
            if self.get_config("dir_input") is not None:
                geoms_dir = join(
                    self.get_config("dir_input", abs_path=True),
                    geoms_fn,
                )
            else:
                geoms_dir = join(self.root, geoms_fn)
            # Create the geoms dir if it does not already exist
            if not isdir(geoms_dir):
                os.makedirs(geoms_dir)

            for name, gdf in self.geoms.items():
                # TODO change to geopandas functionality once geopandas 1.0.0 comes
                # See https://github.com/geopandas/geopandas/releases/tag/v1.0.0-alpha1
                gdf.geometry = shapely.set_precision(
                    gdf.geometry,
                    grid_size=grid_size,
                )
                fn_out = join(geoms_dir, f"{name}.geojson")
                gdf.to_file(fn_out, driver="GeoJSON")

    def read_forcing(self):
        """
        Read forcing.

        Checks the path of the file in the config toml using both ``input.path_forcing``
        and ``dir_input``. If not found uses the default path ``inmaps.nc`` in the
        root folder.

        If several files are used using '*' in ``input.path_forcing``, all corresponding
        files are read and merged into one xarray dataset before being split to one
        xarray dataaray per forcing variable in the hydromt ``forcing`` dictionary.
        """
        fn_default = "inmaps.nc"
        fn = self.get_config(
            "input.path_forcing", abs_path=True, fallback=join(self.root, fn_default)
        )

        if self.get_config("dir_input") is not None:
            input_dir = self.get_config("dir_input", abs_path=True)
            fn = join(
                input_dir,
                self.get_config(
                    "input.path_forcing",
                    fallback=fn_default,
                ),
            )
            self.logger.info(f"Input directory found {input_dir}")

        if not self._write:
            # start fresh in read-only mode
            self._forcing = dict()
        if fn is not None and isfile(fn):
            self.logger.info(f"Read forcing from {fn}")
            with xr.open_dataset(fn, chunks={"time": 30}, decode_coords="all") as ds:
                for v in ds.data_vars:
                    self.set_forcing(ds[v])
        elif "*" in str(fn):
            self.logger.info(f"Read multiple forcing files using {fn}")
            fns = list(fn.parent.glob(fn.name))
            if len(fns) == 0:
                raise IOError(f"No forcing files found using {fn}")
            with xr.open_mfdataset(fns, chunks={"time": 30}, decode_coords="all") as ds:
                for v in ds.data_vars:
                    self.set_forcing(ds[v])

    def write_forcing(
        self,
        fn_out=None,
        freq_out=None,
        chunksize=1,
        decimals=2,
        time_units="days since 1900-01-01T00:00:00",
        **kwargs,
    ):
        """Write forcing at ``fn_out`` in model ready format.

        If no ``fn_out`` path is provided and path_forcing from the  wflow toml exists,
        the following default filenames are used:

            * Default name format (with downscaling): \
inmaps_sourcePd_sourceTd_methodPET_freq_startyear_endyear.nc
            * Default name format (no downscaling): \
inmaps_sourceP_sourceT_methodPET_freq_startyear_endyear.nc

        Parameters
        ----------
        fn_out: str, Path, optional
            Path to save output netcdf file; if None the name is read from the wflow
            toml file.
        freq_out: str (Offset), optional
            Write several files for the forcing according to fn_freq. For example 'Y'
            for one file per year or 'M' for one file per month.
            By default writes the one file.
            For more options, \
see https://pandas.pydata.org/pandas-docs/stable/user_guide/timeseries.html#offset-aliases
        chunksize: int, optional
            Chunksize on time dimension when saving to disk. By default 1.
        decimals: int, optional
            Round the output data to the given number of decimals.
        time_units: str, optional
            Common time units when writing several netcdf forcing files.
            By default "days since 1900-01-01T00:00:00".

        """
        if not self._write:
            raise IOError("Model opened in read-only mode")
        if self.forcing:
            self.logger.info("Write forcing file")

            # Get default forcing name from forcing attrs
            yr0 = pd.to_datetime(self.get_config("time.starttime")).year
            yr1 = pd.to_datetime(self.get_config("time.endtime")).year
            freq = self.get_config("time.timestepsecs")
            # get output filename
            if fn_out is not None:
                self.set_config("input.path_forcing", fn_out)
            else:
                fn_name = self.get_config("input.path_forcing", abs_path=False)
                if fn_name is not None:
                    if "*" in basename(fn_name):
                        # get rid of * in case model had multiple forcing files and
                        # write to single nc file.
                        self.logger.warning(
                            "Writing multiple forcing files to one file"
                        )
                        fn_name = join(
                            dirname(fn_name), basename(fn_name).replace("*", "")
                        )
                    if self.get_config("dir_input") is not None:
                        input_dir = self.get_config("dir_input", abs_path=True)
                        fn_out = join(input_dir, fn_name)
                    else:
                        fn_out = join(self.root, fn_name)
                else:
                    fn_out = None

                # get default filename if file exists
                if fn_out is None or isfile(fn_out):
                    self.logger.warning(
                        "Netcdf forcing file from input.path_forcing in the TOML  "
                        "already exists, using default name."
                    )
                    sourceP = ""
                    sourceT = ""
                    methodPET = ""
                    if "precip" in self.forcing:
                        val = self.forcing["precip"].attrs.get("precip_clim_fn", None)
                        Pdown = "d" if val is not None else ""
                        val = self.forcing["precip"].attrs.get("precip_fn", None)
                        if val is not None:
                            sourceP = f"_{val}{Pdown}"
                    if "temp" in self.forcing:
                        val = self.forcing["temp"].attrs.get("temp_correction", "False")
                        Tdown = "d" if val == "True" else ""
                        val = self.forcing["temp"].attrs.get("temp_fn", None)
                        if val is not None:
                            sourceT = f"_{val}{Tdown}"
                    if "pet" in self.forcing:
                        val = self.forcing["pet"].attrs.get("pet_method", None)
                        if val is not None:
                            methodPET = f"_{val}"
                    fn_default = (
                        f"inmaps{sourceP}{sourceT}{methodPET}_{freq}_{yr0}_{yr1}.nc"
                    )
                    if self.get_config("dir_input") is not None:
                        input_dir = self.get_config("dir_input", abs_path=True)
                        fn_default_path = join(input_dir, fn_default)
                    else:
                        fn_default_path = join(self.root, fn_default)
                    if isfile(fn_default_path):
                        self.logger.warning(
                            "Netcdf default forcing file already exists, \
skipping write_forcing. "
                            "To overwrite netcdf forcing file: \
change name input.path_forcing "
                            "in setup_config section of the build inifile."
                        )
                        return
                    else:
                        self.set_config("input.path_forcing", fn_default)
                        fn_out = fn_default_path

            # Check if all dates between (starttime, endtime) are in all da forcing
            # Check if starttime and endtime timestamps are correct
            start = pd.to_datetime(self.get_config("time.starttime"))
            end = pd.to_datetime(self.get_config("time.endtime"))
            correct_times = False
            for da in self.forcing.values():
                if "time" in da.coords:
                    # only correct dates in toml for standard calendars:
                    if not hasattr(da.indexes["time"], "to_datetimeindex"):
                        times = da.time.values
                        if (start < pd.to_datetime(times[0])) or (start not in times):
                            start = pd.to_datetime(times[0])
                            correct_times = True
                        if (end > pd.to_datetime(times[-1])) or (end not in times):
                            end = pd.to_datetime(times[-1])
                            correct_times = True
            # merge, process and write forcing
            ds = xr.merge([da.reset_coords(drop=True) for da in self.forcing.values()])
            ds.raster.set_crs(self.crs)
            # Send warning, and update config with new start and end time
            if correct_times:
                self.logger.warning(
                    f"Not all dates found in precip_fn changing starttime to \
{start} and endtime to {end} in the toml."
                )
                # Set the strings first
                self.set_config("time.starttime", start.strftime("%Y-%m-%dT%H:%M:%S"))
                self.set_config("time.endtime", end.strftime("%Y-%m-%dT%H:%M:%S"))

            if decimals is not None:
                ds = ds.round(decimals)
            # clean-up forcing and write CRS according to CF-conventions
            ds = ds.raster.gdal_compliant(rename_dims=True, force_sn=False)
            ds = ds.drop_vars(["mask", "idx_out"], errors="ignore")

            # write with output chunksizes with single timestep and complete
            # spatial grid to speed up the reading from wflow.jl
            # dims are always ordered (time, y, x)
            ds.raster._check_dimensions()
            chunksizes = (chunksize, ds.raster.ycoords.size, ds.raster.xcoords.size)
            encoding = {
                v: {"zlib": True, "dtype": "float32", "chunksizes": chunksizes}
                for v in ds.data_vars.keys()
            }
            # make sure no _FillValue is written to the time / x_dim / y_dim dimension
            # For several forcing files add common units attributes to time
            for v in ["time", ds.raster.x_dim, ds.raster.y_dim]:
                ds[v].attrs.pop("_FillValue", None)
                encoding[v] = {"_FillValue": None}

            # Check if all sub-folders in fn_out exists and if not create them
            if not isdir(dirname(fn_out)):
                os.makedirs(dirname(fn_out))

            forcing_list = []

            if freq_out is None:
                # with compute=False we get a delayed object which is executed when
                # calling .compute where we can pass more arguments to
                # the dask.compute method
                forcing_list.append([fn_out, ds])
            else:
                self.logger.info(f"Writing several forcing with freq {freq_out}")
                # For several forcing files add common units attributes to time
                encoding["time"] = {"_FillValue": None, "units": time_units}
                # Updating path forcing in config
                fns_out = os.path.relpath(fn_out, self.root)
                fns_out = f"{str(fns_out)[0:-3]}_*.nc"
                self.set_config("input.path_forcing", fns_out)
                for label, ds_gr in ds.resample(time=freq_out):
                    # ds_gr = group[1]
                    start = ds_gr["time"].dt.strftime("%Y%m%d")[0].item()
                    fn_out_gr = f"{str(fn_out)[0:-3]}_{start}.nc"
                    forcing_list.append([fn_out_gr, ds_gr])

            for fn_out_gr, ds_gr in forcing_list:
                self.logger.info(f"Process forcing; saving to {fn_out_gr}")
                delayed_obj = ds_gr.to_netcdf(
                    fn_out_gr, encoding=encoding, mode="w", compute=False
                )
                with ProgressBar():
                    delayed_obj.compute(**kwargs)

            # TO profile uncomment lines below to replace lines above
            # from dask.diagnostics import Profiler, CacheProfiler, ResourceProfiler
            # import cachey
            # with Profiler() as prof, CacheProfiler(metric=cachey.nbytes) as cprof,
            # ResourceProfiler() as rprof:
            #     delayed_obj.compute()
            # visualize([prof, cprof, rprof],
            # file_path=r'c:\Users\eilan_dk\work\profile2.html')

    def read_states(self):
        """Read states at <root/instate/> and parse to dict of xr.DataArray."""
        fn_default = join("instate", "instates.nc")
        fn = self.get_config(
            "state.path_input", abs_path=True, fallback=join(self.root, fn_default)
        )

        if self.get_config("dir_input") is not None:
            input_dir = self.get_config("dir_input", abs_path=True)
            fn = join(
                input_dir,
                self.get_config("state.path_input", fallback=fn_default),
            )
            self.logger.info(f"Input directory found {input_dir}")

        if not self._write:
            # start fresh in read-only mode
            self._states = dict()

        if fn is not None and isfile(fn):
            self.logger.info(f"Read states from {fn}")
            with xr.open_dataset(fn, mask_and_scale=False) as ds:
                for v in ds.data_vars:
                    self.set_states(ds[v])

    def write_states(self, fn_out: str | Path | None = None):
        """Write states at <root/instate/> in model ready format."""
        if not self._write:
            raise IOError("Model opened in read-only mode")

        if self.states:
            self.logger.info("Writing states file")

            # get output filename and if needed update and re-write the config
            if fn_out is not None:
                self.set_config("state.path_input", fn_out)
                self.write_config()  # re-write config
            else:
                fn_name = self.get_config(
                    "state.path_input", abs_path=False, fallback=None
                )
                if fn_out is None:
                    fn_name = join("instate", "instates.nc")
                    self.set_config("state.path_input", fn_name)
                    self.write_config()  # re-write config
                if self.get_config("dir_input") is not None:
                    input_dir = self.get_config("dir_input", abs_path=True)
                    fn_out = join(input_dir, fn_name)
                else:
                    fn_out = join(self.root, fn_name)

            # merge, process and write forcing
            ds = xr.merge(self.states.values())

            # make sure no _FillValue is written to the time dimension
            ds["time"].attrs.pop("_FillValue", None)

            # Check if all sub-folders in fn_out exists and if not create them
            if not isdir(dirname(fn_out)):
                os.makedirs(dirname(fn_out))

            # write states
            ds.to_netcdf(fn_out, mode="w")

    def read_results(self):
        """Read results at <root/?/> and parse to dict of xr.DataArray/xr.Dataset."""
        if not self._write:
            # start fresh in read-only mode
            self._results = dict()

        output_dir = ""
        if self.get_config("dir_output") is not None:
            output_dir = self.get_config("dir_output")

        # Read gridded netcdf (output section)
        nc_fn = self.get_config("output.netcdf_grid.path", abs_path=True)
        nc_fn = nc_fn.parent / output_dir / nc_fn.name if nc_fn is not None else nc_fn
        if nc_fn is not None and isfile(nc_fn):
            self.logger.info(f"Read results from {nc_fn}")
            with xr.open_dataset(nc_fn, chunks={"time": 30}, decode_coords="all") as ds:
                # TODO ? align coords names and values of results nc with grid
                self.set_results(ds, name="netcdf_grid")

        # Read scalar netcdf (netcdf section)
        ncs_fn = self.get_config("output.netcdf_scalar.path", abs_path=True)
        ncs_fn = (
            ncs_fn.parent / output_dir / ncs_fn.name if ncs_fn is not None else ncs_fn
        )
        if ncs_fn is not None and isfile(ncs_fn):
            self.logger.info(f"Read results from {ncs_fn}")
            with xr.open_dataset(ncs_fn, chunks={"time": 30}) as ds:
                self.set_results(ds, name="netcdf_scalar")

        # Read csv timeseries (csv section)
        csv_fn = self.get_config("output.csv.path", abs_path=True)
        csv_fn = (
            csv_fn.parent / output_dir / csv_fn.name if csv_fn is not None else csv_fn
        )
        if csv_fn is not None and isfile(csv_fn):
            csv_dict = read_csv_results(csv_fn, config=self.config, maps=self.grid)
            for key in csv_dict:
                # Add to results
                self.set_results(csv_dict[f"{key}"])

    def write_results(self):
        """Write results at <root/?/> in model ready format."""
        if not self._write:
            raise IOError("Model opened in read-only mode")

    def read_tables(self, **kwargs):
        """Read table files at <root> and parse to dict of dataframes."""
        if not self._write:
            self._tables = dict()  # start fresh in read-only mode

        self.logger.info("Reading model table files.")
        fns = glob.glob(join(self.root, "*.csv"))
        if len(fns) > 0:
            for fn in fns:
                name = basename(fn).split(".")[0]
                tbl = pd.read_csv(fn, float_precision="round_trip")
                self.set_tables(tbl, name=name)

    def write_tables(self):
        """Write tables at <root>."""
        if not self._write:
            raise IOError("Model opened in read-only mode")
        if self.tables:
            self.logger.info("Writing table files.")
            for name in self.tables:
                fn_out = join(self.root, f"{name}.csv")
                self.tables[name].to_csv(fn_out, sep=",", index=False, header=True)

    def set_tables(self, df, name):
        """Add table <pandas.DataFrame> to model."""
        if not (isinstance(df, pd.DataFrame) or isinstance(df, pd.Series)):
            raise ValueError("df type not recognized, should be pandas.DataFrame.")
        if name in self._tables:
            if not self._write:
                raise IOError(f"Cannot overwrite table {name} in read-only mode")
            elif self._read:
                self.logger.warning(f"Overwriting table: {name}")
        self._tables[name] = df

    def _configread(self, fn):
        with codecs.open(fn, "r", encoding="utf-8") as f:
            fdict = tomlkit.load(f)

        return fdict

    def _configwrite(self, fn):
        with codecs.open(fn, "w", encoding="utf-8") as f:
            tomlkit.dump(self.config, f)

    def set_config(self, *args):
        """
        Update the config toml at key(s) with values.

        This function is made to maintain the structure of your toml file.
        When adding keys it will look for the most specific header present in
        the toml file and add it under that.

        meaning that if you have a config toml that is empty and you run
        ``wflow_model.set_config("input.forcing.scale", 1)``

        it will result in the following file:

        .. code-block:: toml

            input.forcing.scale = 1


        however if your toml file looks like this before:

        .. code-block:: toml

            [input.forcing]

        (i.e. you have a header in there that has no keys)

        then after the insertion it will look like this:

        .. code-block:: toml

            [input.forcing]
            scale = 1


        .. warning::

            Due to limitations of the underlying library it is currently not possible to
            create new headers (i.e. groups like ``input.forcing`` in the example above)
            programmatically, and they will need to be added to the default config
            toml document


        .. warning::

            Even though the underlying config object behaves like a dictionary, it is
            not, it is a ``tomlkit.TOMLDocument``. Due to implementation limitations,
            error scan easily be introduced if this structure is modified by hand.
            Therefore we strongly discourage users from manually modying it, and
            instead ask them to use this ``set_config`` function to avoid problems.

        Parameters
        ----------
        args : str, tuple, list
            if tuple or list, minimal length of two
            keys can given by multiple args: ('key1', 'key2', 'value')
            or a string with '.' indicating a new level: ('key1.key2', 'value')

        Examples
        --------
        .. code-block:: ipython

            >> self.config
            >> {'a': 1, 'b': {'c': {'d': 2}}}

            >> self.set_config('a', 99)
            >> {'a': 99, 'b': {'c': {'d': 2}}}

            >> self.set_config('b', 'c', 'd', 99) # identical to set_config('b.d.e', 99)
            >> {'a': 1, 'b': {'c': {'d': 99}}}
        """
        self._initialize_config()
        if len(args) < 2:
            raise TypeError("set_config() requires a least one key and one value.")
        if not all([isinstance(part, str) for part in args[:-1]]):
            raise TypeError("All but last argument for set_config must be str")

        args = list(args)
        value = args.pop(-1)
        keys = [part for arg in args for part in arg.split(".")]

        # if we try to set dictionaries as values directly tomlkit will mess up the
        # key bookkeeping, resulting in invalid toml, so instead
        # if we see a mapping, we go over it recursively
        # and manually add all of its keys, because of cloning issues.
        if isinstance(value, (dict, tomlkit.items.AbstractTable)):
            for key, inner_value in value.items():
                self.set_config(*keys, key, inner_value)
            return

        # if the first key is not present
        # we can just set the entire thing straight
        if keys[0] not in self._config:
            self._config.append(tomlkit.key(keys), value)
            return

        # If there is only one key we also just set that directly as
        # a string key instead of the dotted variant
        if len(keys) == 1:
            self._config.update({keys[0]: value})
            return

        current = self._config
        for idx in range(len(keys)):
            if idx != len(keys) - 1:
                remaining_key = tomlkit.key(keys[idx:])
            else:
                remaining_key = keys[idx]

            if keys[idx] not in current or not isinstance(current[keys[idx]], dict):
                break

            current = current[keys[idx]]

        # tomlkit's update function doesn't work properly
        # so instead of updating we take the key out if it is in there
        # and readd it afterwards
        if remaining_key in current:
            _ = current.pop(remaining_key)

        current[remaining_key] = value

    def _update_naming(self, rename_dict: dict):
        """Update the naming of the model variables.

        Parameters
        ----------
        rename_dict: dict
            Dictionary with the wflow variable and new output name in file.
        """
        _wflow_names_inv = {v: k for k, v in self._WFLOW_NAMES.items()}
        _hydromt_names_inv = {v: k for k, v in self._MAPS.items()}
        for wflow_var, new_name in rename_dict.items():
            if wflow_var is None:
                continue
            # Find the previous name in self._WFLOW_NAMES
            old_name = _wflow_names_inv.get(wflow_var, None)
            if old_name is not None:
                # Rename the variable in self._WFLOW_NAMES
                self._WFLOW_NAMES.pop(old_name)
                self._WFLOW_NAMES[new_name] = wflow_var
                # Rename the variable in self._MAPS
                hydromt_name = _hydromt_names_inv.get(old_name, None)
                if hydromt_name is not None:
                    self._MAPS[hydromt_name] = new_name
            else:
                self.logger.warning(
                    f"Wflow variable {wflow_var} not found, check spelling."
                )

    def _update_config_variable_name(
        self, data_vars: str | List[str], data_type: str | None = "static"
    ):
        """Update the variable names in the config file.

        Parameters
        ----------
        data_vars: list of str
            List of variable names to update in the config file.
        data_type: str, optional
            Type of data (static, forcing, cyclic, None), by default "static"
        """
        data_vars = [data_vars] if isinstance(data_vars, str) else data_vars
        _prefix = f"input.{data_type}" if data_type is not None else "input"
        for var in data_vars:
            if var in self._WFLOW_NAMES:
                # Get the name from the Wflow variable name
                wflow_var = self._WFLOW_NAMES[var]
                # Update the config variable name
                self.set_config(f"{_prefix}.{wflow_var}", var)
            # else not a wflow variable
            # (spelling mistakes should have been checked in _update_naming)

    ## WFLOW specific data and method
    @property
    # Move to core Model API ?
    def tables(self):
        """Return a dictionary of pandas.DataFrames representing wflow intbl files."""
        if not self._tables:
            self.read_tables()
        return self._tables

    @property
    def flwdir(self):
        """Return the pyflwdir.FlwdirRaster object parsed from wflow ldd."""
        if self._flwdir is None:
            self.set_flwdir()
        return self._flwdir

    def set_flwdir(self, ftype="infer"):
        """Parse pyflwdir.FlwdirRaster object parsed from the wflow ldd."""
        flwdir_name = self._MAPS["flwdir"]
        self._flwdir = flw.flwdir_from_da(
            self.grid[flwdir_name],
            ftype=ftype,
            check_ftype=True,
            mask=(self.grid[self._MAPS["basins"]] > 0),
        )

    @property
    def basins(self):
        """Returns a basin(s) geometry as a geopandas.GeoDataFrame."""
        if "basins" in self.geoms:
            gdf = self.geoms["basins"]
        elif self._MAPS["basins"] in self.grid:
            gdf = (
                self.grid[self._MAPS["basins"]]
                .raster.vectorize()
                .set_index("value")
                .sort_index()
            )
            self.set_geoms(gdf, name="basins")
        else:
            self.logger.warning(f"Basin map {self._MAPS['basins']} not found in grid.")
            gdf = None
        return gdf

    @property
    def basins_highres(self):
        """Returns a high resolution basin(s) geometry."""
        if "basins_highres" in self.geoms:
            gdf = self.geoms["basins_highres"]
        else:
            gdf = self.basins
        return gdf

    @property
    def rivers(self):
        """Return a river geometry as a geopandas.GeoDataFrame.

        If available, the stream order and upstream area values are added to
        the geometry properties.
        """
        if "rivers" in self.geoms:
            gdf = self.geoms["rivers"]
        elif self._MAPS["rivmsk"] in self.grid:
            rivmsk = self.grid[self._MAPS["rivmsk"]].values != 0
            # Check if there are river cells in the model before continuing
            if np.any(rivmsk):
                # add stream order 'strord' column
                strord = self.flwdir.stream_order(mask=rivmsk)
                feats = self.flwdir.streams(mask=rivmsk, strord=strord)
                gdf = gpd.GeoDataFrame.from_features(feats)
                gdf.crs = pyproj.CRS.from_user_input(self.crs)
                self.set_geoms(gdf, name="rivers")
        else:
            self.logger.warning("No river cells detected in the selected basin.")
            gdf = None
        return gdf

    ## WFLOW specific modification (clip for now) methods
    def clip_grid(self, region, buffer=0, align=None, crs=4326, inverse_clip=False):
        """Clip grid to subbasin.

        Parameters
        ----------
        region : dict
            See :meth:`models.wflow.WflowModel.setup_basemaps`
        buffer : int, optional
            Buffer around subbasin in number of pixels, by default 0
        align : float, optional
            Align bounds of region to raster with resolution <align>, by default None
        crs: int, optional
            Default crs of the grid to clip.
        inverse_clip: bool, optional
            Flag to perform "inverse clipping": removing an upstream part of the model
            instead of the subbasin itself, by default False

        Returns
        -------
        xarray.DataSet
            Clipped grid.
        """
        basins_name = self._MAPS["basins"]
        flwdir_name = self._MAPS["flwdir"]

        kind, region = hydromt.workflows.parse_region(region, logger=self.logger)
        # translate basin and outlet kinds to geom
        geom = region.get("geom", None)
        bbox = region.get("bbox", None)
        if kind in ["basin", "outlet", "subbasin"]:
            # supply bbox to avoid getting basin bounds first when clipping subbasins
            if kind == "subbasin" and bbox is None:
                region.update(bbox=self.bounds)
            geom, _ = hydromt.workflows.get_basin_geometry(
                ds=self.grid,
                logger=self.logger,
                kind=kind,
                basins_name=basins_name,
                flwdir_name=flwdir_name,
                **region,
            )
        # Remove upstream part from model
        if inverse_clip:
            geom = self.basins.overlay(geom, how="difference")
        # clip based on subbasin args, geom or bbox
        if geom is not None:
            ds_grid = self.grid.raster.clip_geom(geom, align=align, buffer=buffer)
            ds_grid.coords["mask"] = ds_grid.raster.geometry_mask(geom)
            ds_grid[basins_name] = ds_grid[basins_name].where(
                ds_grid.coords["mask"], self.grid[basins_name].raster.nodata
            )
            ds_grid[basins_name].attrs.update(
                _FillValue=self.grid[basins_name].raster.nodata
            )
        elif bbox is not None:
            ds_grid = self.grid.raster.clip_bbox(bbox, align=align, buffer=buffer)

        # Update flwdir grid and geoms
        if self.crs is None and crs is not None:
            self.set_crs(crs)

        self._grid = xr.Dataset()
        self.set_grid(ds_grid)

        # add pits at edges after clipping
        self._flwdir = None  # make sure old flwdir object is removed
        self.grid[self._MAPS["flwdir"]].data = self.flwdir.to_array("ldd")

        # Reinitiliase geoms and re-create basins/rivers
        self._geoms = dict()
        self.basins
        self.rivers

        # Update reservoir and lakes
        remove_reservoir = False
        if self._MAPS["resareas"] in self.grid:
            reservoir = self.grid[self._MAPS["resareas"]]
            if not np.any(reservoir > 0):
                remove_reservoir = True
                remove_maps = [
                    self._MAPS["resareas"],
                    self._MAPS["reslocs"],
                    self._MAPS["reservoir_area"],
                    self._MAPS["reservoir_demand"],
                    self._MAPS["reservoir_target_full_fraction"],
                    self._MAPS["reservoir_target_min_fraction"],
                    self._MAPS["reservoir_max_release"],
                    self._MAPS["reservoir_max_volume"],
                ]
                self._grid = self.grid.drop_vars(remove_maps)

        remove_lake = False
        if self._MAPS["lakeareas"] in self.grid:
            lake = self.grid[self._MAPS["lakeareas"]]
            if not np.any(lake > 0):
                remove_lake = True
                remove_maps = [
                    self._MAPS["lakeareas"],
                    self._MAPS["lakelocs"],
<<<<<<< HEAD
                    self._MAPS["lake_lower_id"],
                    self._MAPS["lake_storage_curve"],
                    self._MAPS["lake_rating_curve"],
                    self._MAPS["lake_area"],
                    self._MAPS["LakeAvgLevel"],
                    "LakeAvgOut",  # this is a hydromt meta map
                    self._MAPS["lake_outflow_threshold"],
                    self._MAPS["lake_b"],
                    self._MAPS["lake_e"],
=======
                    self._MAPS["LinkedLakeLocs"],
                    self._MAPS["LakeStorFunc"],
                    self._MAPS["LakeOutflowFunc"],
                    self._MAPS["LakeArea"],
                    self._MAPS["lake_initial_depth"],
                    "meta_lake_mean_outflow",  # this is a hydromt meta map
                    self._MAPS["LakeThreshold"],
                    self._MAPS["Lake_b"],
                    self._MAPS["Lake_e"],
>>>>>>> e52f989b
                ]
                self._grid = self.grid.drop_vars(remove_maps)

            # Update tables
            ids = np.unique(lake)
            self._tables = {
                k: v
                for k, v in self.tables.items()
                if not any([str(x) in k for x in ids])
            }

        # Update config
        # Remove the absolute path and if needed remove lakes and reservoirs
        if remove_reservoir:
            # change reservoirs = true to false
            self.set_config("model.reservoirs", False)
            # remove states
            if (
                self.get_config("state.variables.reservoir_water__instantaneous_volume")
                is not None
            ):
                del self.config["state"]["variables"][
                    "reservoir_water__instantaneous_volume"
                ]

        if remove_lake:
            # change lakes = true to false
            self.set_config("model.lakes", False)
            # remove states
            if (
                self.get_config(
                    "state.variables.lake_water_surface__instantaneous_elevation"
                )
                is not None
            ):
                del self.config["state"]["variables"][
                    "lake_water_surface__instantaneous_elevation"
                ]

    def clip_forcing(self, crs=4326, **kwargs):
        """Return clippped forcing for subbasin.

        Returns
        -------
        xarray.DataSet
            Clipped forcing.

        """
        if len(self.forcing) > 0:
            self.logger.info("Clipping NetCDF forcing..")
            ds_forcing = xr.merge(self.forcing.values()).raster.clip_bbox(
                self.grid.raster.bounds
            )
            self.set_forcing(ds_forcing)

    def clip_states(self, crs=4326, **kwargs):
        """Return clippped states for subbasin.

        Returns
        -------
        xarray.DataSet
            Clipped states.
        """
        if len(self.states) > 0:
            self.logger.info("Clipping NetCDF states..")
            ds_states = xr.merge(self.states.values()).raster.clip_bbox(
                self.grid.raster.bounds
            )
            # Check for reservoirs/lakes presence in the clipped model
            remove_maps = []
            if self._MAPS["resareas"] not in self.grid:
                if "volume_reservoir" in ds_states:
                    remove_maps.extend(["volume_reservoir"])
            if self._MAPS["lakeareas"] not in self.grid:
                if "waterlevel_lake" in ds_states:
                    remove_maps.extend(["waterlevel_lake"])
            ds_states = ds_states.drop_vars(remove_maps)
            self.set_states(ds_states)

    def get_config(
        self,
        *args,
        fallback: Any = None,
        abs_path: bool = False,
    ) -> str | None:
        """Get a config value at key.

        Parameters
        ----------
        args : tuple, str
            keys can given by multiple args: ('key1', 'key2')
            or a string with '.' indicating a new level: ('key1.key2')
        fallback: Any, optional
            fallback value if key(s) not found in config, by default None.
        abs_path: bool, optional
            If True return the absolute path relative to the model root,
            by default False.
            NOTE: this assumes the config is located in model root!

        Returns
        -------
        value : Any
            dictionary value

        Examples
        --------
        >> # self.config = {'a': 1, 'b': {'c': {'d': 2}}}

        >> get_config('a')
        >> 1

        >> get_config('b', 'c', 'd') # identical to get_config('b.c.d')
        >> 2

        >> get_config('b.c') # # identical to get_config('b','c')
        >> {'d': 2}
        """
        return get_config(
            *args,
            config=self.config,
            fallback=fallback,
            abs_path=abs_path,
            root=self.root,
        )<|MERGE_RESOLUTION|>--- conflicted
+++ resolved
@@ -163,19 +163,11 @@
 
         * **wflow_ldd** map: flow direction in LDD format [-]
         * **wflow_subcatch** map: basin ID map [-]
-<<<<<<< HEAD
-        * **wflow_uparea** map: upstream area [km2]
-        * **wflow_streamorder** map: Strahler stream order [-]
-        * **wflow_dem** map: average elevation [m+REF]
-        * **dem_subgrid** map: subgrid outlet elevation [m+REF]
-        * **land_slope** map: average land surface slope [m/m]
-=======
         * **meta_upstream_area** map: upstream area [km2]
         * **meta_streamorder** map: Strahler stream order [-]
         * **land_elevation** map: average elevation [m+REF]
         * **meta_subgrid_elevation** map: subgrid outlet elevation [m+REF]
-        * **Slope** map: average land surface slope [m/m]
->>>>>>> e52f989b
+        * **land_slope** map: average land surface slope [m/m]
         * **basins** geom: basins boundary vector
         * **region** geom: region boundary vector
 
@@ -546,22 +538,13 @@
         self.logger.debug(f'Update wflow config model.river_routing="{river_routing}"')
         self.set_config("model.river_routing", river_routing)
         if river_routing == "local-inertial":
-<<<<<<< HEAD
-            postfix = {"wflow_dem": "_avg", "dem_subgrid": "_subgrid"}.get(
-                elevtn_map, ""
-            )
-            name = f"river_bank_elevation{postfix}"
-            # Check if users wanted a specific name for the river_bank_elevation
-            hydrodem_var = self._WFLOW_NAMES.get(self._MAPS["river_bank_elevation"])
-=======
             postfix = {
                 "land_elevation": "_avg",
                 "meta_subgrid_elevation": "_subgrid",
             }.get(elevtn_map, "")
-            name = f"hydrodem{postfix}"
+            name = f"river_bank_elevation{postfix}"
             # Check if users wanted a specific name for the hydrodem
-            hydrodem_var = self._WFLOW_NAMES.get(self._MAPS["hydrodem"])
->>>>>>> e52f989b
+            hydrodem_var = self._WFLOW_NAMES.get(self._MAPS["river_bank_elevation"])
             if hydrodem_var in output_names:
                 name = output_names[hydrodem_var]
             self._update_naming({hydrodem_var: name})
@@ -745,22 +728,13 @@
             if elevtn_map not in self.grid:
                 raise ValueError(f'"{elevtn_map}" not found in grid')
 
-<<<<<<< HEAD
-            postfix = {"wflow_dem": "_avg", "dem_subgrid": "_subgrid"}.get(
-                elevtn_map, ""
-            )
-            name = f"river_bank_elevation{postfix}_D{connectivity}"
-            # Check if users wanted a specific name for the river_bank_elevation
-            hydrodem_var = self._WFLOW_NAMES.get(self._MAPS["river_bank_elevation"])
-=======
             postfix = {
                 "land_elevation": "_avg",
                 "meta_subgrid_elevation": "_subgrid",
             }.get(elevtn_map, "")
-            name = f"hydrodem{postfix}_D{connectivity}"
-            # Check if users wanted a specific name for the hydrodem
-            hydrodem_var = self._WFLOW_NAMES.get(self._MAPS["hydrodem"])
->>>>>>> e52f989b
+            name = f"river_bank_elevation{postfix}_D{connectivity}"
+            # Check if users wanted a specific name for the river_bank_elevation
+            hydrodem_var = self._WFLOW_NAMES.get(self._MAPS["river_bank_elevation"])
             lndelv_var = self._WFLOW_NAMES.get(self._MAPS["elevtn"])
             # river_bank_elevation is used for two wflow variables
             if hydrodem_var in output_names:
@@ -1937,25 +1911,14 @@
         output_names: Dict = {
             "lake_area__count": "wflow_lakeareas",
             "lake_location__count": "wflow_lakelocs",
-<<<<<<< HEAD
             "lake_surface__area": "lake_area",
-            "lake_water_surface__initial_elevation": "LakeAvgLevel",
+            "lake_water_surface__initial_elevation": "lake_initial_depth",
             "lake_water_flow_threshold-level__elevation": "lake_outflow_threshold",
             "lake_water__rating_curve_coefficient": "lake_b",
             "lake_water__rating_curve_exponent": "lake_e",
             "lake_water__rating_curve_type_count": "lake_rating_curve",
             "lake_water__storage_curve_type_count": "lake_storage_curve",
             "lake~lower_location__count": "lake_lower_id",
-=======
-            "lake_surface__area": "LakeArea",
-            "lake_water_surface__initial_elevation": "lake_initial_depth",
-            "lake_water_flow_threshold-level__elevation": "LakeThreshold",
-            "lake_water__rating_curve_coefficient": "Lake_b",
-            "lake_water__rating_curve_exponent": "Lake_e",
-            "lake_water__rating_curve_type_count": "LakeOutflowFunc",
-            "lake_water__storage_curve_type_count": "LakeStorFunc",
-            "lake~lower_location__count": "LinkedLakeLocs",
->>>>>>> e52f989b
         },
         geom_name: str = "lakes",
         **kwargs,
@@ -1982,27 +1945,15 @@
 
         * **wflow_lakeareas** map: lake IDs [-]
         * **wflow_lakelocs** map: lake IDs at outlet locations [-]
-<<<<<<< HEAD
         * **lake_area** map: lake area [m2]
-        * **LakeAvgLevel** map: lake average water level [m]
+        * **lake_initial_depth** map: lake average water level [m]
         * **lake_outflow_threshold** map: lake outflow threshold water level [m]
-        * **LakeAvgOut** map: lake average discharge [m3/s]
+        * **meta_lake_mean_outflow** map: lake average discharge [m3/s]
         * **lake_b** map: lake rating curve coefficient [-]
         * **lake_e** map: lake rating curve exponent [-]
         * **lake_rating_curve** map: option to compute rating curve [-]
         * **lake_storage_curve** map: option to compute storage curve [-]
         * **lake_lower_id** map: optional, lower linked lake locations [-]
-=======
-        * **LakeArea** map: lake area [m2]
-        * **lake_initial_depth** map: lake average water level [m]
-        * **LakeThreshold** map: lake outflow threshold water level [m]
-        * **meta_lake_mean_outflow** map: lake average discharge [m3/s]
-        * **Lake_b** map: lake rating curve coefficient [-]
-        * **Lake_e** map: lake rating curve exponent [-]
-        * **LakeOutflowFunc** map: option to compute rating curve [-]
-        * **LakeStorFunc** map: option to compute storage curve [-]
-        * **LinkedLakeLocs** map: optional, lower linked lake locations [-]
->>>>>>> e52f989b
         * **LakeMaxStorage** map: optional, maximum storage of lake [m3]
         * **lakes** geom: polygon with lakes and wflow lake parameters
 
@@ -6054,27 +6005,15 @@
                 remove_maps = [
                     self._MAPS["lakeareas"],
                     self._MAPS["lakelocs"],
-<<<<<<< HEAD
                     self._MAPS["lake_lower_id"],
                     self._MAPS["lake_storage_curve"],
                     self._MAPS["lake_rating_curve"],
                     self._MAPS["lake_area"],
-                    self._MAPS["LakeAvgLevel"],
+                    self._MAPS["lake_initial_depth"],
                     "LakeAvgOut",  # this is a hydromt meta map
                     self._MAPS["lake_outflow_threshold"],
                     self._MAPS["lake_b"],
                     self._MAPS["lake_e"],
-=======
-                    self._MAPS["LinkedLakeLocs"],
-                    self._MAPS["LakeStorFunc"],
-                    self._MAPS["LakeOutflowFunc"],
-                    self._MAPS["LakeArea"],
-                    self._MAPS["lake_initial_depth"],
-                    "meta_lake_mean_outflow",  # this is a hydromt meta map
-                    self._MAPS["LakeThreshold"],
-                    self._MAPS["Lake_b"],
-                    self._MAPS["Lake_e"],
->>>>>>> e52f989b
                 ]
                 self._grid = self.grid.drop_vars(remove_maps)
 
