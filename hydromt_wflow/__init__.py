--- conflicted
+++ resolved
@@ -2,11 +2,7 @@
 
 from os.path import abspath, dirname, join
 
-<<<<<<< HEAD
-__version__ = "0.5.1.dev"
-=======
 __version__ = "0.5.1.dev0"
->>>>>>> c2074330
 
 try:
     import pcraster as pcr
