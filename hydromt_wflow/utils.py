--- conflicted
+++ resolved
@@ -2,30 +2,19 @@
 
 import logging
 from functools import reduce
-from os.path import abspath, isabs, join
+from os.path import abspath, join
 from pathlib import Path
-<<<<<<< HEAD
 from typing import Any, Callable, Union
-=======
-from typing import Any, Callable, Dict, Union, cast
->>>>>>> 4dc106cc
 
 import geopandas as gpd
 import numpy as np
 import xarray as xr
-<<<<<<< HEAD
 from hydromt._io import _open_timeseries_from_table
 from hydromt.gis import GeoDataArray
 from hydromt.model.processes.grid import grid_from_constant
-=======
-from hydromt.io import open_timeseries_from_table
-from hydromt.vector import GeoDataArray
-from hydromt.workflows.grid import grid_from_constant
->>>>>>> 4dc106cc
 
 logger = logging.getLogger(f"hydromt.{__name__}")
 
-<<<<<<< HEAD
 DATADIR = Path(__file__).parent / "data"
 
 __all__ = [
@@ -33,15 +22,6 @@
     "set_config",
     "get_grid_from_config",
     "read_csv_output",
-=======
-DATADIR = join(dirname(abspath(__file__)), "data")
-
-__all__ = [
-    "read_csv_results",
-    "get_config",
->>>>>>> 4dc106cc
-    "set_config",
-    "get_grid_from_config",
 ]
 
 
@@ -98,7 +78,11 @@
 
     if abs_path and isinstance(value, (str, Path)):
         value = Path(value)
-        if not isabs(value):
+        if not value.is_absolute():
+            if root is None:
+                raise ValueError(
+                    "root path is required to get absolute path from relative path"
+                )
             value = Path(abspath(join(root, value)))
 
     return value
@@ -300,66 +284,6 @@
     return csv_dict
 
 
-<<<<<<< HEAD
-=======
-def get_config(
-    *args,
-    config: Dict = {},
-    fallback=None,
-    root: Path | None = None,
-    abs_path: bool = False,
-):
-    """
-    Get a config value at key(s).
-
-    Copy of hydromt.Model.get_config method to parse config outside of Model functions.
-
-    See Also
-    --------
-    hydromt.Model.get_config
-
-    Parameters
-    ----------
-    args : tuple or string
-        keys can given by multiple args: ('key1', 'key2')
-        or a string with '.' indicating a new level: ('key1.key2')
-    config : dict, optional
-        config dict to get the values from.
-    fallback: any, optional
-        fallback value if key(s) not found in config, by default None.
-    abs_path: bool, optional
-        If True return the absolute path relative to the model root,
-        by default False.
-
-    Returns
-    -------
-    value : any type
-        dictionary value
-    """
-    keys = list(args)
-
-    if len(keys) == 1 and "." in keys[0]:
-        keys = keys[0].split(".") + keys[1:]
-    branch = config.copy()  # reads config at first call
-    for key in keys[:-1]:
-        branch = branch.get(key, {})
-        if not isinstance(branch, dict):
-            branch = {}
-            break
-
-    value = branch.get(keys[-1], fallback)
-    if abs_path and isinstance(value, str):
-        value = Path(value)
-        if not value.is_absolute():
-            if root is None:
-                raise ValueError(
-                    "root path is required to get absolute path from relative path"
-                )
-            value = Path(abspath(join(root, value)))
-    return value
-
-
->>>>>>> 4dc106cc
 def get_grid_from_config(
     var_name: str,
     config: dict = {},
@@ -406,11 +330,7 @@
     # get config value
     # try with input only
     var = get_config(
-<<<<<<< HEAD
         key=f"input.{var_name}",
-=======
-        f"input.{var_name}",
->>>>>>> 4dc106cc
         config=config,
         fallback=None,
         root=root,
@@ -419,11 +339,7 @@
     if var is None:
         # try with input.static
         var = get_config(
-<<<<<<< HEAD
             key=f"input.static.{var_name}",
-=======
-            f"input.static.{var_name}",
->>>>>>> 4dc106cc
             config=config,
             fallback=None,
             root=root,
@@ -435,11 +351,7 @@
     if var is None:
         # try with input.cyclic
         var = get_config(
-<<<<<<< HEAD
             key=f"input.cyclic.{var_name}",
-=======
-            f"input.cyclic.{var_name}",
->>>>>>> 4dc106cc
             config=config,
             fallback=None,
             root=root,
@@ -469,11 +381,7 @@
 
         # else scale and offset
         else:
-<<<<<<< HEAD
             var_name = get_config(key="netcdf.variable.name", config=var)
-=======
-            var_name = get_config("netcdf.variable.name", config=var)
->>>>>>> 4dc106cc
             scale = var.get("scale", 1.0)
             offset = var.get("offset", 0.0)
             # apply scale and offset
@@ -594,40 +502,4 @@
     elif isinstance(result, gpd.GeoDataFrame):
         return result.to_crs(original_crs)
     else:
-        raise TypeError("Operation must return a GeoSeries or GeoDataFrame.")
-
-
-def set_config(config, key: str, value: Any):
-    """Update the config dictionary at key(s) with values.
-
-    Parameters
-    ----------
-    key : str
-        a string with '.' indicating a new level: 'key1.key2' will translate
-        to {"key1":{"key2": value}}
-    value: Any
-        the value to set the config to
-
-    Examples
-    --------
-    ::
-
-        >> self.set({'a': 1, 'b': {'c': {'d': 2}}})
-        >> self.data
-            {'a': 1, 'b': {'c': {'d': 2}}}
-        >> self.set_value('a', 99)
-        >> {'a': 99, 'b': {'c': {'d': 2}}}
-
-        >> self.set_value('b.d.e', 24)
-        >> {'a': 99, 'b': {'c': {'d': 24}}}
-    """
-    parts = key.split(".")
-    num_parts = len(parts)
-    current = cast(Dict[str, Any], config)
-    for i, part in enumerate(parts):
-        if part not in current or not isinstance(current[part], dict):
-            current[part] = {}
-        if i < num_parts - 1:
-            current = current[part]
-        else:
-            current[part] = value+        raise TypeError("Operation must return a GeoSeries or GeoDataFrame.")