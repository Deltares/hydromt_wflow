--- conflicted
+++ resolved
@@ -256,13 +256,8 @@
 def get_grid_from_config(
     var_name: str,
     config: Dict = {},
-<<<<<<< HEAD
-    grid: xr.Dataset = None,
-    root: Path = None,
-=======
     grid: xr.Dataset | None = None,
     root: Path | None = None,
->>>>>>> a91476d9
     abs_path: Optional[bool] = False,
     nodata: int | float = -9999,
     mask_name: str | None = None,
