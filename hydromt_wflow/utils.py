"""Some utilities from the Wflow plugin."""

import logging
from os.path import abspath, dirname, join
from pathlib import Path
from typing import Any, Dict

import numpy as np
import tomlkit
import xarray as xr
from hydromt.io import open_timeseries_from_table
from hydromt.vector import GeoDataArray
from hydromt.workflows.grid import grid_from_constant

from .naming import (
    WFLOW_NAMES,
    WFLOW_SEDIMENT_NAMES,
    WFLOW_SEDIMENT_STATES_NAMES,
    WFLOW_STATES_NAMES,
)

logger = logging.getLogger(__name__)

DATADIR = Path(join(dirname(abspath(__file__)), "data"))

__all__ = [
    "convert_to_wflow_v1_sbm",
    "convert_to_wflow_v1_sediment",
    "get_config",
    "get_grid_from_config",
    "read_csv_results",
    "set_config",
]


def read_csv_results(
    fn: Path | str, config: Dict, maps: xr.Dataset
) -> Dict[str, GeoDataArray]:
    """Read wflow results csv timeseries and parse to dictionary.

    Parses the wflow csv results file into different ``hydromt.GeoDataArrays``, one per
    column (csv section and csv.column sections of the TOML). The xy coordinates are the
    coordinates of the station or of the representative point of the subcatch/area. The
    variable name in the ``GeoDataArray`` corresponds to the csv header attribute or
    header_map when available.

    Parameters
    ----------
    fn: str
        Path to the wflow csv results file.
    config: dict
        wflow.toml configuration.
    maps: xr.Dataset
        wflow staticmaps.nc dataset

    Returns
    -------
    csv_dict: dict
        Dictionary of hydromt.GeoDataArrays for the different csv.column section \
of the config.
    """
    # Count items by csv.column
    count = 1
    csv_dict = dict()
    # Loop over csv.column
    for col in config["output"]["csv"].get("column"):
        header = col["header"]
        # Column based on map
        if "map" in col.keys():
            # Read the corresponding map and derive the different locations
            # The centroid of the geometry is used as coordinates for the timeseries
            map_name = config["input"].get(f"{col['map']}")
            da = maps[map_name]
            gdf = da.raster.vectorize()
            gdf.geometry = gdf.geometry.representative_point()
            gdf.index = gdf.value.astype(da.dtype)
            gdf.index.name = "index"
            # Read the timeseries
            usecols = [0]
            usecols = np.append(usecols, np.arange(count, count + len(gdf.index)))
            count += len(gdf.index)
            da_ts = open_timeseries_from_table(
                fn, name=f"{header}_{col['map']}", usecols=usecols
            )
            da = GeoDataArray.from_gdf(gdf, da_ts, index_dim="index")
        # Column based on xy coordinates or reducer for the full model domain domain
        else:
            # Read the timeseries
            usecols = [0]
            usecols = np.append(usecols, np.arange(count, count + 1))
            count += 1
            try:
                da_ts = open_timeseries_from_table(fn, name=header, usecols=usecols)
            except Exception:
                colnames = ["time", "0"]
                da_ts = open_timeseries_from_table(
                    fn,
                    name=header,
                    usecols=usecols,
                    header=0,
                    names=colnames,
                )
            # Add point coordinates
            # Column based on xy coordinates
            if "coordinate" in col.keys():
                scoords = {
                    "x": xr.IndexVariable("index", [col["coordinate"]["x"]]),
                    "y": xr.IndexVariable("index", [col["coordinate"]["y"]]),
                }
            # Column based on index
            elif "index" in col.keys():
                # x and y index, works on the full 2D grid
                if isinstance(col["index"], dict):
                    # index in julia starts at 1
                    # coordinates are always ascending
                    xi = maps.raster.xcoords.values[col["index"]["x"] - 1]
                    yi = np.sort(maps.raster.ycoords.values)[col["index"]["y"] - 1]
                    scoords = {
                        "x": xr.IndexVariable("index", [xi]),
                        "y": xr.IndexVariable("index", [yi]),
                    }
                # index of the full array
                else:
                    # Create grid with full 2D Julia indices
                    # Dimensions are ascending and ordered as (x,y,layer,time)
                    # Indices are created before ordering for compatibility with
                    # raster.idx_to_xy
                    full_index = maps[
                        f"{config['input'].get('subbasin_location__count')}"
                    ].copy()
                    res_x, res_y = full_index.raster.res
                    if res_y < 0:
                        full_index = full_index.reindex(
                            {
                                full_index.raster.y_dim: full_index[
                                    full_index.raster.y_dim
                                ][::-1]
                            }
                        )
                    data = np.arange(0, np.size(full_index)).reshape(
                        np.size(full_index, 0), np.size(full_index, 1)
                    )
                    full_index[:, :] = data
                    full_index = full_index.transpose(
                        full_index.raster.x_dim, full_index.raster.y_dim
                    )
                    # Index depends on the struct
                    if "reservoir" in col["parameter"]:
                        mask = maps[
                            f"{config['input'].get('reservoir_location__count')}"
                        ].copy()
                    elif "lake" in col["parameter"]:
                        mask = maps[
                            f"{config['input'].get('lake_location__count')}"
                        ].copy()
                    elif "river" in col["parameter"]:
                        mask = maps[
                            f"{config['input'].get('river_location__mask')}"
                        ].copy()
                    # Else all the rest should be for the whole subcatchment
                    else:
                        mask = maps[
                            f"{config['input'].get('subbasin_location__count')}"
                        ].copy()
                    # Rearrange the mask
                    res_x, res_y = mask.raster.res
                    if res_y < 0:
                        mask = mask.reindex(
                            {mask.raster.y_dim: mask[mask.raster.y_dim][::-1]}
                        )
                    mask = mask.transpose(mask.raster.x_dim, mask.raster.y_dim)
                    # Filter and reduce full_index based on mask
                    full_index = full_index.where(mask != mask.raster.nodata, 0)
                    full_index.attrs.update(_FillValue=0)

                    mask_index = full_index.values.flatten()
                    mask_index = mask_index[mask_index != 0]
                    # idx corresponding to the wflow index
                    idx = mask_index[col["index"] - 1]
                    # Reorder full_index as (y,x) to use raster.idx_to_xy method
                    xi, yi = full_index.transpose(
                        full_index.raster.y_dim, full_index.raster.x_dim
                    ).raster.idx_to_xy(idx)
                    scoords = {
                        "x": xr.IndexVariable("index", xi),
                        "y": xr.IndexVariable("index", yi),
                    }
            # Based on model bbox center for column based on reducer for
            # the full model domain
            else:
                xmin, ymin, xmax, ymax = maps.raster.bounds
                scoords = {
                    "x": xr.IndexVariable("index", [(xmax + xmin) / 2]),
                    "y": xr.IndexVariable("index", [(ymax + ymin) / 2]),
                }
            da = da_ts.assign_coords(scoords)

        csv_dict[f"{da.name}"] = da

    return csv_dict


def get_config(
    config: tomlkit.TOMLDocument,
    *args,
    root: Path | None = None,
    fallback: Any | None = None,
    abs_path: bool = False,
):
    """
    Get a config value at key.

    Parameters
    ----------
    args : tuple, str
        keys can given by multiple args: ('key1', 'key2')
        or a string with '.' indicating a new level: ('key1.key2')
    fallback: Any, optional
        fallback value if key(s) not found in config, by default None.
    abs_path: bool, optional
        If True return the absolute path relative to the model root,
        by default False.
        NOTE: this assumes the config is located in model root!

    Returns
    -------
    value : Any
        dictionary value

    Examples
    --------
    >> config = {'a': 1, 'b': {'c': {'d': 2}}

    >> get_config(config, 'a')
    >> 1

    >> get_config(config, 'b', 'c', 'd') # identical to get_config(config, 'b.c.d')
    >> 2

    >> get_config(config, 'b.c') # # identical to get_config(config, 'b','c')
    >> {'d': 2}
    """
    args = list(args)
    if len(args) == 1 and "." in args[0]:
        args = args[0].split(".") + args[1:]
    branch = config  # reads config at first call
    for key in args[:-1]:
        branch = branch.get(key, {})
        if not isinstance(branch, dict):
            branch = dict()
            break
    value = branch.get(args[-1], fallback)
    if abs_path and isinstance(value, str):
        value = Path(value)
        if not value.is_absolute():
            value = Path(abspath(join(root, value)))

    if isinstance(value, tomlkit.items.Item):
        return value.unwrap()
    elif value is None:
        return fallback
    else:
        return value


def set_config(config: tomlkit.TOMLDocument, *args):
    """
    Update the config toml at key(s) with values.

    This function is made to maintain the structure of your toml file.
    When adding keys it will look for the most specific header present in
    the toml file and add it under that.

    meaning that if you have a config toml that is empty and you run
    ``set_config("input.forcing.scale", 1)``

    it will result in the following file:

    .. code-block:: toml

        input.forcing.scale = 1


    however if your toml file looks like this before:

    .. code-block:: toml

        [input.forcing]

    (i.e. you have a header in there that has no keys)

    then after the insertion it will look like this:

    .. code-block:: toml

        [input.forcing]
        scale = 1


    .. warning::

        Due to limitations of the underlying library it is currently not possible to
        create new headers (i.e. groups like ``input.forcing`` in the example above)
        programmatically, and they will need to be added to the default config
        toml document


    .. warning::

        Even though the underlying config object behaves like a dictionary, it is
        not, it is a ``tomlkit.TOMLDocument``. Due to implementation limitations,
        error scan easily be introduced if this structure is modified by hand.
        Therefore we strongly discourage users from manually modying it, and
        instead ask them to use this ``set_config`` function to avoid problems.

    Parameters
    ----------
    config : tomlkit.TOMLDocument
        The config settings in TOMLDocument object.
    args : str, tuple, list
        if tuple or list, minimal length of two
        keys can given by multiple args: ('key1', 'key2', 'value')
        or a string with '.' indicating a new level: ('key1.key2', 'value')

    Examples
    --------
    .. code-block:: ipython

        >> config
        >> {'a': 1, 'b': {'c': {'d': 2}}}

        >> set_config(config, 'a', 99)
        >> {'a': 99, 'b': {'c': {'d': 2}}}

        >> set_config(config, 'b', 'c', 'd', 99) # identical to \
set_config(config, 'b.d.e', 99)
        >> {'a': 1, 'b': {'c': {'d': 99}}}
    """
    if len(args) < 2:
        raise TypeError("set_config() requires a least one key and one value.")
    if not all([isinstance(part, str) for part in args[:-1]]):
        raise TypeError("All but last argument for set_config must be str")

    args = list(args)
    value = args.pop(-1)
    keys = [part for arg in args for part in arg.split(".")]

    # if we try to set dictionaries as values directly tomlkit will mess up the
    # key bookkeeping, resulting in invalid toml, so instead
    # if we see a mapping, we go over it recursively
    # and manually add all of its keys, because of cloning issues.
    if isinstance(value, (dict, tomlkit.items.AbstractTable)):
        for key, inner_value in value.items():
            set_config(config, *keys, key, inner_value)

    # if the first key is not present
    # we can just set the entire thing straight
    if keys[0] not in config:
        config.append(tomlkit.key(keys), value)
        return

    # If there is only one key we also just set that directly as
    # a string key instead of the dotted variant
    if len(keys) == 1:
        config.update({keys[0]: value})
        return

    current = config
    for idx in range(len(keys)):
        if idx != len(keys) - 1:
            remaining_key = tomlkit.key(keys[idx:])
        else:
            remaining_key = keys[idx]

        if keys[idx] not in current or not isinstance(current[keys[idx]], dict):
            break

        current = current[keys[idx]]

    # tomlkit's update function doesn't work properly
    # so instead of updating we take the key out if it is in there
    # and readd it afterwards
    if remaining_key in current:
        _ = current.pop(remaining_key)

    current[remaining_key] = value


def get_grid_from_config(
    var_name: str,
    config: Dict = {},
    grid: xr.Dataset | None = None,
    root: Path | None = None,
    abs_path: bool = False,
    nodata: int | float = -9999,
    mask_name: str | None = None,
) -> xr.DataArray:
    """
    Get actual grid values from config including scale and offset.

    Calls get_config and applies value, scale and offset if available.

    Parameters
    ----------
    var_name : string
        Wflow variable name to get from config. Input, static and cyclic will be
        deduced. Eg 'land_surface__slope'.
    config : dict
        config dict to get the values from.
    grid : xr.Dataset
        grid dataset to get the values from.
    abs_path: bool, optional
        If True return the absolute path relative to the model root,
        by default False.
    nodata: int or float, optional
        nodata value to use for the DataArray, by default -9999. Used only if the
        variable in config is described using value only.
    mask_name: str, optional
        Name of the mask variable in grid. Used only if the variable in config is
        described using value only.

    Returns
    -------
    da : xr.DataArray
        DataArray with actual grid values

    See Also
    --------
    get_config
    hydromt.workflows.grid.grid_from_constant
    """
    # get config value
    # try with input only
    var = get_config(
        config,
        f"input.{var_name}",
        fallback=None,
        root=root,
        abs_path=abs_path,
    )
    if var is None:
        # try with input.static
        var = get_config(
            config,
            f"input.static.{var_name}",
            fallback=None,
            root=root,
            abs_path=abs_path,
        )
    if var is None:
        # try with input.static.var.value
        var = config["input"]["static"].get(f"{var_name}.value", None)
    if var is None:
        # try with input.cyclic
        var = get_config(
            config,
            f"input.cyclic.{var_name}",
            fallback=None,
            root=root,
            abs_path=abs_path,
        )
    if var is None:
        raise ValueError(f"variable {var_name} not found in config.")

    # direct map in grid
    if isinstance(var, str):
        if var in grid:
            da = grid[var]
        else:
            raise ValueError(f"grid variable {var} not found in staticmaps.")

    else:  # dict type
        # constant value in config
        if isinstance(var, (int, float)) or "value" in var:
            value = var if isinstance(var, (int, float)) else var["value"]
            da = grid_from_constant(
                grid,
                constant=value,
                name=var_name,
                nodata=nodata,
                mask_name=mask_name,
            )

        # else scale and offset
        else:
            var_name = get_config(var, "netcdf.variable.name")
            scale = var.get("scale", 1.0)
            offset = var.get("offset", 0.0)
            # apply scale and offset
            if var_name not in grid:
                raise ValueError(f"grid variable {var_name} not found in staticmaps.")
            da = grid[var_name] * scale + offset

    return da


def mask_raster_from_layer(
    data: xr.Dataset | xr.DataArray, mask: xr.DataArray
) -> xr.Dataset | xr.DataArray:
    """Mask the data in the supplied grid based on the value in one of the layers.

        This for example can be used to mask a grid based on subcatchment data.
        All data in the rest of the data variables in the dataset will be set to
        the `raster.nodata` value except for boolean variables which will be set to
        False. If the supplied grid is not an xarray dataset, or does not contain
        the correct layer, it will be returned unaltered.

        The layer supplied can be either boolean or numeric. Array elements where the
        layer is larger than 0 (after type conversion) will be masked.

    Parameters
    ----------
        data (xr.Dataset, xr.DataArray):
            The grid data containing the data that should be masked
        layer_name (string):
            mask that the data will be masked to. Values can be boolean or
            numeric. Places where this layer is different than the rater nodata will be
            masked in the other data variables

    Returns
    -------
        xr.Dataset, xr.DataArray: The grid with all of the data variables masked.
    """
    mask = mask != mask.raster.nodata
    # Need to duplicate or else data should have a name ie we duplicate functionality
    # of GridModel.set_grid
    if isinstance(data, xr.DataArray):
        # nodata is required for all but boolean fields
        if data.dtype != "bool":
            data = data.where(mask, data.raster.nodata)
        else:
            data = data.where(mask, False)
    else:
        for var in data.data_vars:
            # nodata is required for all but boolean fields
            if data[var].dtype != "bool":
                data[var] = data[var].where(mask, data[var].raster.nodata)
            else:
                data[var] = data[var].where(mask, False)

    return data


def _solve_var_name(var: str | dict, path: str, add: list):
    """Solve the config file into individual entries.

    Every entry is the entire path ("river.lateral.< something >") plus its value.

    Parameters
    ----------
    var : str | dict,
        Either the direct settings entry or a dictionary containing nested settings.
    path : str,
        Prepend the entries with the value (e.g. "lateral" or "lateral.river")
    add : list
        Usually an empty list in which the temporary headers are stored.
    """
    if not isinstance(var, dict):
        sep = "." if path else ""
        add_str = ".".join(add) if add else ""
        yield (var, path + sep + add_str)
        return
    for key, item in var.items():
        yield from _solve_var_name(item, path, add + [key])


def _convert_to_wflow_v1(
    config: tomlkit.TOMLDocument,
    wflow_vars: Dict,
    states_vars: Dict,
    model_options: Dict = {},
    cross_options: Dict = {},  # TODO we shouldnt pass mutables as defaults
    input_options: Dict = {},
    input_variables: list = [],
    additional_variables: Dict = {},
    logger: logging.Logger = logger,
) -> Dict:
    """Convert the config to Wflow v1 format.

    Parameters
    ----------
    config: dict
        The config to convert.
    wflow_vars: dict
        The Wflow variables dict to use for the conversion between versions.
        Either WFLOW_NAMES or WFLOW_SEDIMENT_NAMES.
    states_vars: dict
        The Wflow states variables dict to use for the conversion between versions.
        Either WFLOW_STATES_NAMES or WFLOW_SEDIMENT_STATES_NAMES.
    model_options: dict, optional
        Options in the [model] section of the TOML that were updated in Wflow v1.
    input_options: dict, optional
        Options in the [input] section of the TOML that were updated in Wflow v1.
    input_variables: list, optional
        Variables that were moved to input rather than input.static.
    logger: logging.Logger, optional
        The logger to use, by default logger.

    Returns
    -------
    config_out: dict
        The converted config.
    """
    WFLOW_CONVERSION = {v["wflow_v0"]: v["wflow_v1"] for v in wflow_vars.values()}
    for k, v in states_vars.items():
        WFLOW_CONVERSION[v["wflow_v0"]] = v["wflow_v1"]
    # Add a few extra output variables that are supported by the conversion
    WFLOW_CONVERSION.update(additional_variables)

    # Logging function for the other non supported variables
    def _warn_str(wflow_var, output_type):
        logger.warning(
            f"Output variable {wflow_var} not supported for the conversion. "
            f"Skipping from {output_type} output."
        )

    # Update function for the output.netcdf_grid
    def _update_output_netcdf_grid(wflow_var, var_name):
        if wflow_var in WFLOW_CONVERSION.keys():
            config_out["output"]["netcdf_grid"]["variables"][
                WFLOW_CONVERSION[wflow_var]
            ] = var_name
        else:
            _warn_str(var_name, "netcdf_grid")

    # Initialize the output config
    logger.info("Converting config to Wflow v1 format")
    logger.info("Converting config general, time and model sections")
    config_out = tomlkit.TOMLDocument()

    # Start with the general section - split into general, time and logging in v1
    input_section = {
        "general": ["dir_input", "dir_output", "fews_run"],
        "time": [
            "calendar",
            "starttime",
            "endtime",
            "time_units",
            "timestepsecs",
        ],
        "logging": ["loglevel", "path_log", "silent"],
    }
    for section, options in input_section.items():
        for key in options:
            value = get_config(config, key, fallback=None)
            if value is not None:
                if section == "general":
                    # only fews_run was renamed in general options
                    if key == "fews_run":
                        key = "fews_run__flag"
                    config_out[key] = value
                else:
                    config_out[section] = config_out.get(section, {})
                    config_out[section][key] = value

    # Model section
    config_out["model"] = {}
    for value, config_var in _solve_var_name(config["model"], "", []):
        if config_var not in model_options:
            continue
        new_config_var = model_options[config_var]
        if isinstance(new_config_var, (list, tuple)):
            for elem in new_config_var:
                set_config(config_out, f"model.{elem}", value)
            continue
        set_config(config_out, f"model.{new_config_var}", value)

    # Cross options
    for opt_old, opt_new in cross_options.items():
        value = get_config(config, opt_old)
        if value is None:
            continue
        set_config(config_out, opt_new, value)

    # State
    logger.info("Converting config state section")
    config_out["state"] = {
        "path_input": get_config(
            config, "state.path_input", fallback="instate/instates.nc"
        ),
        "path_output": get_config(
            config, "state.path_output", fallback="outstate/outstates.nc"
        ),
    }
    # Go through the states variables
    config_out["state"]["variables"] = {}
    for key, variables in states_vars.items():
        name = get_config(config, f"state.{variables['wflow_v0']}", fallback=None)
        if name is not None and variables["wflow_v1"] is not None:
            config_out["state"]["variables"][variables["wflow_v1"]] = name

    # Input section
    logger.info("Converting config input section")
    cyclic_variables = []
    forcing_variables = []

    config_out["input"] = {}
    for key, name in config["input"].items():
        if key in input_options.keys():
            config_out["input"][input_options[key]] = name
        elif key == "forcing":
            forcing_variables = name
        elif key == "cyclic":
            cyclic_variables = name
        elif key not in ["vertical", "lateral"]:  # variables are done separately
            config_out["input"][key] = name

    # Go through the input variables
    config_out["input"]["forcing"] = {}
    config_out["input"]["cyclic"] = {}
    config_out["input"]["static"] = {}
    for key, variables in wflow_vars.items():
        print(f"key: {key}, variables: {variables}")
        name = get_config(config, f"input.{variables['wflow_v0']}", fallback=None)
        if variables["wflow_v0"] == "vertical.g_ttm" and name is None:
            # this change is probably too recent for most models
            name = get_config(config, "input.vertical.g_tt", fallback=None)
        if name is not None and variables["wflow_v1"] is not None:
            if variables["wflow_v0"] in input_options.keys():
                continue
            elif variables["wflow_v0"] in input_variables:
                config_out["input"][variables["wflow_v1"]] = name
            elif variables["wflow_v0"] in forcing_variables:
                config_out["input"]["forcing"][variables["wflow_v1"]] = name
            elif variables["wflow_v0"] in cyclic_variables:
                config_out["input"]["cyclic"][variables["wflow_v1"]] = name
            else:
                config_out["input"]["static"][variables["wflow_v1"]] = name

    # Output netcdf_grid section
    logger.info("Converting config output sections")
    if get_config(config, "output", fallback=None) is not None:
        config_out["output"] = {}
        config_out["output"]["netcdf_grid"] = {
            "path": get_config(config, "output.path", fallback="output.nc"),
            "compressionlevel": get_config(
                config, "output.compressionlevel", fallback=1
            ),
        }
        config_out["output"]["netcdf_grid"]["variables"] = {}
        for key, value in config["output"].items():
            if key in ["path", "compressionlevel"]:
                continue

            for var_name, wflow_var in _solve_var_name(value, key, []):
                _update_output_netcdf_grid(wflow_var, var_name)

    # Output netcdf_scalar section
<<<<<<< HEAD
    if get_config(config, "netcdf", fallback=None) is not None:
=======
    if get_config("netcdf", config=config, fallback=None) is not None:
        if "output" not in config_out:
            config_out["output"] = {}
>>>>>>> abd2188b
        config_out["output"]["netcdf_scalar"] = {
            "path": get_config(config, "netcdf.path", fallback="output_scalar.nc"),
        }
        config_out["output"]["netcdf_scalar"]["variable"] = []
        nc_scalar_vars = get_config(config, "netcdf.variable", fallback=[])
        for nc_scalar in nc_scalar_vars:
            if nc_scalar["parameter"] in WFLOW_CONVERSION.keys():
                nc_scalar["parameter"] = WFLOW_CONVERSION[nc_scalar["parameter"]]
                if "map" in nc_scalar and nc_scalar["map"] in input_options.keys():
                    nc_scalar["map"] = input_options[nc_scalar["map"]]
                config_out["output"]["netcdf_scalar"]["variable"].append(nc_scalar)
            else:
                _warn_str(nc_scalar["parameter"], "netcdf_scalar")

    # Output csv section
<<<<<<< HEAD
    if get_config(config, "csv", fallback=None) is not None:
=======
    if get_config("csv", config=config, fallback=None) is not None:
        if "output" not in config_out:
            config_out["output"] = {}
>>>>>>> abd2188b
        config_out["output"]["csv"] = {}

        config_out["output"]["csv"]["path"] = get_config(
            config, "csv.path", fallback="output.csv"
        )
        config_out["output"]["csv"]["column"] = []
        csv_vars = get_config(config, "csv.column", fallback=[])
        for csv_var in csv_vars:
            if csv_var["parameter"] in WFLOW_CONVERSION.keys():
                csv_var["parameter"] = WFLOW_CONVERSION[csv_var["parameter"]]
                if csv_var.get("map", None) in input_options.keys():
                    csv_var["map"] = input_options[csv_var["map"]]
                config_out["output"]["csv"]["column"].append(csv_var)
            else:
                _warn_str(csv_var["parameter"], "csv")

    return config_out


def convert_to_wflow_v1_sbm(
    config: Dict,
    logger: logging.Logger = logger,
) -> Dict:
    """Convert the config to Wflow v1 format for SBM.

    Parameters
    ----------
    config: dict
        The config to convert.
    logger: logging.Logger, optional
        The logger to use, by default logger.

    Returns
    -------
    config_out: dict
        The converted config.
    """
    additional_variables = {
        "vertical.interception": "vegetation_canopy_water__interception_volume_flux",
        "vertical.actevap": "land_surface__evapotranspiration_volume_flux",
        "vertical.actinfilt": "soil_water__infiltration_volume_flux",
        "vertical.excesswatersoil": "soil~compacted_surface_water__excess_volume_flux",
        "vertical.excesswaterpath": "soil~non-compacted_surface_water__excess_volume_flux",  # noqa : E501
        "vertical.exfiltustore": "soil_surface_water_unsat-zone__exfiltration_volume_flux",  # noqa : E501
        "vertical.exfiltsatwater": "land.soil.variables.exfiltsatwater",
        "vertical.recharge": "soil_water_sat-zone_top__net_recharge_volume_flux",
        "vertical.vwc_percroot": "soil_water_root-zone__volume_percentage",
        "lateral.land.q_av": "land_surface_water__volume_flow_rate",
        "lateral.land.h_av": "land_surface_water__depth",
        "lateral.land.to_river": "land_surface_water~to-river__volume_flow_rate",
        "lateral.subsurface.to_river": "subsurface_water~to-river__volume_flow_rate",
        "lateral.subsurface.drain.flux": "land_drain_water~to-subsurface__volume_flow_rate",  # noqa : E501
        "lateral.subsurface.flow.aquifer.head": "subsurface_water__hydraulic_head",
        "lateral.subsurface.river.flux": "river_water~to-subsurface__volume_flow_rate",
        "lateral.subsurface.recharge.rate": "subsurface_water_sat-zone_top__net_recharge_volume_flow_rate",  # noqa : E501
        "lateral.river.q_av": "river_water__volume_flow_rate",
        "lateral.river.h_av": "river_water__depth",
        "lateral.river.volume": "river_water__instantaneous_volume",
        "lateral.river.inwater": "river_water_inflow~lateral__volume_flow_rate",
        "lateral.river.floodplain.volume": "floodplain_water__instantaneous_volume",
        "lateral.river.reservoir.volume": "reservoir_water__instantaneous_volume",
        "lateral.river.reservoir.totaloutflow": "reservoir_water~outgoing__volume_flow_rate",  # noqa : E501
        "lateral.river.lake.storage": "lake_water__instantaneous_volume",
        "lateral.river.lake.totaloutflow": "lake_water~outgoing__volume_flow_rate",
    }

    # Options in model section that were renamed
    model_options = {
        "reinit": "cold_start__flag",
        "sizeinmetres": "cell_length_in_meter__flag",
        "reservoirs": "reservoir__flag",
        "lakes": "lake__flag",
        "snow": "snow__flag",
        "glacier": "glacier__flag",
        "pits": "pit__flag",
        "masswasting": "snow_gravitional_transport__flag",
        "thicknesslayers": "soil_layer__thickness",
        "min_streamorder_land": "land_streamorder__min_count",
        "min_streamorder_river": "river_streamorder__min_count",
        "drains": "drain__flag",
        "kin_wave_iteration": "kinematic_wave__adaptive_time_step_flag",
        "kw_land_tstep": "land_kinematic_wave__time_step",
        "kw_river_tstep": "river_kinematic_wave__time_step",
        "inertial_flow_alpha": [
            "river_local_inertial_flow__alpha_coefficient",
            "land_local_inertial_flow__alpha_coefficient",
        ],
        "h_thresh": [
            "river_water_flow_threshold__depth",
            "land_surface_water_flow_threshold__depth",
        ],
        "froude_limit": [
            "river_water_flow__froude_limit_flag",
            "land_surface_water_flow__froude_limit_flag",
        ],
        "floodplain_1d": "floodplain_1d__flag",
        "inertial_flow_theta": "land_local_inertial_flow__theta_coefficient",
        "soilinfreduction": "soil_infiltration_reduction__flag",
        "transfermethod": "topog_sbm_transfer__flag",
        "water_demand.domestic": "water_demand.domestic__flag",
        "water_demand.industry": "water_demand.industry__flag",
        "water_demand.livestock": "water_demand.livestock__flag",
        "water_demand.paddy": "water_demand.paddy__flag",
        "water_demand.nonpaddy": "water_demand.nonpaddy__flag",
        "constanthead": "constanthead__flag",
    }

    # Options in input section that were renamed
    input_options = {
        "ldd": "basin__local_drain_direction",
        "river_location": "river_location__mask",
        "subcatchment": "subbasin_location__count",
    }

    # variables that were moved to input rather than input.static
    input_variables = [
        "lateral.river.lake.areas",
        "lateral.river.lake.locs",
        "lateral.river.reservoir.areas",
        "lateral.river.reservoir.locs",
    ]

    # Wflow entries that cross main headers (i.e. [input, state, model, output])
    cross_options = {
        "input.lateral.subsurface.conductivity_profile": "model.conductivity_profile",
    }

    config_out = _convert_to_wflow_v1(
        config=config,
        wflow_vars=WFLOW_NAMES,
        states_vars=WFLOW_STATES_NAMES,
        model_options=model_options,
        cross_options=cross_options,
        input_options=input_options,
        input_variables=input_variables,
        additional_variables=additional_variables,
        logger=logger,
    )

    return config_out


def convert_to_wflow_v1_sediment(
    config: Dict,
    logger: logging.Logger = logger,
) -> Dict:
    """Convert the config to Wflow v1 format for sediment.

    Parameters
    ----------
    config: dict
        The config to convert.
    logger: logging.Logger, optional
        The logger to use, by default logger.

    Returns
    -------
    config_out: dict
        The converted config.
    """
    additional_variables = {
        "vertical.soilloss": "soil_erosion__mass_flow_rate",
        "lateral.river.SSconc": "river_water_sediment~suspended__mass_concentration",
        "lateral.river.Bedconc": "river_water_sediment~bedload__mass_concentration",
        "lateral.river.outsed": "land_surface_water_sediment__mass_flow_rate",
        "lateral.land.inlandclay": "land_surface_water_clay~to-river__mass_flow_rate",
        "lateral.land.inlandsilt": "land_surface_water_silt~to-river__mass_flow_rate",
        "lateral.land.inlandsand": "land_surface_water_sand~to-river__mass_flow_rate",
        "lateral.land.inlandsagg": "land_surface_water_aggregates~small~to-river__mass_flow_rate",  # noqa: E501
        "lateral.land.inlandlagg": "land_surface_water_aggregates~large~to-river__mass_flow_rate",  # noqa: E501
    }

    # Options in model section that were renamed
    model_options = {
        "reinit": "cold_start__flag",
        "sizeinmetres": "cell_length_in_meter__flag",
        "runrivermodel": "run_river_model__flag",
        "doreservoir": "reservoir__flag",
        "dolake": "lake__flag",
        "rainerosmethod": "rainfall_erosion",
        "landtransportmethod": "land_transport",
        "rivtransportmethod": "river_transport",
    }

    # Options in input section that were renamed
    input_options = {
        "ldd": "basin__local_drain_direction",
        "river_location": "river_location__mask",
        "subcatchment": "subbasin_location__count",
    }

    # variables that were moved to input rather than input.static
    input_variables = [
        "vertical.lakeareas",
        "lateral.river.lakelocs",
        "vertical.resareas",
        "lateral.river.reslocs",
    ]

    config_out = _convert_to_wflow_v1(
        config=config,
        wflow_vars=WFLOW_SEDIMENT_NAMES,
        states_vars=WFLOW_SEDIMENT_STATES_NAMES,
        model_options=model_options,
        input_options=input_options,
        input_variables=input_variables,
        additional_variables=additional_variables,
        logger=logger,
    )

    return config_out<|MERGE_RESOLUTION|>--- conflicted
+++ resolved
@@ -746,13 +746,9 @@
                 _update_output_netcdf_grid(wflow_var, var_name)
 
     # Output netcdf_scalar section
-<<<<<<< HEAD
     if get_config(config, "netcdf", fallback=None) is not None:
-=======
-    if get_config("netcdf", config=config, fallback=None) is not None:
         if "output" not in config_out:
             config_out["output"] = {}
->>>>>>> abd2188b
         config_out["output"]["netcdf_scalar"] = {
             "path": get_config(config, "netcdf.path", fallback="output_scalar.nc"),
         }
@@ -768,13 +764,9 @@
                 _warn_str(nc_scalar["parameter"], "netcdf_scalar")
 
     # Output csv section
-<<<<<<< HEAD
     if get_config(config, "csv", fallback=None) is not None:
-=======
-    if get_config("csv", config=config, fallback=None) is not None:
         if "output" not in config_out:
             config_out["output"] = {}
->>>>>>> abd2188b
         config_out["output"]["csv"] = {}
 
         config_out["output"]["csv"]["path"] = get_config(
