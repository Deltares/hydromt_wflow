--- conflicted
+++ resolved
@@ -518,7 +518,21 @@
     )
 
 
-<<<<<<< HEAD
+def test_skip_nodata_reservoir(clipped_wflow_model):
+    # Using the clipped_wflow_model as the reservoirs are not in this model
+    clipped_wflow_model.setup_reservoirs(
+        reservoirs_fn="hydro_reservoirs",
+        min_area=0.0,
+    )
+    assert clipped_wflow_model.config["model"]["reservoirs"] == False
+    # Get names for two reservoir layers
+    for mapname in ["resareas", "reslocs"]:
+        # Check if layers are indeed not present in the model
+        assert (
+            clipped_wflow_model._MAPS[mapname] not in clipped_wflow_model.grid.data_vars
+        )
+
+
 def test_setup_lulc_sed(example_sediment_model, planted_forest_testdata):
     example_sediment_model.setup_lulcmaps(
         lulc_fn="globcover",
@@ -531,19 +545,4 @@
     da = example_sediment_model.grid["USLE_C"].raster.sample(
         planted_forest_testdata.geometry.centroid
     )
-    assert np.all(da.values == np.array([0.0881, 0.2188]))
-=======
-def test_skip_nodata_reservoir(clipped_wflow_model):
-    # Using the clipped_wflow_model as the reservoirs are not in this model
-    clipped_wflow_model.setup_reservoirs(
-        reservoirs_fn="hydro_reservoirs",
-        min_area=0.0,
-    )
-    assert clipped_wflow_model.config["model"]["reservoirs"] == False
-    # Get names for two reservoir layers
-    for mapname in ["resareas", "reslocs"]:
-        # Check if layers are indeed not present in the model
-        assert (
-            clipped_wflow_model._MAPS[mapname] not in clipped_wflow_model.grid.data_vars
-        )
->>>>>>> c2074330
+    assert np.all(da.values == np.array([0.0881, 0.2188]))