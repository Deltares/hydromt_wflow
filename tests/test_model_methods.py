--- conflicted
+++ resolved
@@ -1098,10 +1098,9 @@
     assert len(example_wflow_model.geoms.get("subcatchment_1dmodel-nodes")) == 6
 
 
-<<<<<<< HEAD
-def test_skip_nodata_reservoir(clipped_wflow_model: WflowSbmModel):
-=======
-def test_setup_1dmodel_connection_other(example_wflow_model, rivers1d_projected):
+def test_setup_1dmodel_connection_other(
+    example_wflow_model: WflowSbmModel, rivers1d_projected: gpd.GeoDataFrame
+):
     # rivers1d_projected has different crs and parts outside the model area
 
     # raise ValueError too small area_max
@@ -1131,16 +1130,15 @@
         toml_output="netcdf_scalar",
     )
 
-    assert "gauges_1dmodel" in example_wflow_model.geoms
-    assert "subcatchment_1dmodel" in example_wflow_model.geoms
-    assert "subcatchment_riv_1dmodel" in example_wflow_model.geoms
-
-    assert len(example_wflow_model.geoms["gauges_1dmodel"]) == 1
-    assert len(example_wflow_model.geoms["subcatchment_1dmodel"]) == 1
-
-
-def test_skip_nodata_reservoir(clipped_wflow_model):
->>>>>>> 8ba68147
+    assert "gauges_1dmodel" in example_wflow_model.geoms.data
+    assert "subcatchment_1dmodel" in example_wflow_model.geoms.data
+    assert "subcatchment_riv_1dmodel" in example_wflow_model.geoms.data
+
+    assert len(example_wflow_model.geoms.data["gauges_1dmodel"]) == 1
+    assert len(example_wflow_model.geoms.data["subcatchment_1dmodel"]) == 1
+
+
+def test_skip_nodata_reservoir(clipped_wflow_model: WflowSbmModel):
     # Using the clipped_wflow_model as the reservoirs are not in this model
     clipped_wflow_model.setup_reservoirs_simple_control(
         reservoirs_fn="hydro_reservoirs",
