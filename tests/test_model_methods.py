--- conflicted
+++ resolved
@@ -8,12 +8,10 @@
 # import pdb
 import pandas as pd
 import xarray as xr
-<<<<<<< HEAD
-from hydromt import flw
 from hydromt_wflow.wflow import WflowModel
-=======
->>>>>>> dbc9402f
 import pandas as pd
+
+import logging
 
 TESTDATADIR = join(dirname(abspath(__file__)), "data")
 EXAMPLEDIR = join(dirname(abspath(__file__)), "..", "examples")
@@ -54,8 +52,6 @@
             wflow_variables=["input.vertical.altitude"],
         )
 
-
-<<<<<<< HEAD
 def test_projected_crs(tmpdir):
     logger = logging.getLogger(__name__)
 
@@ -103,17 +99,8 @@
     assert mod.staticmaps.raster.crs == 3857
     assert np.quantile(mod.staticmaps["wflow_landuse"], 0.95) == 190.0  # urban
     assert mod.get_config("model.sizeinmetres") == True
-def test_setup_lake(tmpdir):
-    logger = logging.getLogger(__name__)
-    # read model from examples folder
-    root = join(EXAMPLEDIR, "wflow_piave_subbasin")
-
-    # Initialize model and read results
-    mod = WflowModel(root=root, mode="r", data_libs="artifact_data", logger=logger)
-
-=======
+
 def test_setup_lake(tmpdir, example_wflow_model):
->>>>>>> dbc9402f
     # Create dummy lake rating curves
     lakes = example_wflow_model.staticgeoms["lakes"]
     lake_id = lakes["waterbody_id"].iloc[0]
