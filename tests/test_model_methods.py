"""Unit tests for hydromt_wflow methods and workflows."""

import logging
from itertools import product
from os.path import abspath, dirname, isfile, join

import numpy as np

# import warnings
# import pdb
import pandas as pd
import pytest
import xarray as xr
from hydromt.raster import full_like

from hydromt_wflow.wflow import WflowModel

TESTDATADIR = join(dirname(abspath(__file__)), "data")
EXAMPLEDIR = join(dirname(abspath(__file__)), "..", "examples")


def test_setup_basemaps(tmpdir):
    # Region
    region = {
        "basin": [12.2051, 45.8331],
        "strord": 4,
        "bounds": [11.70, 45.35, 12.95, 46.70],
    }
    mod = WflowModel(
        root=str(tmpdir.join("wflow_base")),
        mode="w",
        data_libs=["artifact_data"],
    )

    hydrography = mod.data_catalog.get_rasterdataset("merit_hydro")
    # Change dtype to uint32
    hydrography["basins"] = hydrography["basins"].astype("uint32")

    # Run setup_basemaps
    mod.setup_basemaps(
        region=region,
        hydrography_fn=hydrography,
        res=hydrography.raster.res[0],  # no upscaling
    )

    assert mod.grid["wflow_subcatch"].dtype == "int32"


def test_setup_grid(example_wflow_model):
    # Tests on setup_grid_from_raster
    example_wflow_model.setup_grid_from_raster(
        raster_fn="merit_hydro",
        reproject_method="average",
        variables=["elevtn"],
        wflow_variables=["input.vertical.altitude"],
        fill_method="nearest",
    )
    assert "elevtn" in example_wflow_model.grid
    assert example_wflow_model.get_config("input.vertical.altitude") == "elevtn"

    example_wflow_model.setup_grid_from_raster(
        raster_fn="globcover",
        reproject_method="mode",
        wflow_variables=["input.vertical.landuse"],
    )
    assert "globcover" in example_wflow_model.grid
    assert example_wflow_model.get_config("input.vertical.landuse") == "globcover"

    # Test on exceptions
    with pytest.raises(ValueError, match="Length of variables"):
        example_wflow_model.setup_grid_from_raster(
            raster_fn="merit_hydro",
            reproject_method="average",
            variables=["elevtn", "lndslp"],
            wflow_variables=["input.vertical.altitude"],
        )
    with pytest.raises(ValueError, match="variables list is not provided"):
        example_wflow_model.setup_grid_from_raster(
            raster_fn="merit_hydro",
            reproject_method="average",
            wflow_variables=["input.vertical.altitude"],
        )


def test_projected_crs(tmpdir):
    logger = logging.getLogger(__name__)

    # Instantiate wflow model
    root = str(tmpdir.join("wflow_projected"))
    mod = WflowModel(
        root=root,
        mode="w",
        data_libs=["artifact_data", join(TESTDATADIR, "merit_utm", "merit_utm.yml")],
        logger=logger,
    )

    # Setup basemaps
    with pytest.raises(
        ValueError,
        match=r"The model resolution 1000 should be smaller than 1 degree",
    ) as error:
        mod.setup_basemaps(
            region={"basin": [12.862, 45.701]},
            res=1000,
            hydrography_fn="merit_hydro",
        )
    assert str(error.value).startswith(
        "The model resolution 1000 should be smaller than 1 degree"
    )

    with pytest.raises(
        ValueError,
        match=r"The model resolution 0.01 should be larger than",
    ) as error:
        mod.setup_basemaps(
            region={"basin": [1427596.0, 5735404.0]},
            res=0.01,
            hydrography_fn="merit_hydro_1k_utm",
            basin_index_fn=None,
        )
    assert str(error.value).startswith(
        "The model resolution 0.01 should be larger than"
    )

    mod.setup_basemaps(
        region={"basin": [1427596.0, 5735404.0]},
        res=2000,
        hydrography_fn="merit_hydro_1k_utm",
        basin_index_fn=None,
    )

    # Add more data eg landuse
    mod.setup_lulcmaps("globcover")

    assert mod.grid.raster.crs == 3857
    assert np.quantile(mod.grid["wflow_landuse"], 0.95) == 190.0  # urban
    assert mod.get_config("model.sizeinmetres") == True


def test_setup_lake(tmpdir, example_wflow_model):
    # Create dummy lake rating curves
    lakes = example_wflow_model.geoms["lakes"]
    lake_id = lakes["waterbody_id"].iloc[0]
    area = lakes["LakeArea"].iloc[0]
    dis = lakes["LakeAvgOut"].iloc[0]
    lvl = lakes["LakeAvgLevel"].iloc[0]
    elev = lakes["Elevation"].iloc[0]
    lvls = np.linspace(0, lvl)

    df = pd.DataFrame(data={"elevtn": (lvls + elev), "volume": (lvls * area)})
    df = df.join(
        pd.DataFrame(
            {"elevtn": (lvls[-5:-1] + elev), "discharge": np.linspace(0, dis, num=4)}
        ).set_index("elevtn"),
        on="elevtn",
    )
    fn_lake = join(tmpdir, f"rating_curve_{lake_id}.csv")
    df.to_csv(fn_lake, sep=",", index=False, header=True)

    # Register as new data source
    example_wflow_model.data_catalog.from_dict(
        {
            "lake_rating_test_{index}": {
                "data_type": "DataFrame",
                "driver": "csv",
                "path": join(tmpdir, "rating_curve_{index}.csv"),
                "placeholders": {
                    "index": [str(lake_id)],
                },
            }
        }
    )
    # Update model with it
    example_wflow_model.setup_lakes(
        lakes_fn="hydro_lakes",
        rating_curve_fns=[f"lake_rating_test_{lake_id}"],
        min_area=5,
        add_maxstorage=True,
    )

    assert f"lake_sh_{lake_id}" in example_wflow_model.tables
    assert f"lake_hq_{lake_id}" in example_wflow_model.tables
    assert 2 in np.unique(example_wflow_model.grid["LakeStorFunc"].values)
    assert 1 in np.unique(example_wflow_model.grid["LakeOutflowFunc"].values)
    assert (
        "LakeMaxStorage" not in example_wflow_model.grid
    )  # no Vol_max column in hydro_lakes

    # Write and read back
    example_wflow_model.set_root(join(tmpdir, "wflow_lake_test"))
    example_wflow_model.write_tables()
    test_table = example_wflow_model.tables[f"lake_sh_{lake_id}"]
    example_wflow_model._tables = dict()
    example_wflow_model.read_tables()

    assert example_wflow_model.tables[f"lake_sh_{lake_id}"].equals(test_table)


@pytest.mark.timeout(300)  # max 5 min
@pytest.mark.parametrize("source", ["gww", "jrc"])
def test_setup_reservoirs(source, tmpdir, example_wflow_model):
    # Read model 'wflow_piave_subbasin' from EXAMPLEDIR
    model = "wflow"
    example_wflow_model.read()

    # Update model (reservoirs only)
    destination = str(tmpdir.join(model))
    example_wflow_model.set_root(destination, mode="w")

    config = {
        "setup_reservoirs": {
            "reservoirs_fn": "hydro_reservoirs",
            "timeseries_fn": source,
            "min_area": 0.0,
        }
    }

    example_wflow_model.update(model_out=destination, opt=config)
    example_wflow_model.write()

    # Check if all parameter maps are available
    required = [
        "ResDemand",
        "ResMaxRelease",
        "ResMaxVolume",
        "ResSimpleArea",
        "ResTargetFullFrac",
        "ResTargetMinFrac",
    ]
    assert all(
        x == True for x in [k in example_wflow_model.grid.keys() for k in required]
    ), "1 or more reservoir map missing"

    # Check if all parameter maps contain x non-null values, where x equals
    # the number of reservoirs in the model area
    grid = example_wflow_model.grid.where(
        example_wflow_model.grid.wflow_reservoirlocs != -999
    )
    stacked = grid.wflow_reservoirlocs.stack(x=[grid.raster.y_dim, grid.raster.x_dim])
    stacked = stacked[stacked.notnull()]
    number_of_reservoirs = stacked.size

    for i in required:
        assert (
            np.count_nonzero(
                ~np.isnan(
                    grid[i].sel(
                        {
                            grid.raster.y_dim: stacked[grid.raster.y_dim].values,
                            grid.raster.x_dim: stacked[grid.raster.x_dim].values,
                        }
                    )
                )
            )
            == number_of_reservoirs
        ), f"Number of non-null values in {i} not equal to \
number of reservoirs in model area"


def test_setup_ksathorfrac(tmpdir, example_wflow_model):
    # Read the modeldata
    model = "wflow"
    example_wflow_model.read()
    # Create dummy ksat data
    da = full_like(example_wflow_model.grid["KsatHorFrac"])
    data = np.zeros(da.shape)
    for x, y in product(*[range(item) for item in da.shape]):
        data[x, y] = 750 - ((x + y) ** 0.4 * 114.07373)
    da.values = data

    # Set the output directory
    destination = str(tmpdir.join(model))
    example_wflow_model.set_root(destination, mode="w")

    # Build the map
    example_wflow_model.setup_ksathorfrac(
        ksat_fn=da,
    )
    # Write and read the map
    example_wflow_model.write_grid()
    example_wflow_model.read_grid()

    # Check values
    values = example_wflow_model.grid.KsatHorFrac.raster.mask_nodata()
    max_val = values.max().values
    mean_val = values.mean().values
    assert int(max_val * 100) == 43175
    assert int(mean_val * 100) == 22020


def test_setup_rootzoneclim(example_wflow_model):
    # load csv with dummy data for long timeseries of precip, pet and dummy Q data.
    test_data = pd.read_csv(
        join(TESTDATADIR, "df_sub_dummy.csv"),
        parse_dates=True,
        dayfirst=True,
        index_col=0,
        header=0,
    )

    # open too short time series of eobs from artifact data - to get example extent.
    ds_obs = example_wflow_model.data_catalog.get_rasterdataset(
        "eobs",
        geom=example_wflow_model.region,
        buffer=2,
        variables=["temp", "precip"],
    )

    # use long dummy timeseries of pet, precip and Q in a dataset
    zeros = np.zeros((len(test_data), len(ds_obs.latitude), len(ds_obs.longitude)))
    ds = xr.Dataset(
        data_vars=dict(
            precip=(["time", "latitude", "longitude"], zeros),
            pet=(["time", "latitude", "longitude"], zeros),
        ),
        coords=dict(
            time=test_data.index,
            latitude=ds_obs.latitude.values,
            longitude=ds_obs.longitude.values,
        ),
    )
    # fill data with dummy precip and pet data - uniform over area
    ds["pet"] = ds["pet"] + test_data["pet"].to_xarray()
    ds["precip"] = ds["precip"] + test_data["precip"].to_xarray()
    ds.raster.set_crs(ds_obs.raster.crs)

    ds_cc_hist = ds.copy()
    ds_cc_hist["pet"] = ds["pet"] * 1.05

    ds_cc_fut = ds.copy()
    ds_cc_fut["pet"] = ds["pet"] * 1.3

    # make dummy dataset with dummy Q data
    indices = [1, 2, 3]
    ds_run = xr.Dataset(
        data_vars=dict(
            discharge=(
                ["time", "index"],
                np.zeros((len(test_data.index), len(indices))),
            ),
        ),
        coords=dict(
            time=test_data.index,
            index=indices,
            lon=(
                ["index"],
                example_wflow_model.geoms["gauges_grdc"].geometry.x.values,
            ),
            lat=(
                ["index"],
                example_wflow_model.geoms["gauges_grdc"].geometry.y.values,
            ),
        ),
    )
    # ds_run.raster.set_crs(ds_obs.raster.crs)
    # ds_run.raster.set_spatial_dims(x_dim="lon", y_dim="lat")
    # fill with dummy data
    for ind in indices:
        ds_run["discharge"].loc[dict(index=ind)] = test_data[f"Q_{ind}"]

    example_wflow_model.setup_rootzoneclim(
        run_fn=ds_run,
        forcing_obs_fn=ds,
        forcing_cc_hist_fn=ds_cc_hist,
        forcing_cc_fut_fn=ds_cc_fut,
        start_hydro_year="Oct",
        start_field_capacity="Apr",
        time_tuple=("2005-01-01", "2020-12-31"),
        time_tuple_fut=("2005-01-01", "2020-12-31"),
        missing_days_threshold=330,
        return_period=[2, 5, 10, 15, 20],
        update_toml_rootingdepth="RootingDepth_obs_2",
        rootzone_storage=True,
    )

    assert "RootingDepth_obs_20" in example_wflow_model.grid
    assert "RootingDepth_cc_hist_20" in example_wflow_model.grid
    assert "RootingDepth_cc_fut_20" in example_wflow_model.grid

    assert "rootzone_storage_obs_15" in example_wflow_model.grid
    assert "rootzone_storage_cc_hist_15" in example_wflow_model.grid
    assert "rootzone_storage_cc_fut_15" in example_wflow_model.grid

    assert (
        example_wflow_model.get_config("input.vertical.rootingdepth")
        == "RootingDepth_obs_2"
    )

    assert example_wflow_model.geoms["rootzone_storage"].loc[1][
        "rootzone_storage_obs_2"
    ] == pytest.approx(72.32875652734612, abs=0.5)
    assert example_wflow_model.geoms["rootzone_storage"].loc[1][
        "rootzone_storage_cc_hist_2"
    ] == pytest.approx(70.26993058321949, abs=0.5)
    assert example_wflow_model.geoms["rootzone_storage"].loc[1][
        "rootzone_storage_cc_fut_2"
    ] == pytest.approx(80.89081789601374, abs=0.5)

    # change settings for LAI and correct_cc_deficit
    example_wflow_model.setup_rootzoneclim(
        run_fn=ds_run,
        forcing_obs_fn=ds,
        forcing_cc_hist_fn=ds_cc_hist,
        forcing_cc_fut_fn=ds_cc_fut,
        LAI=True,
        start_hydro_year="Oct",
        start_field_capacity="Apr",
        time_tuple=("2005-01-01", "2015-12-31"),
        time_tuple_fut=("2005-01-01", "2017-12-31"),
        correct_cc_deficit=True,
        missing_days_threshold=330,
        return_period=[2, 5, 10, 15, 20],
        update_toml_rootingdepth="RootingDepth_obs_2",
    )

    assert example_wflow_model.geoms["rootzone_storage"].loc[1][
        "rootzone_storage_obs_2"
    ] == pytest.approx(82.85684577620462, abs=0.5)
    assert example_wflow_model.geoms["rootzone_storage"].loc[1][
        "rootzone_storage_cc_hist_2"
    ] == pytest.approx(82.44039441508069, abs=0.5)
    assert example_wflow_model.geoms["rootzone_storage"].loc[1][
        "rootzone_storage_cc_fut_2"
    ] == pytest.approx(104.96931418911882, abs=0.5)


def test_setup_outlets(example_wflow_model):
    # Update wflow_subcatch ID
    new_subcatch = example_wflow_model.grid["wflow_subcatch"].copy()
    new_subcatch = new_subcatch.where(new_subcatch == new_subcatch.raster.nodata, 1001)
    example_wflow_model.set_grid(new_subcatch, "wflow_subcatch")

    # Derive outlets
    example_wflow_model.setup_outlets()

    # Check if the ID is indeed 1001
    val, count = np.unique(example_wflow_model.grid["wflow_gauges"], return_counts=True)
    # 0 is no data
    assert val[1] == 1001
    assert count[1] == 1


def test_setup_gauges(example_wflow_model):
    # 1. Test with grdc data
    # uparea rename not in the latest artifact_data version
    example_wflow_model.data_catalog["grdc"].rename = {"area": "uparea"}
    example_wflow_model.setup_gauges(
        gauges_fn="grdc",
        basename="grdc_uparea",
        snap_to_river=False,
        mask=None,
        snap_uparea=True,
        wdw=5,
        rel_error=0.05,
    )
    gdf = example_wflow_model.geoms["gauges_grdc_uparea"]
    ds_samp = example_wflow_model.grid[["wflow_river", "wflow_uparea"]].raster.sample(
        gdf, wdw=0
    )
    # assert np.all(ds_samp["wflow_river"].values == 1)
    assert np.allclose(ds_samp["wflow_uparea"].values, gdf["uparea"].values, rtol=0.05)

    # 2. Test with/without snapping to mask
    stations_fn = join(TESTDATADIR, "test_stations.csv")
    example_wflow_model.setup_gauges(
        gauges_fn=stations_fn,
        basename="stations_snapping",
        snap_to_river=True,
        mask=None,
    )
    gdf_snap = example_wflow_model.geoms["gauges_stations_snapping"]

    example_wflow_model.setup_gauges(
        gauges_fn=stations_fn,
        basename="stations_no_snapping",
        snap_to_river=False,
        mask=None,
    )
    gdf_no_snap = example_wflow_model.geoms["gauges_stations_no_snapping"]

    # Check that not all geometries of gdf_snap and gdf_no_snap are equal
    assert not gdf_snap.equals(gdf_no_snap)
    # Find wich row is identical
    equal = gdf_snap[gdf_snap["geometry"] == gdf_no_snap["geometry"]]
    assert len(equal) == 1
    assert equal.index.values[0] == 1003

    # 3. Test uparea with/without river snapping
    example_wflow_model.setup_gauges(
        gauges_fn=stations_fn,
        basename="stations_uparea_no_snapping",
        snap_to_river=False,
        mask=None,
        snap_uparea=True,
        wdw=5,
        rel_error=0.05,
        fillna=False,
    )
    gdf_no_snap = example_wflow_model.geoms["gauges_stations_uparea_no_snapping"]
    # Only two gauges have uparea values and fillna is False
    assert gdf_no_snap.index.size == 2

    example_wflow_model.setup_gauges(
        gauges_fn=stations_fn,
        basename="stations_uparea_no_snapping_fillna",
        snap_to_river=False,
        mask=None,
        snap_uparea=True,
        wdw=5,
        rel_error=0.05,
        fillna=True,
    )
    gdf_no_snap_fillna = example_wflow_model.geoms[
        "gauges_stations_uparea_no_snapping_fillna"
    ]
    # Two gauges have uparea values and fillna is True
    assert gdf_no_snap_fillna.index.size == 3
    # Not all gauges are in the river as snap_to_river is False
    ds_samp = example_wflow_model.grid[["wflow_river", "wflow_uparea"]].raster.sample(
        gdf_no_snap_fillna, wdw=0
    )
    assert not np.all(ds_samp["wflow_river"].values == 1)

    example_wflow_model.setup_gauges(
        gauges_fn=stations_fn,
        basename="stations_uparea_snapping",
        snap_to_river=True,
        mask=None,
        snap_uparea=True,
        wdw=5,
        rel_error=0.05,
        abs_error=25,
        fillna=False,
    )
    gdf_snap = example_wflow_model.geoms["gauges_stations_uparea_snapping"]
    # Only one gauge has uparea value and is in the river
    # (the one with NaN for upstream area would have ended in the river if fillna=True)
    assert gdf_snap.index.size == 1
    # Check that they are all in the river
    ds_samp = example_wflow_model.grid[["wflow_river", "wflow_uparea"]].raster.sample(
        gdf_snap, wdw=0
    )
    assert np.all(ds_samp["wflow_river"].values == 1)


@pytest.mark.parametrize("elevtn_map", ["wflow_dem", "dem_subgrid"])
def test_setup_rivers(elevtn_map, floodplain1d_testdata, example_wflow_model):
    example_wflow_model.setup_rivers(
        hydrography_fn="merit_hydro",
        river_geom_fn="rivers_lin2019_v1",
        river_upa=30,
        rivdph_method="powlaw",
        min_rivdph=1,
        min_rivwth=30,
        slope_len=2000,
        smooth_len=5000,
        river_routing="local-inertial",
        elevtn_map=elevtn_map,
    )

    mapname = {"wflow_dem": "hydrodem_avg", "dem_subgrid": "hydrodem_subgrid"}[
        elevtn_map
    ]

    assert mapname in example_wflow_model.grid
    assert example_wflow_model.get_config("model.river_routing") == "local-inertial"
    assert (
        example_wflow_model.get_config("input.lateral.river.bankfull_elevation")
        == mapname
    )
    assert (
        example_wflow_model.grid[mapname]
        .raster.mask_nodata()
        .equals(floodplain1d_testdata[mapname])
    )


def test_setup_floodplains_1d(example_wflow_model, floodplain1d_testdata):
    flood_depths = [0.5, 1.0, 1.5, 2.0, 2.5]

    example_wflow_model.setup_rivers(
        hydrography_fn="merit_hydro",
        river_geom_fn="rivers_lin2019_v1",
        river_upa=30,
        rivdph_method="powlaw",
        min_rivdph=1,
        min_rivwth=30,
        slope_len=2000,
        smooth_len=5000,
        river_routing="local-inertial",
        elevtn_map="wflow_dem",
    )

    example_wflow_model.setup_floodplains(
        hydrography_fn="merit_hydro",
        floodplain_type="1d",
        river_upa=30,
        flood_depths=flood_depths,
    )

    assert "floodplain_volume" in example_wflow_model.grid
    assert example_wflow_model.get_config("model.floodplain_1d") == True
    assert example_wflow_model.get_config("model.land_routing") == "kinematic-wave"
    assert (
        example_wflow_model.get_config("input.lateral.river.floodplain.volume")
        == "floodplain_volume"
    )
    assert np.all(example_wflow_model.grid.flood_depth.values == flood_depths)
    assert example_wflow_model.grid.floodplain_volume.raster.mask_nodata().equals(
        floodplain1d_testdata.floodplain_volume
    )


@pytest.mark.parametrize("elevtn_map", ["wflow_dem", "dem_subgrid"])
def test_setup_floodplains_2d(elevtn_map, example_wflow_model, floodplain1d_testdata):
    example_wflow_model.setup_rivers(
        hydrography_fn="merit_hydro",
        river_geom_fn="rivers_lin2019_v1",
        river_upa=30,
        rivdph_method="powlaw",
        min_rivdph=1,
        min_rivwth=30,
        slope_len=2000,
        smooth_len=5000,
        river_routing="local-inertial",
        elevtn_map="wflow_dem",
    )

    example_wflow_model.setup_floodplains(
        hydrography_fn="merit_hydro", floodplain_type="2d", elevtn_map=elevtn_map
    )

    mapname = {"wflow_dem": "hydrodem_avg", "dem_subgrid": "hydrodem_subgrid"}[
        elevtn_map
    ]

    assert f"{mapname}_D4" in example_wflow_model.grid
    assert example_wflow_model.get_config("model.floodplain_1d") == False
    assert example_wflow_model.get_config("model.land_routing") == "local-inertial"
    assert (
        example_wflow_model.get_config("input.lateral.river.bankfull_elevation")
        == f"{mapname}_D4"
    )
    assert (
        example_wflow_model.get_config("input.lateral.land.elevation")
        == f"{mapname}_D4"
    )
    assert (
        example_wflow_model.grid[f"{mapname}_D4"]
        .raster.mask_nodata()
        .equals(floodplain1d_testdata[f"{mapname}_D4"])
    )


def test_setup_pet_forcing(example_wflow_model, da_pet):
    example_wflow_model.setup_pet_forcing(
        pet_fn=da_pet,
    )

    assert "pet" in example_wflow_model.forcing
    # used to be debruin before update
    assert "pet_method" not in example_wflow_model.forcing["pet"].attrs
    assert example_wflow_model.forcing["pet"].min().values == da_pet.min().values
    mean_val = example_wflow_model.forcing["pet"].mean().values
    assert int(mean_val * 1000) == 2984


def test_setup_1dmodel_connection(example_wflow_model, rivers1d):
    # test subbasin_area method with river boundaries
    example_wflow_model.setup_1dmodel_connection(
        river1d_fn=rivers1d,
        connection_method="subbasin_area",
        area_max=10.0,
        add_tributaries=True,
        include_river_boundaries=True,
        mapname="1dmodel",
        update_toml=True,
        toml_output="netcdf",
    )

    assert "gauges_1dmodel" in example_wflow_model.geoms
    assert "subcatch_1dmodel" in example_wflow_model.geoms
    assert "subcatch_riv_1dmodel" in example_wflow_model.geoms

    assert len(example_wflow_model.geoms["gauges_1dmodel"]) == 6
    assert len(example_wflow_model.geoms["subcatch_1dmodel"]) == 3
    conf_dict = {
        "name": "Q",
        "map": "gauges_1dmodel",
        "parameter": "lateral.river.q_av",
    }
    assert conf_dict in example_wflow_model.config["netcdf"]["variable"]

    # test subbasin_area method with river boundaries
    example_wflow_model.setup_1dmodel_connection(
        river1d_fn=rivers1d,
        connection_method="subbasin_area",
        area_max=10.0,
        add_tributaries=True,
        include_river_boundaries=False,
        mapname="1dmodel-nobounds",
        update_toml=True,
        toml_output="csv",
    )

    assert len(example_wflow_model.geoms["gauges_1dmodel-nobounds"]) == 3
    assert len(example_wflow_model.geoms["subcatch_1dmodel-nobounds"]) == 3
    conf_dict = {
        "header": "Q",
        "map": "gauges_1dmodel-nobounds",
        "parameter": "lateral.river.q_av",
    }
    assert conf_dict in example_wflow_model.config["csv"]["column"]
    assert np.all(
        example_wflow_model.geoms["subcatch_1dmodel"].geometry.geom_equals(
            example_wflow_model.geoms["subcatch_1dmodel-nobounds"].geometry
        )
    )

    # test nodes method without extra tributaries
    example_wflow_model.setup_1dmodel_connection(
        river1d_fn=rivers1d,
        connection_method="nodes",
        area_max=10.0,
        add_tributaries=False,
        include_river_boundaries=False,
        mapname="1dmodel-nodes",
        update_toml=False,
    )

    assert "gauges_1dmodel-nodes" not in example_wflow_model.geoms
    assert len(example_wflow_model.geoms["subcatch_1dmodel-nodes"]) == 7


def test_skip_nodata_reservoir(clipped_wflow_model):
    # Using the clipped_wflow_model as the reservoirs are not in this model
    clipped_wflow_model.setup_reservoirs(
        reservoirs_fn="hydro_reservoirs",
        min_area=0.0,
    )
    assert clipped_wflow_model.config["model"]["reservoirs"] == False
    # Get names for two reservoir layers
    for mapname in ["resareas", "reslocs"]:
        # Check if layers are indeed not present in the model
        assert (
            clipped_wflow_model._MAPS[mapname] not in clipped_wflow_model.grid.data_vars
        )


<<<<<<< HEAD
def test_setup_demand():
    pass
=======
def test_setup_cold_states(example_wflow_model, tmpdir):
    # Create states
    example_wflow_model.setup_cold_states()
    states = example_wflow_model.states.copy()

    assert "q_land" in example_wflow_model.states
    assert "layer" in example_wflow_model.states["ustorelayerdepth"].dims
    assert np.isclose(
        example_wflow_model.states["satwaterdepth"].raster.mask_nodata().mean().values,
        559.73975,
    )
    assert np.isclose(
        example_wflow_model.states["ssf"].raster.mask_nodata().mean().values, 67.45569
    )

    # test write
    example_wflow_model.set_root(str(tmpdir.join("wflow_cold_states")), mode="r+")
    example_wflow_model.write_states()

    assert isfile(str(tmpdir.join("wflow_cold_states", "instate", "instates.nc")))

    # test read
    example_wflow_model.read_states()

    xr.testing.assert_equal(
        xr.merge(states.values()), xr.merge(example_wflow_model.states.values())
    )
>>>>>>> db9c4ea4
<|MERGE_RESOLUTION|>--- conflicted
+++ resolved
@@ -747,10 +747,10 @@
         )
 
 
-<<<<<<< HEAD
 def test_setup_demand():
     pass
-=======
+
+
 def test_setup_cold_states(example_wflow_model, tmpdir):
     # Create states
     example_wflow_model.setup_cold_states()
@@ -777,5 +777,4 @@
 
     xr.testing.assert_equal(
         xr.merge(states.values()), xr.merge(example_wflow_model.states.values())
-    )
->>>>>>> db9c4ea4
+    )