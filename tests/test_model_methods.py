--- conflicted
+++ resolved
@@ -772,7 +772,21 @@
         )
 
 
-<<<<<<< HEAD
+def test_setup_lulc_sed(example_sediment_model, planted_forest_testdata):
+    example_sediment_model.setup_lulcmaps(
+        lulc_fn="globcover",
+        planted_forest_fn=planted_forest_testdata,
+        lulc_vars=["USLE_C"],
+        planted_forest_c=0.0881,
+        orchard_name="Orchard",
+        orchard_c=0.2188,
+    )
+    da = example_sediment_model.grid["USLE_C"].raster.sample(
+        planted_forest_testdata.geometry.centroid
+    )
+    assert np.all(da.values == np.array([0.0881, 0.2188]))
+
+
 def test_setup_allocation_areas(example_wflow_model, tmpdir):
     # Read the data and set new root
     example_wflow_model.read()
@@ -903,21 +917,6 @@
     assert np.isclose(c_values[0], 9.74654)
     assert np.isclose(c_values[2], 10.567758)
     assert np.isclose(c_values[5], 12.487115)
-=======
-def test_setup_lulc_sed(example_sediment_model, planted_forest_testdata):
-    example_sediment_model.setup_lulcmaps(
-        lulc_fn="globcover",
-        planted_forest_fn=planted_forest_testdata,
-        lulc_vars=["USLE_C"],
-        planted_forest_c=0.0881,
-        orchard_name="Orchard",
-        orchard_c=0.2188,
-    )
-    da = example_sediment_model.grid["USLE_C"].raster.sample(
-        planted_forest_testdata.geometry.centroid
-    )
-    assert np.all(da.values == np.array([0.0881, 0.2188]))
->>>>>>> 7ee62a11
 
 
 def test_setup_cold_states(example_wflow_model, tmpdir):
