--- conflicted
+++ resolved
@@ -656,13 +656,8 @@
     )
 
     mapname = {
-<<<<<<< HEAD
-        "wflow_dem": "river_bank_elevation_avg",
-        "dem_subgrid": "river_bank_elevation_subgrid",
-=======
-        "land_elevation": "hydrodem_avg",
-        "meta_subgrid_elevation": "hydrodem_subgrid",
->>>>>>> e52f989b
+        "land_elevation": "river_bank_elevation_avg",
+        "meta_subgrid_elevation": "river_bank_elevation_subgrid",
     }[elevtn_map]
 
     assert mapname in example_wflow_model.grid
@@ -794,13 +789,8 @@
     )
 
     mapname = {
-<<<<<<< HEAD
-        "wflow_dem": "river_bank_elevation_avg",
-        "dem_subgrid": "river_bank_elevation_subgrid",
-=======
-        "land_elevation": "hydrodem_avg",
-        "meta_subgrid_elevation": "hydrodem_subgrid",
->>>>>>> e52f989b
+        "land_elevation": "river_bank_elevation_avg",
+        "meta_subgrid_elevation": "river_bank_elevation_subgrid",
     }[elevtn_map]
 
     assert f"{mapname}_D4" in example_wflow_model.grid
