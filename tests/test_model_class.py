"""Test plugin model class against hydromt.models.model_api."""

import warnings
from os.path import abspath, dirname, join
from pathlib import Path

import numpy as np
import pytest
import xarray as xr

from hydromt_wflow.wflow import WflowModel
from hydromt_wflow.wflow_sediment import WflowSedimentModel

TESTDATADIR = join(dirname(abspath(__file__)), "data")
EXAMPLEDIR = join(dirname(abspath(__file__)), "..", "examples")

_supported_models: dict[str, type[WflowModel]] = {
    "wflow": WflowModel,
    "wflow_sediment": WflowSedimentModel,
    "wflow_simple": WflowModel,
}


def _compare_wflow_models(mod0, mod1):
    # check maps
    invalid_maps = {}
    # invalid_maps_dtype = {}
    if mod0._grid is not None:
        maps = mod0.staticmaps.raster.vars
        assert np.all(mod0.crs == mod1.crs), "map crs grid"
        # check on dims names and values
        for dim in mod1._grid.dims:
            try:
                xr.testing.assert_identical(mod1._grid[dim], mod0._grid[dim])
            except AssertionError:
                raise AssertionError(f"dim {dim} in map not identical")

        for name in maps:
            map0 = mod0.staticmaps.data[name].fillna(0)
            if name not in mod1.staticmaps.data:
                invalid_maps[name] = "KeyError"
                continue
            map1 = mod1.staticmaps.data[name].fillna(0)
            if (
                not np.allclose(map0, map1, atol=1e-3, rtol=1e-3)
                or map0.dtype != map1.dtype
            ):
                if len(map0.dims) > 2:  # 3 dim map
                    map0 = map0[0, :, :]
                    map1 = map1[0, :, :]
                # Check on dtypes
                err = (
                    ""
                    if map0.dtype == map1.dtype
                    else f"{map1.dtype} instead of {map0.dtype}"
                )
                # Check on nodata
                # hilariously np.nan == np.nan returns False, hence the additional check
                err = (
                    err
                    if map0.raster.nodata == map1.raster.nodata
                    or (np.isnan(map0.raster.nodata) and np.isnan(map1.raster.nodata))
                    else f"nodata {map1.raster.nodata} instead of \
{map0.raster.nodata}; {err}"
                )
                notclose = ~np.equal(map0, map1)
                ncells = int(np.sum(notclose))
                if ncells > 0:
                    # xy = map0.raster.idx_to_xy(np.where(notclose.ravel())[0])
                    # yxs = ", ".join([f"({y:.6f}, {x:.6f})" for x, y in zip(*xy)])
                    diff = (map0.values - map1.values)[notclose].mean()
                    err = f"mean diff ({ncells:d} cells): {diff:.4f}; {err}"
                invalid_maps[name] = err
    # invalid_map_str = ", ".join(invalid_maps)
    # assert (
    #    len(invalid_maps_dtype) == 0
    # ), f"{len(invalid_maps_dtype)} invalid dtype for maps: {invalid_maps_dtype}"
    assert len(invalid_maps) == 0, f"{len(invalid_maps)} invalid maps: {invalid_maps}"
    # check geoms
    if mod0._geoms:
        for name in mod0.geoms:
            geom0 = mod0.geoms.get(name)
            geom1 = mod1.geoms.get(name)
            assert geom0.index.size == geom1.index.size
            assert np.all(set(geom0.index) == set(geom1.index)), f"geom index {name}"
            assert geom0.columns.size == geom1.columns.size
            assert np.all(set(geom0.columns) == set(geom1.columns)), (
                f"geom columns {name}"
            )
            assert geom0.crs == geom1.crs, f"geom crs {name}"
            if not np.all(geom0.geometry == geom1.geometry):
                warnings.warn(f"New geom {name} different than the example one.")
    # check config
    if mod0._config:
        # flatten
        assert mod0._config == mod1._config, "config mismatch"


<<<<<<< HEAD
@pytest.mark.skip(reason="fix when forcing component is implemented")
=======
@pytest.mark.parametrize("model", list(_supported_models.keys()))
def test_model_class(model, example_models):
    mod = example_models[model]
    if mod is not None:
        mod.read()


>>>>>>> 8aaca8e2
@pytest.mark.timeout(300)  # max 5 min
@pytest.mark.parametrize("model", list(_supported_models.keys()))
def test_model_build(tmpdir, model, example_models, example_inis):
    # get model type
    model_type = _supported_models[model]
    # create folder to store new model
    root = str(tmpdir.join(model))
    param_path = (
        Path(__file__).parent.parent / "hydromt_wflow" / "data" / "parameters_data.yml"
    )
    mod1 = model_type(
        root=root, mode="w", data_libs=["artifact_data", param_path.as_posix()]
    )
    # get ini file
    opt = example_inis[model]
    _list_opts = [{k: v} for k, v in opt.items()]

    # Build model
    mod1.build(steps=_list_opts)

    # Compare with model from examples folder
    # (need to read it again for proper geoms check)
    mod1 = model_type(root=root, mode="r")
    mod1.read()
    # get reference model
    mod0 = example_models[model]
    if mod0 is not None:
        mod0.read()
        # compare models
        _compare_wflow_models(mod0, mod1)


<<<<<<< HEAD
@pytest.mark.skip(reason="fix when datacatalog in clipped_wflow_model is updated to v1")
=======
>>>>>>> 8aaca8e2
@pytest.mark.timeout(60)  # max 1 min
def test_model_clip(tmpdir, example_wflow_model: WflowModel, clipped_wflow_model):
    model = "wflow"

    # Clip method options
    destination = str(tmpdir.join(model))
    region = {
        "subbasin": [12.3006, 46.4324],
        "meta_streamorder": 4,
    }

    # Clip workflow, based on example model
    example_wflow_model.read()
    example_wflow_model.set_root(destination, mode="w")
    example_wflow_model.clip_staticmaps(region)
    example_wflow_model.clip_forcing()
    example_wflow_model.write()
    # Check if model is api compliant
    non_compliant_list = example_wflow_model._test_model_api()
    assert len(non_compliant_list) == 0

    # Compare with model from examples folder
    # (need to read it again for proper geoms check)
    mod1 = WflowModel(root=destination, mode="r")
    mod1.read()
    # Read reference clipped model
    clipped_wflow_model.read()
    # compare models
    _compare_wflow_models(clipped_wflow_model, mod1)


<<<<<<< HEAD
@pytest.mark.skip(reason="fix when WflowModel.read() is implemented")
=======
>>>>>>> 8aaca8e2
def test_model_inverse_clip(example_wflow_model):
    # Clip method options
    region = {
        "subbasin": [12.3006, 46.4324],
        "meta_streamorder": 4,
    }

    # Clip workflow, based on example model
    example_wflow_model.read()
    # Get number of active pixels from full model
    n_pixels_full = example_wflow_model.staticmaps.data["subcatchment"].sum()
    example_wflow_model.clip_staticmaps(region, inverse_clip=True)
    # Get number of active pixels from inversely clipped model
    n_pixels_inverse_clipped = example_wflow_model.staticmaps.data["subcatchment"].sum()

    # Do clipping again, but normally
    example_wflow_model.read()
    example_wflow_model.clip_staticmaps(region, inverse_clip=False)
    # Get number of active pixels from clipped model
    n_pixels_clipped = example_wflow_model.staticmaps.data["subcatchment"].sum()

    assert n_pixels_inverse_clipped < n_pixels_full
    assert n_pixels_full == n_pixels_inverse_clipped + n_pixels_clipped


<<<<<<< HEAD
@pytest.mark.skip(reason="determine what `.results` is supposed to be in v1")
=======
>>>>>>> 8aaca8e2
def test_model_results(example_wflow_results):
    # Tests on results
    # Number of dict keys = 1 for netcdf_grid + 1 for netcdf_scalar + nb of csv.column
    assert len(example_wflow_results.results) == (
        2 + len(example_wflow_results.get_config("output.csv.column"))
    )

    # Check that the output and netcdf xr.Dataset are present
    assert "netcdf_grid" in example_wflow_results.results
    assert isinstance(example_wflow_results.results["netcdf_scalar"], xr.Dataset)

    # Checks for the csv columns
    # Q for gauges_grdc
    assert len(example_wflow_results.results["river_q_gauges_grdc"].index) == 3
    assert np.isin(6349410, example_wflow_results.results["river_q_gauges_grdc"].index)

    # Coordinates and values for coordinate.x and index.x for temp
    assert np.isclose(
        example_wflow_results.results["temp_bycoord"]["x"].values,
        example_wflow_results.results["temp_byindex"]["x"].values,
    )
    assert np.allclose(
        example_wflow_results.results["temp_bycoord"].values,
        example_wflow_results.results["temp_byindex"].values,
    )

    # Coordinates of the reservoir
    assert np.isclose(example_wflow_results.results["reservoir_volume"]["y"], 46.16656)<|MERGE_RESOLUTION|>--- conflicted
+++ resolved
@@ -96,17 +96,7 @@
         assert mod0._config == mod1._config, "config mismatch"
 
 
-<<<<<<< HEAD
 @pytest.mark.skip(reason="fix when forcing component is implemented")
-=======
-@pytest.mark.parametrize("model", list(_supported_models.keys()))
-def test_model_class(model, example_models):
-    mod = example_models[model]
-    if mod is not None:
-        mod.read()
-
-
->>>>>>> 8aaca8e2
 @pytest.mark.timeout(300)  # max 5 min
 @pytest.mark.parametrize("model", list(_supported_models.keys()))
 def test_model_build(tmpdir, model, example_models, example_inis):
@@ -120,6 +110,7 @@
     mod1 = model_type(
         root=root, mode="w", data_libs=["artifact_data", param_path.as_posix()]
     )
+
     # get ini file
     opt = example_inis[model]
     _list_opts = [{k: v} for k, v in opt.items()]
@@ -139,10 +130,7 @@
         _compare_wflow_models(mod0, mod1)
 
 
-<<<<<<< HEAD
 @pytest.mark.skip(reason="fix when datacatalog in clipped_wflow_model is updated to v1")
-=======
->>>>>>> 8aaca8e2
 @pytest.mark.timeout(60)  # max 1 min
 def test_model_clip(tmpdir, example_wflow_model: WflowModel, clipped_wflow_model):
     model = "wflow"
@@ -174,10 +162,7 @@
     _compare_wflow_models(clipped_wflow_model, mod1)
 
 
-<<<<<<< HEAD
 @pytest.mark.skip(reason="fix when WflowModel.read() is implemented")
-=======
->>>>>>> 8aaca8e2
 def test_model_inverse_clip(example_wflow_model):
     # Clip method options
     region = {
@@ -203,10 +188,7 @@
     assert n_pixels_full == n_pixels_inverse_clipped + n_pixels_clipped
 
 
-<<<<<<< HEAD
 @pytest.mark.skip(reason="determine what `.results` is supposed to be in v1")
-=======
->>>>>>> 8aaca8e2
 def test_model_results(example_wflow_results):
     # Tests on results
     # Number of dict keys = 1 for netcdf_grid + 1 for netcdf_scalar + nb of csv.column
