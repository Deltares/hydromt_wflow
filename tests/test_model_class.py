"""Test plugin model class against hydromt.models.model_api."""

from os.path import abspath, dirname, join
from pathlib import Path

import numpy as np
import pandas as pd
import pytest
import xarray as xr

from hydromt_wflow.wflow_base import WflowBaseModel
from hydromt_wflow.wflow_sbm import WflowSbmModel
from hydromt_wflow.wflow_sediment import WflowSedimentModel

TESTDATADIR = join(dirname(abspath(__file__)), "data")
EXAMPLEDIR = join(dirname(abspath(__file__)), "..", "examples")

_supported_models: dict[str, type[WflowBaseModel]] = {
    "wflow": WflowSbmModel,
    "wflow_sediment": WflowSedimentModel,
    "wflow_simple": WflowSbmModel,
}


def _compare_wflow_models(mod0: WflowBaseModel, mod1: WflowBaseModel):
    # check maps
    if mod0.staticmaps._data:
        eq, errors = mod0.staticmaps.test_equal(mod1.staticmaps)
        assert eq, f"staticmaps not equal: {errors}"

    # check geoms
    if mod0.geoms._data:
        eq, errors = mod0.geoms.test_equal(mod1.geoms)
        assert eq, f"geoms not equal: {errors}"

    # check config
    if mod0.config._data:
        # flatten
        eq, errors = mod0.config.test_equal(mod1.config)
        assert eq, f"config not equal: {errors}"


@pytest.mark.timeout(300)  # max 5 min
@pytest.mark.parametrize("model", list(_supported_models.keys()))
def test_model_build(tmpdir, model, example_models, example_inis):
    # get model type
    model_type = _supported_models[model]
    # create folder to store new model
    root = str(tmpdir.join(model))
    param_path = (
        Path(__file__).parent.parent / "hydromt_wflow" / "data" / "parameters_data.yml"
    )
    mod1 = model_type(
        root=root, mode="w", data_libs=["artifact_data", param_path.as_posix()]
    )

    # get ini file
    steps = example_inis[model]

    # Build model
<<<<<<< HEAD
    mod1.build(steps=opt[2])
=======
    mod1.build(steps=steps)
>>>>>>> 9684ab56

    # Compare with model from examples folder
    # (need to read it again for proper geoms check)
    mod1 = model_type(root=root, mode="r")
    mod1.read()
    # get reference model
    mod0 = example_models[model]
    if mod0 is not None:
        mod0.read()
        # compare models
        _compare_wflow_models(mod0, mod1)


def test_base_model_init_should_raise():
    with pytest.raises(TypeError) as exc_info:
        WflowBaseModel()

    assert str(exc_info.value) == (
        "``WflowBaseModel`` is an abstract class and cannot be instantiated "
        "directly. Please use one of its subclasses defined as hydromt-entry "
        "points: [``WflowSbmModel``, ``WflowSedimentModel``]"
    )


@pytest.mark.timeout(60)  # max 1 min
def test_model_clip(
    tmpdir: Path,
    example_wflow_model: WflowSbmModel,
    clipped_wflow_model: WflowSbmModel,
):
    model = "wflow"

    # Clip method options
    destination = str(tmpdir.join(model))
    region = {
        "subbasin": [12.3006, 46.4324],
        "meta_streamorder": 4,
    }

    # Clip workflow, based on example model
    example_wflow_model.read()
    example_wflow_model.set_root(destination, mode="w")
    example_wflow_model.clip(region)
    example_wflow_model.write()

    # Compare with model from examples folder
    # (need to read it again for proper geoms check)
    mod1 = WflowSbmModel(root=destination, mode="r")
    mod1.read()
    # Read reference clipped model
    clipped_wflow_model.read()
    # compare models
    _compare_wflow_models(clipped_wflow_model, mod1)
    # check states
    eq, errors = clipped_wflow_model.states.test_equal(mod1.states)
    assert eq, f"states not equal: {errors}"


def test_model_clip_reservoir(
    tmpdir: Path,
    example_wflow_model: WflowSbmModel,
    reservoir_rating: dict[str, pd.DataFrame],
):
    model = "wflow"

    # Clip method options
    destination = str(tmpdir.join(model))
    region = {
        "subbasin": [12.3162, 46.1676],
        "meta_streamorder": 3,
    }

    # Read and add reservoir rating tables before clipping
    clip_model = WflowSbmModel(root=example_wflow_model.root.path, mode="r+")
    clip_model.read()

    for name, tbl in reservoir_rating.items():
        clip_model.set_tables(tbl, name=name)
    assert len(clip_model.tables.data) == 4
    assert "reservoir_sh_169986" in clip_model.tables.data
    assert "reservoir_hq_3367" in clip_model.tables.data

    # Clip
    clip_model.set_root(destination, mode="w")
    clip_model.clip(region)
    assert len(clip_model.tables.data) == 2
    assert "reservoir_sh_169986" in clip_model.tables.data
    assert "reservoir_hq_3367" not in clip_model.tables.data


def test_sediment_model_clip(
    tmpdir: Path,
    example_sediment_model: WflowSedimentModel,
):
    model = "wflow"

    # Clip method options
    destination = str(tmpdir.join(model))
    region = {
        "subbasin": [12.3162, 46.1676],
        "meta_streamorder": 3,
    }

    # Clip workflow, based on example model
    example_sediment_model.read()
    example_sediment_model.set_root(destination, mode="w")
    example_sediment_model.clip(region)

    # Check extent of the clipped model
    n_pixels = example_sediment_model.staticmaps.data["subcatchment"].sum()
    assert n_pixels == 97
    # This model should still have one reservoir after clipping
    assert "reservoirs" in example_sediment_model.geoms.data
    assert len(example_sediment_model.geoms.data["reservoirs"]) == 1
    assert "reservoir_area_id" in example_sediment_model.staticmaps.data
    assert example_sediment_model.get_config("model.reservoir__flag") is True


def test_model_inverse_clip(example_wflow_model: WflowSbmModel):
    # Clip method options
    region = {
        "subbasin": [12.3006, 46.4324],
        "meta_streamorder": 4,
    }

    inverse_clip_model = WflowSbmModel(root=example_wflow_model.root.path, mode="r+")
    # Clip workflow, based on example model
    inverse_clip_model.read()
    # Get number of active pixels from full model
    n_pixels_full = inverse_clip_model.staticmaps.data["subcatchment"].sum()
    inverse_clip_model.clip(region.copy(), inverse_clip=True)
    # Get number of active pixels from inversely clipped model
    n_pixels_inverse_clipped = inverse_clip_model.staticmaps.data["subcatchment"].sum()

    # Do clipping again, but normally
    clip_model = WflowSbmModel(root=example_wflow_model.root.path, mode="r+")
    clip_model.read()
    clip_model.clip(region.copy(), inverse_clip=False)
    # Get number of active pixels from clipped model
    n_pixels_clipped = clip_model.staticmaps.data["subcatchment"].sum()

    assert n_pixels_inverse_clipped < n_pixels_full
    assert n_pixels_full == n_pixels_inverse_clipped + n_pixels_clipped


def test_model_outputs(example_wflow_outputs):
    # Tests on outputs
    wflow = example_wflow_outputs

    # Check the gridded output
    assert isinstance(wflow.output_grid.data, xr.Dataset)
    assert "q_river" in wflow.output_grid.data
    assert wflow.output_grid.data.raster.x_dim == wflow.staticmaps.data.raster.x_dim

    # Check the netcdf scalar output
    assert isinstance(wflow.output_scalar.data, xr.Dataset)
    assert "Q" in wflow.output_scalar.data

    # Check the csv output
    assert len(wflow.output_csv.data) == len(wflow.get_config("output.csv.column"))

    # Checks for the csv columns
    # Q for gauges_grdc
    assert len(wflow.output_csv.data["river_q_gauges_grdc"].index) == 3
    assert np.isin(6349410, wflow.output_csv.data["river_q_gauges_grdc"].index)

    # Coordinates and values for coordinate.x and index.x for temp
    assert np.isclose(
        wflow.output_csv.data["temp_bycoord"]["x"].values,
        wflow.output_csv.data["temp_byindex"]["x"].values,
    )
    assert np.allclose(
        wflow.output_csv.data["temp_bycoord"].values,
        wflow.output_csv.data["temp_byindex"].values,
    )

    # Coordinates of the reservoir
    assert np.isclose(wflow.output_csv.data["reservoir_volume"]["y"], 46.16656)<|MERGE_RESOLUTION|>--- conflicted
+++ resolved
@@ -58,11 +58,7 @@
     steps = example_inis[model]
 
     # Build model
-<<<<<<< HEAD
-    mod1.build(steps=opt[2])
-=======
     mod1.build(steps=steps)
->>>>>>> 9684ab56
 
     # Compare with model from examples folder
     # (need to read it again for proper geoms check)
