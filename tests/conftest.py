"""add global fixtures."""

import platform
from os.path import abspath, dirname, join
from pathlib import Path
from typing import Callable

import geopandas as gpd
import numpy as np
import pandas as pd
import pytest
import xarray as xr
from hydromt import DataCatalog
from hydromt.io import read_workflow_yaml
from pytest_mock import MockerFixture
from shapely.geometry import Point, box

from hydromt_wflow import WflowSbmModel, WflowSedimentModel
from hydromt_wflow.data.fetch import fetch_data

SUBDIR = ""
if platform.system().lower() != "windows":
    SUBDIR = "linux64"

TESTDATADIR = join(dirname(abspath(__file__)), "data")
EXAMPLEDIR = join(dirname(abspath(__file__)), "..", "examples", SUBDIR)
TESTCATALOGDIR = join(dirname(abspath(__file__)), "..", "examples", "data")

# This is the recommended by pandas and will become default behaviour in pandas 3.0.
# https://pandas.pydata.org/pandas-docs/stable/user_guide/copy_on_write.html#copy-on-write-chained-assignment
# https://pandas.pydata.org/pandas-docs/stable/user_guide/indexing.html#returning-a-view-versus-a-copy
pd.options.mode.copy_on_write = True


## Cached data and models
@pytest.fixture(scope="session")
def build_data() -> Path:
    build_dir = fetch_data("artifact-data")
    assert build_dir.is_dir()
    assert Path(build_dir, "era5.nc").is_file()
    return build_dir


@pytest.fixture(scope="session")
def build_data_catalog(build_data) -> Path:
    p = Path(build_data, "data_catalog.yml")
    assert p.is_file()
    return p


@pytest.fixture
def example_wflow_model():
    root = join(EXAMPLEDIR, "wflow_piave_subbasin")
    mod = WflowSbmModel(
        root=root,
        mode="r",
        data_libs=[
            "artifact_data",
            join(TESTCATALOGDIR, "demand", "data_catalog.yml"),
        ],
    )
    return mod


@pytest.fixture
def example_wflow_model_factory() -> Callable[[str, str, list[str]], WflowSbmModel]:
    def factory(
        root: str = join(EXAMPLEDIR, "wflow_piave_subbasin"),
        mode: str = "r",
        data_libs: list[str] = [
            "artifact_data",
            join(TESTCATALOGDIR, "demand", "data_catalog.yml"),
        ],
    ) -> WflowSbmModel:
        return WflowSbmModel(root=root, mode=mode, data_libs=data_libs)

    return factory


@pytest.fixture
def example_sediment_model() -> WflowSedimentModel:
    root = join(EXAMPLEDIR, "wflow_sediment_piave_subbasin")
    mod = WflowSedimentModel(
        root=root,
        mode="r",
        data_libs=["artifact_data"],
    )
    return mod


@pytest.fixture
def example_models(
    example_wflow_model: WflowSbmModel, example_sediment_model: WflowSedimentModel
):
    models = {
        "wflow": example_wflow_model,
        "wflow_sediment": example_sediment_model,
        "wflow_simple": None,
    }
    return models


@pytest.fixture
def wflow_ini():
    config = join(TESTDATADIR, "wflow_piave_build_subbasin.yml")
<<<<<<< HEAD
    opt = read_workflow_yaml(config)
    return opt
=======
    _, _, steps = read_workflow_yaml(config)
    return steps
>>>>>>> 9684ab56


@pytest.fixture
def sediment_ini():
    config = join(TESTDATADIR, "wflow_sediment_piave_build_subbasin.yml")
<<<<<<< HEAD
    opt = read_workflow_yaml(config)
    return opt
=======
    _, _, steps = read_workflow_yaml(config)
    return steps
>>>>>>> 9684ab56


@pytest.fixture
def wflow_simple_ini():
    config = join(dirname(abspath(__file__)), "..", "examples", "wflow_build.yml")
<<<<<<< HEAD
    opt = read_workflow_yaml(config)
    return opt
=======
    _, _, steps = read_workflow_yaml(config)
    return steps
>>>>>>> 9684ab56


@pytest.fixture
def example_inis(wflow_ini, sediment_ini, wflow_simple_ini):
    inis = {
        "wflow": wflow_ini,
        "wflow_sediment": sediment_ini,
        "wflow_simple": wflow_simple_ini,
    }
    return inis


@pytest.fixture
def example_wflow_outputs() -> WflowSbmModel:
    root = join(EXAMPLEDIR, "wflow_piave_subbasin")
    config_fn = join(EXAMPLEDIR, "wflow_piave_subbasin", "wflow_sbm_results.toml")
    mod = WflowSbmModel(root=root, mode="r", config_filename=config_fn)
    return mod


@pytest.fixture
def clipped_wflow_model(build_data_catalog) -> WflowSbmModel:
    root = join(EXAMPLEDIR, "wflow_piave_clip")
    mod = WflowSbmModel(
        root=root,
        mode="r",
        data_libs=[build_data_catalog],
    )
    return mod


@pytest.fixture
def floodplain1d_testdata() -> xr.Dataset:
    data = xr.load_dataset(
        join(TESTDATADIR, SUBDIR, "floodplain_layers.nc"),
        lock=False,
        mode="r",
    )
    # Rename testdata variables to match the model
    for var in data.data_vars:
        if "hydrodem" in var:
            new_name = var.replace("hydrodem", "river_bank_elevation")
            data = data.rename({var: new_name})
    return data


@pytest.fixture
def globcover_gdf() -> gpd.GeoDataFrame:
    cat = DataCatalog("artifact_data")
    globcover = cat.get_rasterdataset("globcover_2009")
    globcover_gdf = globcover.raster.vectorize()
    globcover_gdf.rename(columns={"value": "landuse"}, inplace=True)
    return globcover_gdf


@pytest.fixture
def planted_forest_testdata() -> gpd.GeoDataFrame:
    bbox1 = [12.38, 46.12, 12.42, 46.16]
    bbox2 = [12.21, 46.07, 12.26, 46.11]
    gdf = gpd.GeoDataFrame(geometry=[box(*bbox1), box(*bbox2)], crs="EPSG:4326")
    gdf["forest_type"] = ["Pine", "Orchard"]
    return gdf


@pytest.fixture
def rivers1d() -> gpd.GeoDataFrame:
    # Also for linux the data is in the normal example folder
    data = gpd.read_file(
        join(dirname(abspath(__file__)), "..", "examples", "data", "rivers.geojson"),
    )
    return data


@pytest.fixture
def rivers1d_projected() -> gpd.GeoDataFrame:
    data = gpd.read_file(
        join(dirname(abspath(__file__)), "data", "1d-river-3857.geojson"),
    )
    return data


@pytest.fixture
def df_precip_stations() -> pd.DataFrame:
    np.random.seed(42)
    time = pd.date_range(
        start="2010-02-01T00:00:00", end="2010-09-01T00:00:00", freq="D"
    )
    data = np.random.rand(len(time), 8)
    df = pd.DataFrame(data=data, columns=[1, 2, 3, 4, 5, 6, 7, 8], index=time)
    df.index.name = "time"
    df.columns.name = "index"
    return df


@pytest.fixture
def gdf_precip_stations() -> gpd.GeoDataFrame:
    geometry = [
        # inside Piave basin
        Point(12.6, 46.6),
        Point(11.9, 46.3),
        Point(12.1, 45.9),
        # outside Piave basin
        Point(11.4, 46.9),
        Point(13.1, 46.7),
        Point(11.5, 45.7),
        Point(12.6, 46.0),
        Point(12.5, 45.6),
    ]
    gdf = gpd.GeoDataFrame(
        data=None, index=[1, 2, 3, 4, 5, 6, 7, 8], geometry=geometry, crs="EPSG:4326"
    )
    gdf.index.name = "index"
    return gdf


@pytest.fixture
def da_pet(example_wflow_model: WflowSbmModel) -> xr.DataArray:
    da = example_wflow_model.data_catalog.get_rasterdataset(
        "era5",
        geom=example_wflow_model.region,
        buffer=2,
        variables=["temp"],
    )
    da = 0.5 * (0.45 * da + 8)  # simple pet from Bradley Criddle
    da.name = "pet"
    da = da.astype("float64")

    return da


@pytest.fixture
def demda() -> xr.DataArray:
    np.random.seed(11)
    da = xr.DataArray(
        data=np.random.rand(15, 10),
        dims=("y", "x"),
        coords={"y": -np.arange(0, 1500, 100), "x": np.arange(0, 1000, 100)},
        attrs=dict(_FillValue=-9999),
    )
    # NOTE epsg 3785 is deprecated https://epsg.io/3785
    da.raster.set_crs(3857)
    return da


@pytest.fixture
def reservoir_rating() -> dict[str, pd.DataFrame]:
    """Reservoir rating curves for testing purposes."""
    rating = {
        "reservoir_sh_169986": pd.DataFrame(
            {
                "H": [100, 101, 102, 103, 104, 105],
                "S": [0, 1000, 1500, 2000, 3000, 5000],
            }
        ),
        "reservoir_hq_169986": pd.DataFrame(
            {
                "H": [102, 103, 104, 105],
                "1": [0, 1, 2.5, 4],
            }
        ),
    }
    # repeat column 1 of "reservoir_hq_169986" 365 time (1 column per day of year)
    rating["reservoir_hq_169986"] = pd.concat(
        [rating["reservoir_hq_169986"]] + [rating["reservoir_hq_169986"]["1"]] * 364,
        axis=1,
    )
    rating["reservoir_hq_169986"].columns = ["H"] + [str(i) for i in range(1, 366)]

    # Copy for reservoir id 3367
    rating["reservoir_sh_3367"] = rating["reservoir_sh_169986"].copy()
    rating["reservoir_hq_3367"] = rating["reservoir_hq_169986"].copy()

    return rating


@pytest.fixture
def mock_rasterdataset(mocker: MockerFixture) -> xr.Dataset:
    """Mock rasterdataset for testing purposes."""
    ds = mocker.create_autospec(xr.Dataset, instance=True)

    mock_raster = mocker.Mock()
    mock_raster.crs.is_geographic = True
    mock_raster.res = (1 / 120.0, 1 / 120.0)
    mock_raster.clip_geom.return_value = ds
    mock_raster.geometry_mask.return_value = xr.DataArray(
        np.array([[1, 0], [0, 1]]), dims=("y", "x")
    )
    ds.raster = mock_raster
    ds.coords = {}
    ds.__getitem__.side_effect = lambda key: ds.coords.get(key)

    return ds


@pytest.fixture
def static_layer() -> xr.DataArray:
    da = xr.DataArray(
        np.ones((2, 2)),
        coords={
            "lat": range(2),
            "lon": range(2),
        },
        dims=["lat", "lon"],
    )
    da.raster.set_crs(4326)
    da.raster.set_nodata(-9999)
    return da<|MERGE_RESOLUTION|>--- conflicted
+++ resolved
@@ -103,37 +103,22 @@
 @pytest.fixture
 def wflow_ini():
     config = join(TESTDATADIR, "wflow_piave_build_subbasin.yml")
-<<<<<<< HEAD
-    opt = read_workflow_yaml(config)
-    return opt
-=======
     _, _, steps = read_workflow_yaml(config)
     return steps
->>>>>>> 9684ab56
 
 
 @pytest.fixture
 def sediment_ini():
     config = join(TESTDATADIR, "wflow_sediment_piave_build_subbasin.yml")
-<<<<<<< HEAD
-    opt = read_workflow_yaml(config)
-    return opt
-=======
     _, _, steps = read_workflow_yaml(config)
     return steps
->>>>>>> 9684ab56
 
 
 @pytest.fixture
 def wflow_simple_ini():
     config = join(dirname(abspath(__file__)), "..", "examples", "wflow_build.yml")
-<<<<<<< HEAD
-    opt = read_workflow_yaml(config)
-    return opt
-=======
     _, _, steps = read_workflow_yaml(config)
     return steps
->>>>>>> 9684ab56
 
 
 @pytest.fixture
