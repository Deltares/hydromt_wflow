"""add global fixtures."""

import platform
from os.path import abspath, dirname, join
from pathlib import Path
from typing import Callable

import geopandas as gpd
import numpy as np
import pandas as pd
import pytest
import xarray as xr
from hydromt import DataCatalog
from hydromt.cli._utils import parse_config
from pytest_mock import MockerFixture
from shapely.geometry import Point, box

from hydromt_wflow import WflowSbmModel, WflowSedimentModel
from hydromt_wflow.data.fetch import fetch_data

SUBDIR = ""
if platform.system().lower() != "windows":
    SUBDIR = "linux64"

TESTDATADIR = join(dirname(abspath(__file__)), "data")
EXAMPLEDIR = join(dirname(abspath(__file__)), "..", "examples", SUBDIR)
TESTCATALOGDIR = join(dirname(abspath(__file__)), "..", "examples", "data")

# This is the recommended by pandas and will become default behaviour in pandas 3.0.
# https://pandas.pydata.org/pandas-docs/stable/user_guide/copy_on_write.html#copy-on-write-chained-assignment
# https://pandas.pydata.org/pandas-docs/stable/user_guide/indexing.html#returning-a-view-versus-a-copy
pd.options.mode.copy_on_write = True


## Cached data and models
@pytest.fixture(scope="session")
def build_data() -> Path:
    build_dir = fetch_data("artifact-data")
    assert build_dir.is_dir()
    assert Path(build_dir, "era5.nc").is_file()
    return build_dir


@pytest.fixture(scope="session")
def build_data_catalog(build_data) -> Path:
    p = Path(build_data, "data_catalog.yml")
    assert p.is_file()
    return p


@pytest.fixture
def example_wflow_model():
    root = join(EXAMPLEDIR, "wflow_piave_subbasin")
    mod = WflowSbmModel(
        root=root,
        mode="r",
        data_libs=[
            "artifact_data",
            join(TESTCATALOGDIR, "demand", "data_catalog.yml"),
        ],
    )
    return mod


@pytest.fixture
def example_wflow_model_factory() -> Callable[[str, str, list[str]], WflowSbmModel]:
    def factory(
        root: str = join(EXAMPLEDIR, "wflow_piave_subbasin"),
        mode: str = "r",
        data_libs: list[str] = [
            "artifact_data",
            join(TESTCATALOGDIR, "demand", "data_catalog.yml"),
        ],
    ) -> WflowSbmModel:
        return WflowSbmModel(root=root, mode=mode, data_libs=data_libs)

    return factory


@pytest.fixture
def example_sediment_model() -> WflowSedimentModel:
    root = join(EXAMPLEDIR, "wflow_sediment_piave_subbasin")
    mod = WflowSedimentModel(
        root=root,
        mode="r",
        data_libs=["artifact_data"],
    )
    return mod


@pytest.fixture
def example_models(
    example_wflow_model: WflowSbmModel, example_sediment_model: WflowSedimentModel
):
    models = {
        "wflow": example_wflow_model,
        "wflow_sediment": example_sediment_model,
        "wflow_simple": None,
    }
    return models


@pytest.fixture
def wflow_ini():
    config = join(TESTDATADIR, "wflow_piave_build_subbasin.yml")
    opt = parse_config(config)
    return opt


@pytest.fixture
def sediment_ini():
    config = join(TESTDATADIR, "wflow_sediment_piave_build_subbasin.yml")
    opt = parse_config(config)
    return opt


@pytest.fixture
def wflow_simple_ini():
    config = join(dirname(abspath(__file__)), "..", "examples", "wflow_build.yml")
    opt = parse_config(config)
    return opt


@pytest.fixture
def example_inis(wflow_ini, sediment_ini, wflow_simple_ini):
    inis = {
        "wflow": wflow_ini,
        "wflow_sediment": sediment_ini,
        "wflow_simple": wflow_simple_ini,
    }
    return inis


@pytest.fixture
def example_wflow_outputs() -> WflowSbmModel:
    root = join(EXAMPLEDIR, "wflow_piave_subbasin")
    config_fn = join(EXAMPLEDIR, "wflow_piave_subbasin", "wflow_sbm_results.toml")
    mod = WflowSbmModel(root=root, mode="r", config_filename=config_fn)
    return mod


@pytest.fixture
def clipped_wflow_model(build_data_catalog) -> WflowSbmModel:
    root = join(EXAMPLEDIR, "wflow_piave_clip")
    mod = WflowSbmModel(
        root=root,
        mode="r",
        data_libs=[build_data_catalog],
    )
    return mod


@pytest.fixture
def floodplain1d_testdata() -> xr.Dataset:
    data = xr.load_dataset(
        join(TESTDATADIR, SUBDIR, "floodplain_layers.nc"),
        lock=False,
        mode="r",
    )
    # Rename testdata variables to match the model
    for var in data.data_vars:
        if "hydrodem" in var:
            new_name = var.replace("hydrodem", "river_bank_elevation")
            data = data.rename({var: new_name})
    return data


@pytest.fixture
def globcover_gdf() -> gpd.GeoDataFrame:
    cat = DataCatalog("artifact_data")
    globcover = cat.get_rasterdataset("globcover_2009")
    globcover_gdf = globcover.raster.vectorize()
    globcover_gdf.rename(columns={"value": "landuse"}, inplace=True)
    return globcover_gdf


@pytest.fixture
def planted_forest_testdata() -> gpd.GeoDataFrame:
    bbox1 = [12.38, 46.12, 12.42, 46.16]
    bbox2 = [12.21, 46.07, 12.26, 46.11]
    gdf = gpd.GeoDataFrame(geometry=[box(*bbox1), box(*bbox2)], crs="EPSG:4326")
    gdf["forest_type"] = ["Pine", "Orchard"]
    return gdf


@pytest.fixture
def rivers1d() -> gpd.GeoDataFrame:
    # Also for linux the data is in the normal example folder
    data = gpd.read_file(
        join(dirname(abspath(__file__)), "..", "examples", "data", "rivers.geojson"),
    )
    return data


@pytest.fixture
<<<<<<< HEAD
def df_precip_stations() -> pd.DataFrame:
=======
def rivers1d_projected():
    data = gpd.read_file(
        join(dirname(abspath(__file__)), "data", "1d-river-3857.geojson"),
    )
    return data


@pytest.fixture
def df_precip_stations():
>>>>>>> 8ba68147
    np.random.seed(42)
    time = pd.date_range(
        start="2010-02-01T00:00:00", end="2010-09-01T00:00:00", freq="D"
    )
    data = np.random.rand(len(time), 8)
    df = pd.DataFrame(data=data, columns=[1, 2, 3, 4, 5, 6, 7, 8], index=time)
    df.index.name = "time"
    df.columns.name = "index"
    return df


@pytest.fixture
def gdf_precip_stations() -> gpd.GeoDataFrame:
    geometry = [
        # inside Piave basin
        Point(12.6, 46.6),
        Point(11.9, 46.3),
        Point(12.1, 45.9),
        # outside Piave basin
        Point(11.4, 46.9),
        Point(13.1, 46.7),
        Point(11.5, 45.7),
        Point(12.6, 46.0),
        Point(12.5, 45.6),
    ]
    gdf = gpd.GeoDataFrame(
        data=None, index=[1, 2, 3, 4, 5, 6, 7, 8], geometry=geometry, crs="EPSG:4326"
    )
    gdf.index.name = "index"
    return gdf


@pytest.fixture
def da_pet(example_wflow_model: WflowSbmModel) -> xr.DataArray:
    da = example_wflow_model.data_catalog.get_rasterdataset(
        "era5",
        geom=example_wflow_model.region,
        buffer=2,
        variables=["temp"],
    )
    da = 0.5 * (0.45 * da + 8)  # simple pet from Bradley Criddle
    da.name = "pet"
    da = da.astype("float64")

    return da


@pytest.fixture
def demda() -> xr.DataArray:
    np.random.seed(11)
    da = xr.DataArray(
        data=np.random.rand(15, 10),
        dims=("y", "x"),
        coords={"y": -np.arange(0, 1500, 100), "x": np.arange(0, 1000, 100)},
        attrs=dict(_FillValue=-9999),
    )
    # NOTE epsg 3785 is deprecated https://epsg.io/3785
    da.raster.set_crs(3857)
    return da


@pytest.fixture
def mock_rasterdataset(mocker: MockerFixture) -> xr.Dataset:
    """Mock rasterdataset for testing purposes."""
    ds = mocker.create_autospec(xr.Dataset, instance=True)

    mock_raster = mocker.Mock()
    mock_raster.crs.is_geographic = True
    mock_raster.res = (1 / 120.0, 1 / 120.0)
    mock_raster.clip_geom.return_value = ds
    mock_raster.geometry_mask.return_value = xr.DataArray(
        np.array([[1, 0], [0, 1]]), dims=("y", "x")
    )
    ds.raster = mock_raster
    ds.coords = {}
    ds.__getitem__.side_effect = lambda key: ds.coords.get(key)

    return ds


@pytest.fixture
def static_layer() -> xr.DataArray:
    da = xr.DataArray(
        np.ones((2, 2)),
        coords={
            "lat": range(2),
            "lon": range(2),
        },
        dims=["lat", "lon"],
    )
    da.raster.set_crs(4326)
    da.raster.set_nodata(-9999)
    return da<|MERGE_RESOLUTION|>--- conflicted
+++ resolved
@@ -193,10 +193,7 @@
 
 
 @pytest.fixture
-<<<<<<< HEAD
-def df_precip_stations() -> pd.DataFrame:
-=======
-def rivers1d_projected():
+def rivers1d_projected() -> gpd.GeoDataFrame:
     data = gpd.read_file(
         join(dirname(abspath(__file__)), "data", "1d-river-3857.geojson"),
     )
@@ -204,8 +201,7 @@
 
 
 @pytest.fixture
-def df_precip_stations():
->>>>>>> 8ba68147
+def df_precip_stations() -> pd.DataFrame:
     np.random.seed(42)
     time = pd.date_range(
         start="2010-02-01T00:00:00", end="2010-09-01T00:00:00", freq="D"
