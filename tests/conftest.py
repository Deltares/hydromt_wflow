--- conflicted
+++ resolved
@@ -98,7 +98,17 @@
 
 
 @pytest.fixture()
-<<<<<<< HEAD
+def da_pet(example_wflow_model):
+    da = example_wflow_model.data_catalog.get_rasterdataset(
+        "era5", geom=example_wflow_model.region, buffer=2, variables=["temp"]
+    )
+    da = 0.5 * (0.45 * da + 8)  # simple pet from Bradley Criddle
+    da.name = "pet"
+
+    return da
+
+
+@pytest.fixture()
 def demda():
     np.random.seed(11)
     da = xr.DataArray(
@@ -109,13 +119,4 @@
     )
     # NOTE epsg 3785 is deprecated https://epsg.io/3785
     da.raster.set_crs(3857)
-=======
-def da_pet(example_wflow_model):
-    da = example_wflow_model.data_catalog.get_rasterdataset(
-        "era5", geom=example_wflow_model.region, buffer=2, variables=["temp"]
-    )
-    da = 0.5 * (0.45 * da + 8)  # simple pet from Bradley Criddle
-    da.name = "pet"
-
->>>>>>> 2bf48c8f
     return da