--- conflicted
+++ resolved
@@ -72,26 +72,16 @@
     config_fn = "wflow_sbm_v0x.toml"
 
     wflow = WflowModel(root, config_filename=config_fn, mode="r")
-<<<<<<< HEAD
 
-=======
->>>>>>> 8aaca8e2
     # Convert to v1
     wflow.upgrade_to_v1_wflow()
 
     # Check with a test config
     config_fn_v1 = join(TESTDATADIR, "wflow_v0x", "sbm", "wflow_sbm_v1.toml")
     wflow_v1 = WflowModel(root, config_filename=config_fn_v1, mode="r")
-<<<<<<< HEAD
-=======
     assert wflow.config.test_equal(wflow_v1.config)[0]
->>>>>>> 8aaca8e2
 
 
-<<<<<<< HEAD
-
-=======
->>>>>>> 8aaca8e2
 def test_convert_to_wflow_v1_sediment():
     # Initialize wflow model
     root = join(EXAMPLEDIR, "wflow_upgrade", "sediment")
@@ -117,11 +107,7 @@
     assert "river_kodatie_a" in wflow.staticmaps.data
 
 
-<<<<<<< HEAD
-def test_config_toml_grouping(tmpdir: Path):
-=======
 def test_config_toml_grouping(tmpdir, static_layer):
->>>>>>> 8aaca8e2
     dummy_model = WflowModel(root=tmpdir, mode="w")
     dummy_model.staticmaps.set(static_layer, name="layer")
     dummy_model.read_config()
@@ -157,11 +143,7 @@
     assert written_config == expected_config
 
 
-<<<<<<< HEAD
 def test_config_toml_overwrite(tmpdir: Path):
-=======
-def test_config_toml_overwrite(tmpdir):
->>>>>>> 8aaca8e2
     dummy_model = WflowModel(root=tmpdir, mode="w")
     dummy_model.config.read()
     dummy_model.config.set(
